<?xml version="1.0" encoding="UTF-8"?>
<!--
  ~ Copyright 2018 ACINQ SAS
  ~
  ~ Licensed under the Apache License, Version 2.0 (the "License");
  ~ you may not use this file except in compliance with the License.
  ~ You may obtain a copy of the License at
  ~
  ~     http://www.apache.org/licenses/LICENSE-2.0
  ~
  ~ Unless required by applicable law or agreed to in writing, software
  ~ distributed under the License is distributed on an "AS IS" BASIS,
  ~ WITHOUT WARRANTIES OR CONDITIONS OF ANY KIND, either express or implied.
  ~ See the License for the specific language governing permissions and
  ~ limitations under the License.
  -->

<project xmlns="http://maven.apache.org/POM/4.0.0" xmlns:xsi="http://www.w3.org/2001/XMLSchema-instance"
         xsi:schemaLocation="http://maven.apache.org/POM/4.0.0 http://maven.apache.org/maven-v4_0_0.xsd">
    <modelVersion>4.0.0</modelVersion>
    <parent>
        <groupId>fr.acinq.eclair</groupId>
        <artifactId>eclair_2.11</artifactId>
        <version>0.2-android-SNAPSHOT</version>
    </parent>

    <artifactId>eclair-core_2.11</artifactId>
    <packaging>jar</packaging>

    <name>${project.artifactId}</name>

    <build>
        <plugins>
            <plugin>
                <groupId>com.googlecode.maven-download-plugin</groupId>
                <artifactId>download-maven-plugin</artifactId>
                <version>1.3.0</version>
                <executions>
                    <execution>
                        <id>download-bitcoind</id>
                        <phase>generate-test-resources</phase>
                        <goals>
                            <goal>wget</goal>
                        </goals>
                        <configuration>
                            <url>${bitcoind.url}</url>
                            <unpack>true</unpack>
                            <outputDirectory>${project.build.directory}</outputDirectory>
                            <md5>${bitcoind.md5}</md5>
                            <sha1>${bitcoind.sha1}</sha1>
                        </configuration>
                    </execution>
                </executions>
            </plugin>
            <plugin>
                <groupId>org.apache.maven.plugins</groupId>
                <artifactId>maven-jar-plugin</artifactId>
                <configuration>
                    <archive>
                        <manifest>
                            <addClasspath>true</addClasspath>
                            <addDefaultImplementationEntries>true</addDefaultImplementationEntries>
                        </manifest>
                        <manifestEntries>
                            <!-- we hide the git commit in the Specification-Version standard field-->
                            <Specification-Version>${git.commit.id}</Specification-Version>
                            <Url>${project.parent.url}</Url>
                        </manifestEntries>
                    </archive>
                </configuration>
            </plugin>
        </plugins>
    </build>

    <profiles>
        <profile>
            <id>default</id>
            <activation>
                <activeByDefault>true</activeByDefault>
            </activation>
            <properties>
                <bitcoind.url>https://bitcoin.org/bin/bitcoin-core-0.16.3/bitcoin-0.16.3-x86_64-linux-gnu.tar.gz
                </bitcoind.url>
                <bitcoind.md5>c371e383f024c6c45fb255d528a6beec</bitcoind.md5>
                <bitcoind.sha1>e6d8ab1f7661a6654fd81e236b9b5fd35a3d4dcb</bitcoind.sha1>
            </properties>
        </profile>
        <profile>
            <id>Mac</id>
            <activation>
                <os>
                    <family>mac</family>
                </os>
            </activation>
            <properties>
                <bitcoind.url>https://bitcoin.org/bin/bitcoin-core-0.16.3/bitcoin-0.16.3-osx64.tar.gz
                </bitcoind.url>
                <bitcoind.md5>bacd87d0c3f65a5acd666e33d094a59e</bitcoind.md5>
                <bitcoind.sha1>62cc5bd9ced610bb9e8d4a854396bfe2139e3d0f</bitcoind.sha1>
            </properties>
        </profile>
        <profile>
            <id>Windows</id>
            <activation>
                <os>
                    <family>Windows</family>
                </os>
            </activation>
            <properties>
                <bitcoind.url>https://bitcoin.org/bin/bitcoin-core-0.16.3/bitcoin-0.16.3-win64.zip</bitcoind.url>
                <bitcoind.md5>bbde9b1206956d19298034319e9f405e</bitcoind.md5>
                <bitcoind.sha1>85e3dc8a9c6f93b1b20cb79fa5850b5ce81da221</bitcoind.sha1>
            </properties>
        </profile>
    </profiles>

    <dependencies>
        <!-- AKKA -->
        <dependency>
            <groupId>com.typesafe.akka</groupId>
            <artifactId>akka-actor_${scala.version.short}</artifactId>
            <version>${akka.version}</version>
        </dependency>
        <dependency>
            <groupId>com.typesafe.akka</groupId>
            <artifactId>akka-slf4j_${scala.version.short}</artifactId>
            <version>${akka.version}</version>
        </dependency>
        <!-- HTTP CLIENT -->
        <dependency>
            <groupId>com.softwaremill.sttp</groupId>
            <artifactId>okhttp-backend_${scala.version.short}</artifactId>
            <version>${sttp.version}</version>
        </dependency>
        <!-- JSON -->
        <dependency>
            <groupId>org.json4s</groupId>
            <artifactId>json4s-jackson_${scala.version.short}</artifactId>
            <version>3.6.0</version>
        </dependency>
        <dependency>
            <groupId>com.softwaremill.sttp</groupId>
            <artifactId>json4s_${scala.version.short}</artifactId>
            <version>${sttp.version}</version>
        </dependency>
<<<<<<< HEAD
        <dependency>
            <groupId>com.lihaoyi</groupId>
            <artifactId>upickle_2.11</artifactId>
            <version>0.6.6</version>
=======
        <!-- TCP -->
        <dependency>
            <groupId>io.netty</groupId>
            <artifactId>netty-all</artifactId>
            <version>4.1.32.Final</version>
>>>>>>> ff588b57
        </dependency>
        <!-- BITCOIN -->
        <dependency>
            <groupId>fr.acinq</groupId>
            <artifactId>bitcoin-lib_${scala.version.short}</artifactId>
            <version>${bitcoinlib.version}</version>
            <exclusions>
                <exclusion>
                    <groupId>com.google.protobuf</groupId>
                    <artifactId>protobuf-java</artifactId>
                </exclusion>
            </exclusions>
        </dependency>
        <dependency>
            <groupId>org.zeromq</groupId>
            <artifactId>jeromq</artifactId>
            <version>0.4.0</version>
        </dependency>
        <!-- SERIALIZATION -->
        <dependency>
            <groupId>org.scodec</groupId>
            <artifactId>scodec-core_${scala.version.short}</artifactId>
            <version>1.10.3</version>
        </dependency>
        <!-- LOGGING -->
        <dependency>
            <groupId>org.clapper</groupId>
            <artifactId>grizzled-slf4j_${scala.version.short}</artifactId>
            <version>1.3.1</version>
        </dependency>
        <!-- OTHER -->
        <dependency>
            <groupId>org.xerial</groupId>
            <artifactId>sqlite-jdbc</artifactId>
            <version>3.21.0.1</version>
        </dependency>
        <dependency>
            <groupId>org.jgrapht</groupId>
            <artifactId>jgrapht-core</artifactId>
            <version>0.9.0</version>
        </dependency>
        <dependency>
            <groupId>org.jgrapht</groupId>
            <artifactId>jgrapht-ext</artifactId>
            <version>0.9.0</version>
            <exclusions>
                <exclusion>
                    <groupId>org.tinyjee.jgraphx</groupId>
                    <artifactId>jgraphx</artifactId>
                </exclusion>
            </exclusions>
        </dependency>
        <dependency>
            <!-- This is to get rid of '[WARNING] warning: Class javax.annotation.Nonnull not found - continuing with a stub.' compile errors -->
            <groupId>com.google.code.findbugs</groupId>
            <artifactId>jsr305</artifactId>
            <version>3.0.2</version>
        </dependency>
        <dependency>
            <groupId>com.google.guava</groupId>
            <artifactId>guava</artifactId>
            <version>${guava.version}</version>
        </dependency>
        <!-- TESTS -->
        <dependency>
            <groupId>com.whisk</groupId>
            <artifactId>docker-testkit-scalatest_${scala.version.short}</artifactId>
            <version>0.9.8</version>
            <scope>test</scope>
        </dependency>
        <dependency>
            <groupId>com.whisk</groupId>
            <artifactId>docker-testkit-impl-spotify_${scala.version.short}</artifactId>
            <version>0.9.8</version>
            <scope>test</scope>
        </dependency>
        <dependency>
            <groupId>com.typesafe.akka</groupId>
            <artifactId>akka-testkit_${scala.version.short}</artifactId>
            <version>${akka.version}</version>
            <scope>test</scope>
        </dependency>
        <dependency>
            <groupId>ch.qos.logback</groupId>
            <artifactId>logback-classic</artifactId>
            <version>1.2.3</version>
            <scope>test</scope>
        </dependency>
    </dependencies>
</project><|MERGE_RESOLUTION|>--- conflicted
+++ resolved
@@ -143,18 +143,16 @@
             <artifactId>json4s_${scala.version.short}</artifactId>
             <version>${sttp.version}</version>
         </dependency>
-<<<<<<< HEAD
         <dependency>
             <groupId>com.lihaoyi</groupId>
             <artifactId>upickle_2.11</artifactId>
             <version>0.6.6</version>
-=======
+        </dependency>
         <!-- TCP -->
         <dependency>
             <groupId>io.netty</groupId>
             <artifactId>netty-all</artifactId>
             <version>4.1.32.Final</version>
->>>>>>> ff588b57
         </dependency>
         <!-- BITCOIN -->
         <dependency>
