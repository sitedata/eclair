package fr.acinq.eclair

import java.util.BitSet

import fr.acinq.bitcoin.BinaryData


/**
  * Created by PM on 13/02/2017.
  */
object Features {
  val OPTION_DATA_LOSS_PROTECT_MANDATORY = 0
  val OPTION_DATA_LOSS_PROTECT_OPTIONAL = 1

  // reserved but not used as per lightningnetwork/lightning-rfc/pull/178
  val INITIAL_ROUTING_SYNC_BIT_MANDATORY = 2
  val INITIAL_ROUTING_SYNC_BIT_OPTIONAL = 3
  val CHANNEL_RANGE_QUERIES_BIT_OPTIONAL = 7

  /**
    *
    * @param features feature bits
    * @return true if an initial dump of the routing table is requested
    */
  def initialRoutingSync(features: BitSet): Boolean = hasFeature(features, INITIAL_ROUTING_SYNC_BIT_OPTIONAL)

  /**
    *
    * @param features feature bits
    * @return true if an initial dump of the routing table is requested
    */
  def initialRoutingSync(features: BinaryData): Boolean = initialRoutingSync(BitSet.valueOf(features.reverse.toArray))

  def hasFeature(features: BitSet, bit: Int): Boolean = features.get(bit)

  def hasFeature(features: BinaryData, bit: Int): Boolean = hasFeature(BitSet.valueOf(features.reverse.toArray), bit)

  /**
    *
    * @param features feature bits
    * @return true if data loss protection is supported (meaning that there is a corresponding OPTIONAL or MANDATORY flag)
    */
  def dataLossProtect(features: BitSet): Boolean = features.get(OPTION_DATA_LOSS_PROTECT_OPTIONAL) || features.get(OPTION_DATA_LOSS_PROTECT_MANDATORY)

  /**
    *
    * @param features feature bits
    * @return true if data loss protection is supported
    */
  def dataLossProtect(features: BinaryData): Boolean = dataLossProtect(BitSet.valueOf(features.reverse.toArray))

  /**
    * Check that the features that we understand are correctly specified, and that there are no mandatory features that
    * we don't understand (even bits)
    */
  def areSupported(bitset: BitSet): Boolean = {
<<<<<<< HEAD
=======
    val supportedMandatoryFeatures = Set(OPTION_DATA_LOSS_PROTECT_MANDATORY)
>>>>>>> 43128636
    for (i <- 0 until bitset.length() by 2) {
      if (bitset.get(i) && !supportedMandatoryFeatures.contains(i)) return false
    }
    return true
  }

  /**
    * A feature set is supported if all even bits are supported.
    * We just ignore unknown odd bits.
    */
  def areSupported(features: BinaryData): Boolean = areSupported(BitSet.valueOf(features.reverse.toArray))
}<|MERGE_RESOLUTION|>--- conflicted
+++ resolved
@@ -31,10 +31,6 @@
     */
   def initialRoutingSync(features: BinaryData): Boolean = initialRoutingSync(BitSet.valueOf(features.reverse.toArray))
 
-  def hasFeature(features: BitSet, bit: Int): Boolean = features.get(bit)
-
-  def hasFeature(features: BinaryData, bit: Int): Boolean = hasFeature(BitSet.valueOf(features.reverse.toArray), bit)
-
   /**
     *
     * @param features feature bits
@@ -49,15 +45,16 @@
     */
   def dataLossProtect(features: BinaryData): Boolean = dataLossProtect(BitSet.valueOf(features.reverse.toArray))
 
+  def hasFeature(features: BitSet, bit: Int): Boolean = features.get(bit)
+
+  def hasFeature(features: BinaryData, bit: Int): Boolean = hasFeature(BitSet.valueOf(features.reverse.toArray), bit)
+
   /**
     * Check that the features that we understand are correctly specified, and that there are no mandatory features that
     * we don't understand (even bits)
     */
   def areSupported(bitset: BitSet): Boolean = {
-<<<<<<< HEAD
-=======
     val supportedMandatoryFeatures = Set(OPTION_DATA_LOSS_PROTECT_MANDATORY)
->>>>>>> 43128636
     for (i <- 0 until bitset.length() by 2) {
       if (bitset.get(i) && !supportedMandatoryFeatures.contains(i)) return false
     }
