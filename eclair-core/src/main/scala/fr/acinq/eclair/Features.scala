--- conflicted
+++ resolved
@@ -35,17 +35,13 @@
   val VARIABLE_LENGTH_ONION_MANDATORY = 8
   val VARIABLE_LENGTH_ONION_OPTIONAL = 9
 
-<<<<<<< HEAD
-  val CHANNEL_RANGE_QUERIES_EX_BIT_MANDATORY = 14
-  val CHANNEL_RANGE_QUERIES_EX_BIT_OPTIONAL = 15
+  val CHANNEL_RANGE_QUERIES_EX_BIT_MANDATORY = 10
+  val CHANNEL_RANGE_QUERIES_EX_BIT_OPTIONAL = 11
 
-  def hasFeature(features: BitSet, bit: Int): Boolean = features.get(bit)
-=======
   // Note that BitVector indexes from left to right whereas the specification indexes from right to left.
   // This is why we have to reverse the bits to check if a feature is set.
 
   def hasFeature(features: BitVector, bit: Int): Boolean = if (features.sizeLessThanOrEqual(bit)) false else features.reverse.get(bit)
->>>>>>> e0461ae0
 
   def hasFeature(features: ByteVector, bit: Int): Boolean = hasFeature(features.bits, bit)
 
