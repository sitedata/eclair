/*
 * Copyright 2019 ACINQ SAS
 *
 * Licensed under the Apache License, Version 2.0 (the "License");
 * you may not use this file except in compliance with the License.
 * You may obtain a copy of the License at
 *
 *     http://www.apache.org/licenses/LICENSE-2.0
 *
 * Unless required by applicable law or agreed to in writing, software
 * distributed under the License is distributed on an "AS IS" BASIS,
 * WITHOUT WARRANTIES OR CONDITIONS OF ANY KIND, either express or implied.
 * See the License for the specific language governing permissions and
 * limitations under the License.
 */

package fr.acinq.eclair

<<<<<<< HEAD
import java.io.File
import java.net.InetSocketAddress
import java.nio.file.Files
import java.util.UUID
import java.util.concurrent.TimeUnit
import java.util.concurrent.atomic.AtomicLong
=======
>>>>>>> ea8f9402
import com.typesafe.config.{Config, ConfigFactory, ConfigValueType}
import fr.acinq.bitcoin.{Block, ByteVector32, Crypto, PrivateKey, PublicKey, Satoshi}
import fr.acinq.eclair.NodeParams.WatcherType
import fr.acinq.eclair.Setup.Seeds
import fr.acinq.eclair.blockchain.fee._
import fr.acinq.eclair.channel.Channel
import fr.acinq.eclair.crypto.Noise.KeyPair
import fr.acinq.eclair.crypto.keymanager.{ChannelKeyManager, NodeKeyManager}
import fr.acinq.eclair.db._
import fr.acinq.eclair.io.PeerConnection
import fr.acinq.eclair.router.Router.RouterConf
import fr.acinq.eclair.tor.Socks5ProxyParams
import fr.acinq.eclair.wire.{Color, EncodingType, NodeAddress}
import grizzled.slf4j.Logging
import scodec.bits.ByteVector
import KotlinUtils._

import java.io.File
import java.net.InetSocketAddress
import java.nio.file.Files
import java.util.UUID
import java.util.concurrent.TimeUnit
import java.util.concurrent.atomic.AtomicLong
import scala.concurrent.duration._
import scala.jdk.CollectionConverters._

/**
 * Created by PM on 26/02/2017.
 */
case class NodeParams(nodeKeyManager: NodeKeyManager,
                      channelKeyManager: ChannelKeyManager,
                      instanceId: UUID, // a unique instance ID regenerated after each restart
                      private val blockCount: AtomicLong,
                      alias: String,
                      color: Color,
                      publicAddresses: List[NodeAddress],
                      features: Features,
                      private val overrideFeatures: Map[PublicKey, Features],
                      syncWhitelist: Set[PublicKey],
                      pluginParams: Seq[PluginParams],
                      dustLimit: Satoshi,
                      maxRemoteDustLimit: Satoshi,
                      onChainFeeConf: OnChainFeeConf,
                      maxHtlcValueInFlightMsat: UInt64,
                      maxAcceptedHtlcs: Int,
                      expiryDelta: CltvExpiryDelta,
                      fulfillSafetyBeforeTimeout: CltvExpiryDelta,
                      minFinalExpiryDelta: CltvExpiryDelta,
                      htlcMinimum: MilliSatoshi,
                      toRemoteDelay: CltvExpiryDelta,
                      maxToLocalDelay: CltvExpiryDelta,
                      minDepthBlocks: Int,
                      feeBase: MilliSatoshi,
                      feeProportionalMillionth: Int,
                      reserveToFundingRatio: Double,
                      maxReserveToFundingRatio: Double,
                      db: Databases,
                      revocationTimeout: FiniteDuration,
                      autoReconnect: Boolean,
                      initialRandomReconnectDelay: FiniteDuration,
                      maxReconnectInterval: FiniteDuration,
                      chainHash: ByteVector32,
                      channelFlags: Byte,
                      watcherType: WatcherType,
                      watchSpentWindow: FiniteDuration,
                      paymentRequestExpiry: FiniteDuration,
                      multiPartPaymentExpiry: FiniteDuration,
                      minFundingSatoshis: Satoshi,
                      maxFundingSatoshis: Satoshi,
                      peerConnectionConf: PeerConnection.Conf,
                      routerConf: RouterConf,
                      socksProxy_opt: Option[Socks5ProxyParams],
                      maxPaymentAttempts: Int,
                      enableTrampolinePayment: Boolean) {
  val privateKey: PrivateKey = nodeKeyManager.nodeKey.privateKey

  val nodeId: PublicKey = nodeKeyManager.nodeId

  val keyPair: KeyPair = KeyPair(nodeId.value, privateKey.value)

  val pluginMessageTags: Set[Int] = pluginParams.collect { case p: CustomFeaturePlugin => p.messageTags }.toSet.flatten

  def forceReconnect(nodeId: PublicKey): Boolean = pluginParams.exists {
    case p: ConnectionControlPlugin => p.forceReconnect(nodeId)
    case _ => false
  }

  def currentBlockHeight: Long = blockCount.get

  def featuresFor(nodeId: PublicKey): Features = overrideFeatures.getOrElse(nodeId, features)
}

object NodeParams extends Logging {

  sealed trait WatcherType

  object BITCOIND extends WatcherType

  object ELECTRUM extends WatcherType

  /**
   * Order of precedence for the configuration parameters:
   * 1) Java environment variables (-D...)
   * 2) Configuration file eclair.conf
   * 3) Optionally provided config
   * 4) Default values in reference.conf
   */
  def loadConfiguration(datadir: File) =
    ConfigFactory.parseProperties(System.getProperties)
      .withFallback(ConfigFactory.parseFile(new File(datadir, "eclair.conf")))
      .withFallback(ConfigFactory.load())

  private def readSeedFromFile(seedPath: File): ByteVector = {
    logger.info(s"use seed file: ${seedPath.getCanonicalPath}")
    ByteVector(Files.readAllBytes(seedPath.toPath))
  }

  private def writeSeedToFile(path: File, seed: ByteVector): Unit = {
    Files.write(path.toPath, seed.toArray)
    logger.info(s"create new seed file: ${path.getCanonicalPath}")
  }

  private def migrateSeedFile(source: File, destination: File): Unit = {
    if (source.exists() && !destination.exists()) {
      Files.copy(source.toPath, destination.toPath)
      logger.info(s"migrate seed file: ${source.getCanonicalPath} → ${destination.getCanonicalPath}")
    }
  }

  def getSeeds(datadir: File): Seeds = {
    // Previously we used one seed file ("seed.dat") to generate the node and the channel private keys
    // Now we use two separate files and thus we need to migrate the old seed file if necessary
    val oldSeedPath = new File(datadir, "seed.dat")
    val nodeSeedFilename: String = "node_seed.dat"
    val channelSeedFilename: String = "channel_seed.dat"

    def getSeed(filename: String): ByteVector = {
      val seedPath = new File(datadir, filename)
      if (seedPath.exists()) {
        readSeedFromFile(seedPath)
      } else if (oldSeedPath.exists()) {
        migrateSeedFile(oldSeedPath, seedPath)
        readSeedFromFile(seedPath)
      } else {
        val randomSeed = randomBytes32
        writeSeedToFile(seedPath, randomSeed)
        ByteVector.view(randomSeed.toByteArray)
      }
    }

    val nodeSeed = getSeed(nodeSeedFilename)
    val channelSeed = getSeed(channelSeedFilename)
    Seeds(nodeSeed, channelSeed)
  }

  private val chain2Hash: Map[String, ByteVector32] = Map(
    "regtest" -> Block.RegtestGenesisBlock.hash,
    "testnet" -> Block.TestnetGenesisBlock.hash,
    "mainnet" -> Block.LivenetGenesisBlock.hash
  )

  def hashFromChain(chain: String): ByteVector32 = chain2Hash.getOrElse(chain, throw new RuntimeException(s"invalid chain '$chain'"))

  def chainFromHash(chainHash: ByteVector32): String = chain2Hash.map(_.swap).getOrElse(chainHash, throw new RuntimeException(s"invalid chainHash '$chainHash'"))

  def makeNodeParams(config: Config, instanceId: UUID, nodeKeyManager: NodeKeyManager, channelKeyManager: ChannelKeyManager,
                     torAddress_opt: Option[NodeAddress], database: Databases, blockCount: AtomicLong, feeEstimator: FeeEstimator,
                     pluginParams: Seq[PluginParams] = Nil): NodeParams = {
    // check configuration for keys that have been renamed
    val deprecatedKeyPaths = Map(
      // v0.3.2
      "default-feerates" -> "on-chain-fees.default-feerates",
      "max-feerate-mismatch" -> "on-chain-fees.max-feerate-mismatch",
      "update-fee_min-diff-ratio" -> "on-chain-fees.update-fee-min-diff-ratio",
      // v0.3.3
      "global-features" -> "features",
      "local-features" -> "features",
      // v0.4.1
      "on-chain-fees.max-feerate-mismatch" -> "on-chain-fees.feerate-tolerance.ratio-low / on-chain-fees.feerate-tolerance.ratio-high",
      // v0.4.3
      "min-feerate" -> "on-chain-fees.min-feerate",
      "smooth-feerate-window" -> "on-chain-fees.smoothing-window",
      "feerate-provider-timeout" -> "on-chain-fees.provider-timeout"
    )
    deprecatedKeyPaths.foreach {
      case (old, new_) => require(!config.hasPath(old), s"configuration key '$old' has been replaced by '$new_'")
    }

    // since v0.4.1 features cannot be a byte vector (hex string)
    val isFeatureByteVector = config.getValue("features").valueType() == ConfigValueType.STRING
    require(!isFeatureByteVector, "configuration key 'features' have moved from bytevector to human readable (ex: 'feature-name' = optional/mandatory)")

    val chain = config.getString("chain")
    val chainHash = hashFromChain(chain)

    val color = ByteVector.fromValidHex(config.getString("node-color"))
    require(color.size == 3, "color should be a 3-bytes hex buffer")

    val watcherType = config.getString("watcher-type") match {
      case "electrum" => ELECTRUM
      case _ => BITCOIND
    }

    val watchSpentWindow = FiniteDuration(config.getDuration("watch-spent-window").getSeconds, TimeUnit.SECONDS)
    require(watchSpentWindow > 0.seconds, "watch-spent-window must be strictly greater than 0")

    val dustLimitSatoshis = new Satoshi(config.getLong("dust-limit-satoshis"))
    if (chainHash == Block.LivenetGenesisBlock.hash) {
      require(dustLimitSatoshis >= Channel.MIN_DUSTLIMIT, s"dust limit must be greater than ${Channel.MIN_DUSTLIMIT}")
    }

    val htlcMinimum = MilliSatoshi(config.getInt("htlc-minimum-msat"))
    require(htlcMinimum > 0.msat, "htlc-minimum-msat must be strictly greater than 0")

    val maxAcceptedHtlcs = config.getInt("max-accepted-htlcs")
    require(maxAcceptedHtlcs <= Channel.MAX_ACCEPTED_HTLCS, s"max-accepted-htlcs must be lower than ${Channel.MAX_ACCEPTED_HTLCS}")

    val maxToLocalCLTV = CltvExpiryDelta(config.getInt("max-to-local-delay-blocks"))
    val offeredCLTV = CltvExpiryDelta(config.getInt("to-remote-delay-blocks"))
    require(maxToLocalCLTV <= Channel.MAX_TO_SELF_DELAY && offeredCLTV <= Channel.MAX_TO_SELF_DELAY, s"CLTV delay values too high, max is ${Channel.MAX_TO_SELF_DELAY}")

    val expiryDelta = CltvExpiryDelta(config.getInt("expiry-delta-blocks"))
    val fulfillSafetyBeforeTimeout = CltvExpiryDelta(config.getInt("fulfill-safety-before-timeout-blocks"))
    require(fulfillSafetyBeforeTimeout * 2 < expiryDelta, "fulfill-safety-before-timeout-blocks must be smaller than expiry-delta-blocks / 2 because it effectively reduces that delta; if you want to increase this value, you may want to increase expiry-delta-blocks as well")
    val minFinalExpiryDelta = CltvExpiryDelta(config.getInt("min-final-expiry-delta-blocks"))
    require(minFinalExpiryDelta > fulfillSafetyBeforeTimeout, "min-final-expiry-delta-blocks must be strictly greater than fulfill-safety-before-timeout-blocks; otherwise it may lead to undesired channel closure")

    val nodeAlias = config.getString("node-alias")
    require(nodeAlias.getBytes("UTF-8").length <= 32, "invalid alias, too long (max allowed 32 bytes)")

    def validateFeatures(features: Features): Unit = {
      val featuresErr = Features.validateFeatureGraph(features)
      require(featuresErr.isEmpty, featuresErr.map(_.message))
      require(features.hasFeature(Features.VariableLengthOnion), s"${Features.VariableLengthOnion.rfcName} must be enabled")
      require(!features.hasFeature(Features.InitialRoutingSync), s"${Features.InitialRoutingSync.rfcName} is not supported anymore, use ${Features.ChannelRangeQueries.rfcName} instead")
    }

    val pluginMessageParams = pluginParams.collect { case p: CustomFeaturePlugin => p }
    val features = Features.fromConfiguration(config)
    validateFeatures(features)

    require(pluginMessageParams.forall(_.feature.mandatory > 128), "Plugin mandatory feature bit is too low, must be > 128")
    require(pluginMessageParams.forall(_.feature.mandatory % 2 == 0), "Plugin mandatory feature bit is odd, must be even")
    require(pluginMessageParams.flatMap(_.messageTags).forall(_ > 32768), "Plugin messages tags must be > 32768")
    val pluginFeatureSet = pluginMessageParams.map(_.feature.mandatory).toSet
    require(Features.knownFeatures.map(_.mandatory).intersect(pluginFeatureSet).isEmpty, "Plugin feature bit overlaps with known feature bit")
    require(pluginFeatureSet.size == pluginMessageParams.size, "Duplicate plugin feature bits found")

    val coreAndPluginFeatures = features.copy(unknown = features.unknown ++ pluginMessageParams.map(_.pluginFeature))

    val overrideFeatures: Map[PublicKey, Features] = config.getConfigList("override-features").asScala.map { e =>
      val p = new PublicKey(ByteVector.fromValidHex(e.getString("nodeid")))
      val f = Features.fromConfiguration(e)
      validateFeatures(f)
      p -> f.copy(unknown = f.unknown ++ pluginMessageParams.map(_.pluginFeature))
    }.toMap

    val syncWhitelist: Set[PublicKey] = config.getStringList("sync-whitelist").asScala.map(s => new PublicKey(ByteVector.fromValidHex(s))).toSet

    val socksProxy_opt = if (config.getBoolean("socks5.enabled")) {
      Some(Socks5ProxyParams(
        address = new InetSocketAddress(config.getString("socks5.host"), config.getInt("socks5.port")),
        credentials_opt = None,
        randomizeCredentials = config.getBoolean("socks5.randomize-credentials"),
        useForIPv4 = config.getBoolean("socks5.use-for-ipv4"),
        useForIPv6 = config.getBoolean("socks5.use-for-ipv6"),
        useForTor = config.getBoolean("socks5.use-for-tor")
      ))
    } else {
      None
    }

    val addresses = config.getStringList("server.public-ips")
      .asScala
      .toList
      .map(ip => NodeAddress.fromParts(ip, config.getInt("server.port")).get) ++ torAddress_opt

    val feeTargets = FeeTargets(
      fundingBlockTarget = config.getInt("on-chain-fees.target-blocks.funding"),
      commitmentBlockTarget = config.getInt("on-chain-fees.target-blocks.commitment"),
      mutualCloseBlockTarget = config.getInt("on-chain-fees.target-blocks.mutual-close"),
      claimMainBlockTarget = config.getInt("on-chain-fees.target-blocks.claim-main")
    )

    val feeBase = MilliSatoshi(config.getInt("fee-base-msat"))
    // fee base is in msat but is encoded on 32 bits and not 64 in the BOLTs, which is why it has
    // to be below 0x100000000 msat which is about 42 mbtc
    require(feeBase <= MilliSatoshi(0xFFFFFFFFL), "fee-base-msat must be below 42 mbtc")

    val routerSyncEncodingType = config.getString("router.sync.encoding-type") match {
      case "uncompressed" => EncodingType.UNCOMPRESSED
      case "zlib" => EncodingType.COMPRESSED_ZLIB
    }

    NodeParams(
      nodeKeyManager = nodeKeyManager,
      channelKeyManager = channelKeyManager,
      instanceId = instanceId,
      blockCount = blockCount,
      alias = nodeAlias,
      color = Color(color(0), color(1), color(2)),
      publicAddresses = addresses,
      features = coreAndPluginFeatures,
      pluginParams = pluginParams,
      overrideFeatures = overrideFeatures,
      syncWhitelist = syncWhitelist,
      dustLimit = dustLimitSatoshis,
      maxRemoteDustLimit = new Satoshi(config.getLong("max-remote-dust-limit-satoshis")),
      onChainFeeConf = OnChainFeeConf(
        feeTargets = feeTargets,
        feeEstimator = feeEstimator,
        closeOnOfflineMismatch = config.getBoolean("on-chain-fees.close-on-offline-feerate-mismatch"),
        updateFeeMinDiffRatio = config.getDouble("on-chain-fees.update-fee-min-diff-ratio"),
        defaultFeerateTolerance = FeerateTolerance(
          config.getDouble("on-chain-fees.feerate-tolerance.ratio-low"),
          config.getDouble("on-chain-fees.feerate-tolerance.ratio-high"),
          FeeratePerKw(FeeratePerByte(Satoshi(config.getLong("on-chain-fees.feerate-tolerance.anchor-output-max-commit-feerate"))))
        ),
        perNodeFeerateTolerance = config.getConfigList("on-chain-fees.override-feerate-tolerance").asScala.map { e =>
<<<<<<< HEAD
          val nodeId = new PublicKey(ByteVector.fromValidHex(e.getString("nodeid")))
          val tolerance = FeerateTolerance(e.getDouble("feerate-tolerance.ratio-low"), e.getDouble("feerate-tolerance.ratio-high"))
=======
          val nodeId = PublicKey(ByteVector.fromValidHex(e.getString("nodeid")))
          val tolerance = FeerateTolerance(
            e.getDouble("feerate-tolerance.ratio-low"),
            e.getDouble("feerate-tolerance.ratio-high"),
            FeeratePerKw(FeeratePerByte(Satoshi(e.getLong("feerate-tolerance.anchor-output-max-commit-feerate"))))
          )
>>>>>>> ea8f9402
          nodeId -> tolerance
        }.toMap
      ),
      maxHtlcValueInFlightMsat = UInt64(config.getLong("max-htlc-value-in-flight-msat")),
      maxAcceptedHtlcs = maxAcceptedHtlcs,
      expiryDelta = expiryDelta,
      fulfillSafetyBeforeTimeout = fulfillSafetyBeforeTimeout,
      minFinalExpiryDelta = minFinalExpiryDelta,
      htlcMinimum = htlcMinimum,
      toRemoteDelay = CltvExpiryDelta(config.getInt("to-remote-delay-blocks")),
      maxToLocalDelay = CltvExpiryDelta(config.getInt("max-to-local-delay-blocks")),
      minDepthBlocks = config.getInt("mindepth-blocks"),
      feeBase = feeBase,
      feeProportionalMillionth = config.getInt("fee-proportional-millionths"),
      reserveToFundingRatio = config.getDouble("reserve-to-funding-ratio"),
      maxReserveToFundingRatio = config.getDouble("max-reserve-to-funding-ratio"),
      db = database,
      revocationTimeout = FiniteDuration(config.getDuration("revocation-timeout").getSeconds, TimeUnit.SECONDS),
      autoReconnect = config.getBoolean("auto-reconnect"),
      initialRandomReconnectDelay = FiniteDuration(config.getDuration("initial-random-reconnect-delay").getSeconds, TimeUnit.SECONDS),
      maxReconnectInterval = FiniteDuration(config.getDuration("max-reconnect-interval").getSeconds, TimeUnit.SECONDS),
      chainHash = chainHash,
      channelFlags = config.getInt("channel-flags").toByte,
      watcherType = watcherType,
      watchSpentWindow = watchSpentWindow,
      paymentRequestExpiry = FiniteDuration(config.getDuration("payment-request-expiry").getSeconds, TimeUnit.SECONDS),
      multiPartPaymentExpiry = FiniteDuration(config.getDuration("multi-part-payment-expiry").getSeconds, TimeUnit.SECONDS),
      minFundingSatoshis = new Satoshi(config.getLong("min-funding-satoshis")),
      maxFundingSatoshis = new Satoshi(config.getLong("max-funding-satoshis")),
      peerConnectionConf = PeerConnection.Conf(
        authTimeout = FiniteDuration(config.getDuration("peer-connection.auth-timeout").getSeconds, TimeUnit.SECONDS),
        initTimeout = FiniteDuration(config.getDuration("peer-connection.init-timeout").getSeconds, TimeUnit.SECONDS),
        pingInterval = FiniteDuration(config.getDuration("peer-connection.ping-interval").getSeconds, TimeUnit.SECONDS),
        pingTimeout = FiniteDuration(config.getDuration("peer-connection.ping-timeout").getSeconds, TimeUnit.SECONDS),
        pingDisconnect = config.getBoolean("peer-connection.ping-disconnect"),
        maxRebroadcastDelay = FiniteDuration(config.getDuration("router.broadcast-interval").getSeconds, TimeUnit.SECONDS) // it makes sense to not delay rebroadcast by more than the rebroadcast period
      ),
      routerConf = RouterConf(
        channelExcludeDuration = FiniteDuration(config.getDuration("router.channel-exclude-duration").getSeconds, TimeUnit.SECONDS),
        routerBroadcastInterval = FiniteDuration(config.getDuration("router.broadcast-interval").getSeconds, TimeUnit.SECONDS),
        networkStatsRefreshInterval = FiniteDuration(config.getDuration("router.network-stats-interval").getSeconds, TimeUnit.SECONDS),
        randomizeRouteSelection = config.getBoolean("router.randomize-route-selection"),
        requestNodeAnnouncements = config.getBoolean("router.sync.request-node-announcements"),
        encodingType = routerSyncEncodingType,
        channelRangeChunkSize = config.getInt("router.sync.channel-range-chunk-size"),
        channelQueryChunkSize = config.getInt("router.sync.channel-query-chunk-size"),
        searchMaxRouteLength = config.getInt("router.path-finding.max-route-length"),
        searchMaxCltv = CltvExpiryDelta(config.getInt("router.path-finding.max-cltv")),
        searchMaxFeeBase = new Satoshi(config.getLong("router.path-finding.fee-threshold-sat")),
        searchMaxFeePct = config.getDouble("router.path-finding.max-fee-pct"),
        searchHeuristicsEnabled = config.getBoolean("router.path-finding.heuristics-enable"),
        searchRatioCltv = config.getDouble("router.path-finding.ratio-cltv"),
        searchRatioChannelAge = config.getDouble("router.path-finding.ratio-channel-age"),
        searchRatioChannelCapacity = config.getDouble("router.path-finding.ratio-channel-capacity"),
        mppMinPartAmount = new Satoshi(config.getLong("router.path-finding.mpp.min-amount-satoshis")).toMilliSatoshi,
        mppMaxParts = config.getInt("router.path-finding.mpp.max-parts")
      ),
      socksProxy_opt = socksProxy_opt,
      maxPaymentAttempts = config.getInt("max-payment-attempts"),
      enableTrampolinePayment = config.getBoolean("trampoline-payments-enable")
    )
  }
}<|MERGE_RESOLUTION|>--- conflicted
+++ resolved
@@ -16,15 +16,6 @@
 
 package fr.acinq.eclair
 
-<<<<<<< HEAD
-import java.io.File
-import java.net.InetSocketAddress
-import java.nio.file.Files
-import java.util.UUID
-import java.util.concurrent.TimeUnit
-import java.util.concurrent.atomic.AtomicLong
-=======
->>>>>>> ea8f9402
 import com.typesafe.config.{Config, ConfigFactory, ConfigValueType}
 import fr.acinq.bitcoin.{Block, ByteVector32, Crypto, PrivateKey, PublicKey, Satoshi}
 import fr.acinq.eclair.NodeParams.WatcherType
@@ -341,20 +332,15 @@
         defaultFeerateTolerance = FeerateTolerance(
           config.getDouble("on-chain-fees.feerate-tolerance.ratio-low"),
           config.getDouble("on-chain-fees.feerate-tolerance.ratio-high"),
-          FeeratePerKw(FeeratePerByte(Satoshi(config.getLong("on-chain-fees.feerate-tolerance.anchor-output-max-commit-feerate"))))
+          FeeratePerKw(FeeratePerByte(new Satoshi(config.getLong("on-chain-fees.feerate-tolerance.anchor-output-max-commit-feerate"))))
         ),
         perNodeFeerateTolerance = config.getConfigList("on-chain-fees.override-feerate-tolerance").asScala.map { e =>
-<<<<<<< HEAD
           val nodeId = new PublicKey(ByteVector.fromValidHex(e.getString("nodeid")))
-          val tolerance = FeerateTolerance(e.getDouble("feerate-tolerance.ratio-low"), e.getDouble("feerate-tolerance.ratio-high"))
-=======
-          val nodeId = PublicKey(ByteVector.fromValidHex(e.getString("nodeid")))
           val tolerance = FeerateTolerance(
             e.getDouble("feerate-tolerance.ratio-low"),
             e.getDouble("feerate-tolerance.ratio-high"),
-            FeeratePerKw(FeeratePerByte(Satoshi(e.getLong("feerate-tolerance.anchor-output-max-commit-feerate"))))
+            FeeratePerKw(FeeratePerByte(new Satoshi(e.getLong("feerate-tolerance.anchor-output-max-commit-feerate"))))
           )
->>>>>>> ea8f9402
           nodeId -> tolerance
         }.toMap
       ),
