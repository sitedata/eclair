--- conflicted
+++ resolved
@@ -19,32 +19,17 @@
 import java.io.File
 import java.net.InetSocketAddress
 import java.sql.DriverManager
-<<<<<<< HEAD
+import java.util.concurrent.TimeUnit
+import java.util.concurrent.atomic.{AtomicLong, AtomicReference}
 
 import akka.Done
 import akka.actor.{ActorRef, ActorSystem, Props, SupervisorStrategy}
 import akka.util.Timeout
 import com.softwaremill.sttp.okhttp.OkHttpFutureBackend
 import com.typesafe.config.{Config, ConfigFactory}
-import fr.acinq.bitcoin.Block
+import fr.acinq.bitcoin.{Block, ByteVector32}
 import fr.acinq.eclair.NodeParams.ELECTRUM
 import fr.acinq.eclair.blockchain.bitcoind.rpc.BasicBitcoinJsonRPCClient
-=======
-import java.util.concurrent.TimeUnit
-import java.util.concurrent.atomic.{AtomicLong, AtomicReference}
-
-import akka.Done
-import akka.actor.{ActorRef, ActorSystem, Props, SupervisorStrategy}
-import akka.pattern.after
-import akka.util.Timeout
-import com.softwaremill.sttp.okhttp.OkHttpFutureBackend
-import com.typesafe.config.{Config, ConfigFactory}
-import fr.acinq.bitcoin.{Block, ByteVector32}
-import fr.acinq.eclair.NodeParams.{BITCOIND, ELECTRUM}
-import fr.acinq.eclair.blockchain.bitcoind.rpc.{BasicBitcoinJsonRPCClient, BatchingBitcoinJsonRPCClient, ExtendedBitcoinClient}
-import fr.acinq.eclair.blockchain.bitcoind.zmq.ZMQActor
-import fr.acinq.eclair.blockchain.bitcoind.{BitcoinCoreWallet, ZmqWatcher}
->>>>>>> e0461ae0
 import fr.acinq.eclair.blockchain.electrum.ElectrumClient.SSL
 import fr.acinq.eclair.blockchain.electrum.ElectrumClientPool.ElectrumServerAddress
 import fr.acinq.eclair.blockchain.electrum._
@@ -77,11 +62,8 @@
             seed_opt: Option[ByteVector] = None,
             db: Option[Databases] = None)(implicit system: ActorSystem) extends Logging {
 
-<<<<<<< HEAD
-=======
   implicit val timeout = Timeout(30 seconds)
   implicit val formats = org.json4s.DefaultFormats
->>>>>>> e0461ae0
   implicit val ec = ExecutionContext.Implicits.global
   implicit val sttpBackend = OkHttpFutureBackend()
 
@@ -127,11 +109,7 @@
     override def getFeeratePerKw(target: Int): Long = feeratesPerKw.get().feePerBlock(target)
   }
 
-<<<<<<< HEAD
-  val nodeParams = NodeParams.makeNodeParams(config, keyManager, None, database, feeEstimator)
-=======
-  val nodeParams = NodeParams.makeNodeParams(config, keyManager, initTor(), database, blockCount, feeEstimator)
->>>>>>> e0461ae0
+  val nodeParams = NodeParams.makeNodeParams(config, keyManager, None, database, blockCount, feeEstimator)
 
   val serverBindingAddress = new InetSocketAddress(
     config.getString("server.binding-ip"),
@@ -145,78 +123,7 @@
   logger.info(s"nodeid=${nodeParams.nodeId} alias=${nodeParams.alias}")
   logger.info(s"using chain=$chain chainHash=${nodeParams.chainHash}")
 
-<<<<<<< HEAD
   def bootstrap: Future[Kit] =
-=======
-  val bitcoin = nodeParams.watcherType match {
-    case BITCOIND =>
-      val bitcoinClient = new BasicBitcoinJsonRPCClient(
-        user = config.getString("bitcoind.rpcuser"),
-        password = config.getString("bitcoind.rpcpassword"),
-        host = config.getString("bitcoind.host"),
-        port = config.getInt("bitcoind.rpcport"))
-      implicit val timeout = Timeout(30 seconds)
-      implicit val formats = org.json4s.DefaultFormats
-      val future = for {
-        json <- bitcoinClient.invoke("getblockchaininfo").recover { case _ => throw BitcoinRPCConnectionException }
-        // Make sure wallet support is enabled in bitcoind.
-        _ <- bitcoinClient.invoke("getbalance").recover { case _ => throw BitcoinWalletDisabledException }
-        progress = (json \ "verificationprogress").extract[Double]
-        ibd = (json \ "initialblockdownload").extract[Boolean]
-        blocks = (json \ "blocks").extract[Long]
-        headers = (json \ "headers").extract[Long]
-        chainHash <- bitcoinClient.invoke("getblockhash", 0).map(_.extract[String]).map(s => ByteVector32.fromValidHex(s)).map(_.reverse)
-        bitcoinVersion <- bitcoinClient.invoke("getnetworkinfo").map(json => (json \ "version")).map(_.extract[Int])
-        unspentAddresses <- bitcoinClient.invoke("listunspent").collect { case JArray(values) =>
-          values
-            .filter(value => (value \ "spendable").extract[Boolean])
-            .map(value => (value \ "address").extract[String])
-        }
-        _ <- chain match {
-          case "mainnet" => bitcoinClient.invoke("getrawtransaction", "2157b554dcfda405233906e461ee593875ae4b1b97615872db6a25130ecc1dd6") // coinbase of #500000
-          case "testnet" => bitcoinClient.invoke("getrawtransaction", "8f38a0dd41dc0ae7509081e262d791f8d53ed6f884323796d5ec7b0966dd3825") // coinbase of #1500000
-          case "regtest" => Future.successful(())
-        }
-      } yield (progress, ibd, chainHash, bitcoinVersion, unspentAddresses, blocks, headers)
-      // blocking sanity checks
-      val (progress, initialBlockDownload, chainHash, bitcoinVersion, unspentAddresses, blocks, headers) = await(future, 30 seconds, "bicoind did not respond after 30 seconds")
-      assert(bitcoinVersion >= 170000, "Eclair requires Bitcoin Core 0.17.0 or higher")
-      assert(chainHash == nodeParams.chainHash, s"chainHash mismatch (conf=${nodeParams.chainHash} != bitcoind=$chainHash)")
-      if (chainHash != Block.RegtestGenesisBlock.hash) {
-        assert(unspentAddresses.forall(address => !isPay2PubkeyHash(address)), "Make sure that all your UTXOS are segwit UTXOS and not p2pkh (check out our README for more details)")
-      }
-      assert(!initialBlockDownload, s"bitcoind should be synchronized (initialblockdownload=$initialBlockDownload)")
-      assert(progress > 0.999, s"bitcoind should be synchronized (progress=$progress)")
-      assert(headers - blocks <= 1, s"bitcoind should be synchronized (headers=$headers blocks=$blocks)")
-      Bitcoind(bitcoinClient)
-    case ELECTRUM =>
-      val addresses = config.hasPath("electrum") match {
-        case true =>
-          val host = config.getString("electrum.host")
-          val port = config.getInt("electrum.port")
-          val ssl = config.getString("electrum.ssl") match {
-            case "off" => SSL.OFF
-            case "loose" => SSL.LOOSE
-            case _ => SSL.STRICT // strict mode is the default when we specify a custom electrum server, we don't want to be MITMed
-          }
-          val address = InetSocketAddress.createUnresolved(host, port)
-          logger.info(s"override electrum default with server=$address ssl=$ssl")
-          Set(ElectrumServerAddress(address, ssl))
-        case false =>
-          val (addressesFile, sslEnabled) = nodeParams.chainHash match {
-            case Block.RegtestGenesisBlock.hash => ("/electrum/servers_regtest.json", false) // in regtest we connect in plaintext
-            case Block.TestnetGenesisBlock.hash => ("/electrum/servers_testnet.json", true)
-            case Block.LivenetGenesisBlock.hash => ("/electrum/servers_mainnet.json", true)
-          }
-          val stream = classOf[Setup].getResourceAsStream(addressesFile)
-          ElectrumClientPool.readServerAddresses(stream, sslEnabled)
-      }
-      val electrumClient = system.actorOf(SimpleSupervisor.props(Props(new ElectrumClientPool(blockCount, addresses)), "electrum-client", SupervisorStrategy.Resume))
-      Electrum(electrumClient)
-  }
-
-  def bootstrap: Future[Kit] = {
->>>>>>> e0461ae0
     for {
       _ <- Future.successful(true)
       feeratesRetrieved = Promise[Done]()
@@ -244,7 +151,7 @@
               val stream = classOf[Setup].getResourceAsStream(addressesFile)
               ElectrumClientPool.readServerAddresses(stream, sslEnabled)
           }
-          val electrumClient = system.actorOf(SimpleSupervisor.props(Props(new ElectrumClientPool(addresses)), "electrum-client", SupervisorStrategy.Resume))
+          val electrumClient = system.actorOf(SimpleSupervisor.props(Props(new ElectrumClientPool(blockCount, addresses)), "electrum-client", SupervisorStrategy.Resume))
           Electrum(electrumClient)
         case _ => ???
       }
@@ -267,8 +174,6 @@
       smoothFeerateWindow = config.getInt("smooth-feerate-window")
       feeProvider = (nodeParams.chainHash, bitcoin) match {
         case (Block.RegtestGenesisBlock.hash, _) => new FallbackFeeProvider(new ConstantFeeProvider(defaultFeerates) :: Nil, minFeeratePerByte)
-        case (_, Bitcoind(bitcoinClient)) =>
-          new FallbackFeeProvider(new SmoothFeeProvider(new BitcoinCoreFeeProvider(bitcoinClient, defaultFeerates), smoothFeerateWindow) :: new SmoothFeeProvider(new BitgoFeeProvider(nodeParams.chainHash), smoothFeerateWindow) :: new SmoothFeeProvider(new EarnDotComFeeProvider(), smoothFeerateWindow) :: new ConstantFeeProvider(defaultFeerates) :: Nil, minFeeratePerByte) // order matters!
         case _ =>
           new FallbackFeeProvider(new SmoothFeeProvider(new BitgoFeeProvider(nodeParams.chainHash), smoothFeerateWindow) :: new SmoothFeeProvider(new EarnDotComFeeProvider(), smoothFeerateWindow) :: new ConstantFeeProvider(defaultFeerates) :: Nil, minFeeratePerByte) // order matters!
       }
@@ -283,20 +188,9 @@
       _ <- feeratesRetrieved.future
 
       watcher = bitcoin match {
-<<<<<<< HEAD
         case Electrum(electrumClient) =>
-          system.actorOf(SimpleSupervisor.props(Props(new ElectrumWatcher(electrumClient)), "watcher", SupervisorStrategy.Resume))
+          system.actorOf(SimpleSupervisor.props(Props(new ElectrumWatcher(blockCount, electrumClient)), "watcher", SupervisorStrategy.Resume))
         case _ => ???
-=======
-        case Bitcoind(bitcoinClient) =>
-          system.actorOf(SimpleSupervisor.props(Props(new ZMQActor(config.getString("bitcoind.zmqblock"), Some(zmqBlockConnected))), "zmqblock", SupervisorStrategy.Restart))
-          system.actorOf(SimpleSupervisor.props(Props(new ZMQActor(config.getString("bitcoind.zmqtx"), Some(zmqTxConnected))), "zmqtx", SupervisorStrategy.Restart))
-          system.actorOf(SimpleSupervisor.props(ZmqWatcher.props(blockCount, new ExtendedBitcoinClient(new BatchingBitcoinJsonRPCClient(bitcoinClient))), "watcher", SupervisorStrategy.Resume))
-        case Electrum(electrumClient) =>
-          zmqBlockConnected.success(Done)
-          zmqTxConnected.success(Done)
-          system.actorOf(SimpleSupervisor.props(Props(new ElectrumWatcher(blockCount, electrumClient)), "watcher", SupervisorStrategy.Resume))
->>>>>>> e0461ae0
       }
 
       router = system.actorOf(SimpleSupervisor.props(Router.props(nodeParams, watcher, None), "router", SupervisorStrategy.Resume))
@@ -343,17 +237,6 @@
         switchboard = switchboard,
         paymentInitiator = paymentInitiator,
         wallet = wallet)
-<<<<<<< HEAD
-=======
-
-      zmqBlockTimeout = after(5 seconds, using = system.scheduler)(Future.failed(BitcoinZMQConnectionTimeoutException))
-      zmqTxTimeout = after(5 seconds, using = system.scheduler)(Future.failed(BitcoinZMQConnectionTimeoutException))
-      tcpTimeout = after(5 seconds, using = system.scheduler)(Future.failed(TCPBindException(config.getInt("server.port"))))
-
-      _ <- Future.firstCompletedOf(zmqBlockConnected.future :: zmqBlockTimeout :: Nil)
-      _ <- Future.firstCompletedOf(zmqTxConnected.future :: zmqTxTimeout :: Nil)
-      _ <- Future.firstCompletedOf(tcpBound.future :: tcpTimeout :: Nil)
->>>>>>> e0461ae0
     } yield kit
 
 }
