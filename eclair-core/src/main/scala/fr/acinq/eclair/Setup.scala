--- conflicted
+++ resolved
@@ -248,13 +248,7 @@
       _ <- postRestartCleanUpInitialized.future
       switchboard = system.actorOf(SimpleSupervisor.props(Switchboard.props(nodeParams, watcher, relayer, wallet), "switchboard", SupervisorStrategy.Resume))
       clientSpawner = system.actorOf(SimpleSupervisor.props(ClientSpawner.props(nodeParams, switchboard, router), "client-spawner", SupervisorStrategy.Restart))
-<<<<<<< HEAD
-      paymentInitiator = system.actorOf(SimpleSupervisor.props(PaymentInitiator.props(nodeParams, router, relayer, register), "payment-initiator", SupervisorStrategy.Restart))
-=======
-      server = system.actorOf(SimpleSupervisor.props(Server.props(nodeParams, switchboard, router, serverBindingAddress, Some(tcpBound)), "server", SupervisorStrategy.Restart))
       paymentInitiator = system.actorOf(SimpleSupervisor.props(PaymentInitiator.props(nodeParams, router, register), "payment-initiator", SupervisorStrategy.Restart))
-      _ = for (i <- 0 until config.getInt("autoprobe-count")) yield system.actorOf(SimpleSupervisor.props(Autoprobe.props(nodeParams, router, paymentInitiator), s"payment-autoprobe-$i", SupervisorStrategy.Restart))
->>>>>>> d9f257ad
 
       kit = Kit(
         nodeParams = nodeParams,
