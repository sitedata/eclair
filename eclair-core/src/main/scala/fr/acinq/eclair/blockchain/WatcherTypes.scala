--- conflicted
+++ resolved
@@ -17,23 +17,11 @@
 package fr.acinq.eclair.blockchain
 
 import akka.actor.ActorRef
-<<<<<<< HEAD
 import fr.acinq.bitcoin.{ByteVector32, PublicKey, Satoshi, Script, ScriptWitness, Transaction}
-import fr.acinq.eclair.channel.BitcoinEvent
-import fr.acinq.eclair.transactions.Transactions.TransactionSigningKit
-import fr.acinq.eclair.wire.protocol.ChannelAnnouncement
-import scodec.bits.ByteVector
-import fr.acinq.eclair.KotlinUtils._
-import fr.acinq.eclair.blockchain.fee.FeeratePerKw
-
-import scala.util.{Failure, Success, Try}
-=======
-import fr.acinq.bitcoin.{ByteVector32, Satoshi, Transaction}
 import fr.acinq.eclair.blockchain.fee.FeeratePerKw
 import fr.acinq.eclair.channel.BitcoinEvent
 import fr.acinq.eclair.transactions.Transactions.TransactionSigningKit
 import fr.acinq.eclair.wire.protocol.ChannelAnnouncement
->>>>>>> 13217610
 
 /**
  * Created by PM on 19/01/2016.
@@ -54,27 +42,7 @@
  * @param minDepth number of confirmations.
  * @param event    channel event related to the transaction.
  */
-<<<<<<< HEAD
-final case class WatchConfirmed(replyTo: ActorRef, txId: ByteVector32, publicKeyScript: ByteVector, minDepth: Long, event: BitcoinEvent) extends Watch
-object WatchConfirmed {
-  // if we have the entire transaction, we can get the publicKeyScript from any of the outputs
-  def apply(replyTo: ActorRef, tx: Transaction, minDepth: Long, event: BitcoinEvent): WatchConfirmed = {
-    val pubkeyScript = tx.txOut.map(_.publicKeyScript).headOption.map(b => b.toByteArray).getOrElse(Array.emptyByteArray)
-    WatchConfirmed(replyTo, tx.txid, ByteVector.view(pubkeyScript), minDepth, event)
-  }
-
-  def extractPublicKeyScript(witness: ScriptWitness): ByteVector = Try(new PublicKey(witness.last())) match {
-    case Success(pubKey) =>
-      // if last element of the witness is a public key, then this is a p2wpkh
-      ByteVector.view(Script.write(Script.pay2wpkh(pubKey)))
-    case Failure(_) =>
-      // otherwise this is a p2wsh
-      ByteVector.view(Script.write(Script.pay2wsh(witness.last())))
-  }
-}
-=======
 final case class WatchConfirmed(replyTo: ActorRef, txId: ByteVector32, minDepth: Long, event: BitcoinEvent) extends Watch
->>>>>>> 13217610
 
 /**
  * Watch for transactions spending the given outpoint.
