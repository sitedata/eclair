/*
 * Copyright 2019 ACINQ SAS
 *
 * Licensed under the Apache License, Version 2.0 (the "License");
 * you may not use this file except in compliance with the License.
 * You may obtain a copy of the License at
 *
 *     http://www.apache.org/licenses/LICENSE-2.0
 *
 * Unless required by applicable law or agreed to in writing, software
 * distributed under the License is distributed on an "AS IS" BASIS,
 * WITHOUT WARRANTIES OR CONDITIONS OF ANY KIND, either express or implied.
 * See the License for the specific language governing permissions and
 * limitations under the License.
 */

package fr.acinq.eclair.blockchain.bitcoind

import fr.acinq.bitcoin.PublicKey
import fr.acinq.bitcoin._
import fr.acinq.eclair.blockchain._
import fr.acinq.eclair.blockchain.bitcoind.rpc.ExtendedBitcoinClient.{FundTransactionOptions, FundTransactionResponse, SignTransactionResponse, toSatoshi}
import fr.acinq.eclair.blockchain.bitcoind.rpc.{BitcoinJsonRPCClient, ExtendedBitcoinClient, JsonRPCError}
import fr.acinq.eclair.blockchain.fee.{FeeratePerKB, FeeratePerKw}
import fr.acinq.eclair.transactions.Transactions
import grizzled.slf4j.Logging
import org.json4s.JsonAST._
import scodec.bits.ByteVector
import fr.acinq.eclair.KotlinUtils._
import fr.acinq.secp256k1.Hex

import scala.concurrent.{ExecutionContext, Future}
import scala.math.BigDecimal.long2bigDecimal
import scala.util.{Failure, Success}

/**
 * Created by PM on 06/07/2017.
 */
class BitcoinCoreWallet(rpcClient: BitcoinJsonRPCClient)(implicit ec: ExecutionContext) extends EclairWallet with Logging {

  import BitcoinCoreWallet._

  val bitcoinClient = new ExtendedBitcoinClient(rpcClient)

  def fundTransaction(tx: Transaction, lockUtxos: Boolean, feerate: FeeratePerKw): Future[FundTransactionResponse] = {
    val requestedFeeRatePerKB = FeeratePerKB(feerate)
    rpcClient.invoke("getmempoolinfo").map(json => json \ "mempoolminfee" match {
      case JDecimal(feerate) => FeeratePerKB(Btc(feerate).toSatoshi).max(requestedFeeRatePerKB)
      case JInt(feerate) => FeeratePerKB(Btc(feerate.toLong).toSatoshi).max(requestedFeeRatePerKB)
      case other =>
        logger.warn(s"cannot retrieve mempool minimum fee: $other")
        requestedFeeRatePerKB
    }).flatMap(feeRatePerKB => {
      bitcoinClient.fundTransaction(tx, FundTransactionOptions(FeeratePerKw(feeRatePerKB), lockUtxos = lockUtxos))
    })
  }

  def signTransaction(tx: Transaction): Future[SignTransactionResponse] = {
    bitcoinClient.signTransaction(tx, Nil)
  }

  private def signTransactionOrUnlock(tx: Transaction): Future[SignTransactionResponse] = {
    val f = signTransaction(tx)
    // if signature fails (e.g. because wallet is encrypted) we need to unlock the utxos
    f.recoverWith { case _ =>
      unlockOutpoints(tx.txIn.map(_.outPoint))
        .recover { case t: Throwable => // no-op, just add a log in case of failure
          logger.warn(s"Cannot unlock failed transaction's UTXOs txid=${tx.txid}", t)
          t
        }
        .flatMap(_ => f) // return signTransaction error
        .recoverWith { case _ => f } // return signTransaction error
    }
  }

  def listTransactions(count: Int, skip: Int): Future[List[WalletTransaction]] = rpcClient.invoke("listtransactions", "*", count, skip).map {
    case JArray(txs) => txs.map(tx => {
      val JString(address) = tx \ "address"
      val JDecimal(amount) = tx \ "amount"
      // fee is optional and only included for sent transactions
      val fee = tx \ "fee" match {
        case JDecimal(fee) => toSatoshi(fee)
        case _ => new Satoshi(0)
      }
      val JInt(confirmations) = tx \ "confirmations"
      // while transactions are still in the mempool, block hash will no be included
      val blockHash = tx \ "blockhash" match {
        case JString(blockHash) => ByteVector32.fromValidHex(blockHash)
        case _ => ByteVector32.Zeroes
      }
      val JString(txid) = tx \ "txid"
      val JInt(timestamp) = tx \ "time"
      WalletTransaction(address, toSatoshi(amount), fee, blockHash, confirmations.toLong, ByteVector32.fromValidHex(txid), timestamp.toLong)
    }).reverse
    case _ => Nil
  }

  def sendToAddress(address: String, amount: Satoshi, confirmationTarget: Long): Future[ByteVector32] = {
    rpcClient.invoke(
      "sendtoaddress",
      address,
      amount.toBtc.toBigDecimal,
      "sent via eclair",
      "",
      false, // subtractfeefromamount
      true, // replaceable
      confirmationTarget).collect {
      case JString(txid) => ByteVector32.fromValidHex(txid)
    }
  }

  override def getBalance: Future[OnChainBalance] = rpcClient.invoke("getbalances").map(json => {
    val JDecimal(confirmed) = json \ "mine" \ "trusted"
    val JDecimal(unconfirmed) = json \ "mine" \ "untrusted_pending"
    OnChainBalance(toSatoshi(confirmed), toSatoshi(unconfirmed))
  })

  override def getReceiveAddress(label: String): Future[String] = for {
    JString(address) <- rpcClient.invoke("getnewaddress", label)
  } yield address

<<<<<<< HEAD
  override def getReceivePubkey(receiveAddress: Option[String] = None): Future[PublicKey] = for {
    address <- receiveAddress.map(Future.successful).getOrElse(getReceiveAddress)
=======
  override def getReceivePubkey(receiveAddress: Option[String] = None): Future[Crypto.PublicKey] = for {
    address <- receiveAddress.map(Future.successful).getOrElse(getReceiveAddress())
>>>>>>> ccae92d7
    JString(rawKey) <- rpcClient.invoke("getaddressinfo", address).map(_ \ "pubkey")
  } yield new PublicKey(ByteVector.fromValidHex(rawKey))

  override def makeFundingTx(pubkeyScript: ByteVector, amount: Satoshi, feerate: FeeratePerKw): Future[MakeFundingTxResponse] = {
    val partialFundingTx = new Transaction(
      2,
      Seq.empty[TxIn],
      new TxOut(amount, pubkeyScript) :: Nil,
      0)
    for {
      // we ask bitcoin core to add inputs to the funding tx, and use the specified change address
      fundTxResponse <- fundTransaction(partialFundingTx, lockUtxos = true, feerate)
      // now let's sign the funding tx
      SignTransactionResponse(fundingTx, true) <- signTransactionOrUnlock(fundTxResponse.tx)
      // there will probably be a change output, so we need to find which output is ours
      outputIndex <- Transactions.findPubKeyScriptIndex(fundingTx, pubkeyScript.toArray) match {
        case Right(outputIndex) => Future.successful(outputIndex)
        case Left(skipped) => Future.failed(new RuntimeException(skipped.toString))
      }
      _ = logger.debug(s"created funding txid=${fundingTx.txid} outputIndex=$outputIndex fee=${fundTxResponse.fee}")
    } yield MakeFundingTxResponse(fundingTx, outputIndex, fundTxResponse.fee)
  }

  override def commit(tx: Transaction): Future[Boolean] = bitcoinClient.publishTransaction(tx).transformWith {
    case Success(_) => Future.successful(true)
    case Failure(e) =>
      logger.warn(s"txid=${tx.txid} error=$e")
      bitcoinClient.getTransaction(tx.txid).transformWith {
        case Success(_) => Future.successful(true) // tx is in the mempool, we consider that it was published
        case Failure(_) => rollback(tx).transform(_ => Success(false)) // we use transform here because we want to return false in all cases even if rollback fails
      }
  }

  override def rollback(tx: Transaction): Future[Boolean] = unlockOutpoints(tx.txIn.map(_.outPoint)) // we unlock all utxos used by the tx

  override def doubleSpent(tx: Transaction): Future[Boolean] = bitcoinClient.doubleSpent(tx)

  /**
   * @param outPoints outpoints to unlock
   * @return true if all outpoints were successfully unlocked, false otherwise
   */
  private def unlockOutpoints(outPoints: Seq[OutPoint])(implicit ec: ExecutionContext): Future[Boolean] = {
    // we unlock utxos one by one and not as a list as it would fail at the first utxo that is not actually locked and the rest would not be processed
    val futures = outPoints
      .map(outPoint => Utxo(outPoint.txid, outPoint.index))
      .map(utxo => rpcClient
        .invoke("lockunspent", true, List(utxo))
        .mapTo[JBool]
        .transformWith {
          case Success(JBool(result)) => Future.successful(result)
          case Failure(JsonRPCError(error)) if error.message.contains("expected locked output") =>
            Future.successful(true) // we consider that the outpoint was successfully unlocked (since it was not locked to begin with)
          case Failure(t) =>
            logger.warn(s"Cannot unlock utxo=$utxo", t)
            Future.successful(false)
        })
    val future = Future.sequence(futures)
    // return true if all outpoints were unlocked false otherwise
    future.map(_.forall(b => b))
  }

}

object BitcoinCoreWallet {

  // @formatter:off
  case class Utxo(txid: ByteVector32, vout: Long)
  case class WalletTransaction(address: String, amount: Satoshi, fees: Satoshi, blockHash: ByteVector32, confirmations: Long, txid: ByteVector32, timestamp: Long)
  // @formatter:on

}<|MERGE_RESOLUTION|>--- conflicted
+++ resolved
@@ -119,13 +119,8 @@
     JString(address) <- rpcClient.invoke("getnewaddress", label)
   } yield address
 
-<<<<<<< HEAD
   override def getReceivePubkey(receiveAddress: Option[String] = None): Future[PublicKey] = for {
-    address <- receiveAddress.map(Future.successful).getOrElse(getReceiveAddress)
-=======
-  override def getReceivePubkey(receiveAddress: Option[String] = None): Future[Crypto.PublicKey] = for {
     address <- receiveAddress.map(Future.successful).getOrElse(getReceiveAddress())
->>>>>>> ccae92d7
     JString(rawKey) <- rpcClient.invoke("getaddressinfo", address).map(_ \ "pubkey")
   } yield new PublicKey(ByteVector.fromValidHex(rawKey))
 
