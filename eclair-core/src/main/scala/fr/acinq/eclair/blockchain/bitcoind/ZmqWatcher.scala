--- conflicted
+++ resolved
@@ -211,12 +211,7 @@
         // time a parent's relative delays are satisfied, so we will eventually succeed.
         csvTimeouts.foreach { case (parentTxId, csvTimeout) =>
           log.info(s"txid=${tx.txid} has a relative timeout of $csvTimeout blocks, watching parentTxId=$parentTxId tx={}", tx)
-<<<<<<< HEAD
-          val parentPublicKeyScript = Script.write(Script.pay2wsh(tx.txIn.find(_.outPoint.txid == parentTxId).get.witness.stack.last))
-          self ! WatchConfirmed(self, parentTxId, ByteVector.view(parentPublicKeyScript), minDepth = csvTimeout, BITCOIN_PARENT_TX_CONFIRMED(p))
-=======
           self ! WatchConfirmed(self, parentTxId, minDepth = csvTimeout, BITCOIN_PARENT_TX_CONFIRMED(p))
->>>>>>> 13217610
         }
       } else if (cltvTimeout > blockCount) {
         log.info(s"delaying publication of txid=${tx.txid} until block=$cltvTimeout (curblock=$blockCount)")
