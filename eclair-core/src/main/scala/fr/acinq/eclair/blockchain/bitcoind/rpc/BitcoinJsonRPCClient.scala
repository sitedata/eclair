--- conflicted
+++ resolved
@@ -2,16 +2,6 @@
 
 import java.io.IOException
 
-<<<<<<< HEAD
-import akka.actor.ActorSystem
-import com.ning.http.client._
-import org.json4s.{DefaultFormats, DefaultReaders}
-import org.json4s.JsonAST.{JInt, JNull, JString, JValue}
-import org.json4s.jackson.JsonMethods.parse
-import org.json4s.jackson.Serialization._
-
-import scala.concurrent.{ExecutionContext, Future, Promise}
-=======
 import org.json4s.JsonAST.JValue
 
 import scala.concurrent.{ExecutionContext, Future}
@@ -21,63 +11,10 @@
   def invoke(method: String, params: Any*)(implicit ec: ExecutionContext): Future[JValue]
 
 }
->>>>>>> 1b247ae6
 
 // @formatter:off
 case class JsonRPCRequest(jsonrpc: String = "1.0", id: String = "scala-client", method: String, params: Seq[Any])
 case class Error(code: Int, message: String)
 case class JsonRPCResponse(result: JValue, error: Option[Error], id: String)
 case class JsonRPCError(error: Error) extends IOException(s"${error.message} (code: ${error.code})")
-<<<<<<< HEAD
-// @formatter:on
-
-class BitcoinJsonRPCClient(config: AsyncHttpClientConfig, host: String, port: Int, ssl: Boolean)(implicit system: ActorSystem) {
-
-    def this(user: String, password: String, host: String = "127.0.0.1", port: Int = 8332, ssl: Boolean = false)(implicit system: ActorSystem) = this(
-      new AsyncHttpClientConfig.Builder()
-        .setRealm(new Realm.RealmBuilder().setPrincipal(user).setPassword(password).setUsePreemptiveAuth(true).setScheme(Realm.AuthScheme.BASIC).build)
-        .build,
-      host,
-      port,
-      ssl
-    )
-
-  val client: AsyncHttpClient = new AsyncHttpClient(config)
-
-  implicit val formats = DefaultFormats
-
-  def invoke(method: String, params: Any*)(implicit ec: ExecutionContext): Future[JValue] = {
-    val promise = Promise[JValue]()
-    client
-      .preparePost((if (ssl) "https" else "http") + s"://$host:$port/")
-      .addHeader("Content-Type", "application/json")
-      .setBody(write(JsonRPCRequest(method = method, params = params)))
-      .execute(new AsyncCompletionHandler[Unit] {
-        override def onCompleted(response: Response): Unit =
-          try {
-            val jvalue = parse(response.getResponseBody)
-            val jerror = jvalue \ "error"
-            val result = jvalue \ "result"
-            if (jerror != JNull) {
-              for {
-                JInt(code) <- jerror \ "code"
-                JString(message) <- jerror \ "message"
-              } yield promise.failure(new JsonRPCError(Error(code.toInt, message)))
-            } else {
-              promise.success(result)
-            }
-          } catch {
-            case t: Throwable => promise.failure(t)
-          }
-
-        override def onThrowable(t: Throwable): Unit = promise.failure(t)
-      })
-    promise.future
-  }
-
-  def invoke(request: Seq[(String, Seq[Any])])(implicit ec: ExecutionContext): Future[Seq[JValue]] = ???
-
-}
-=======
-// @formatter:on
->>>>>>> 1b247ae6
+// @formatter:on