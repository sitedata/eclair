--- conflicted
+++ resolved
@@ -324,12 +324,8 @@
    */
   case class MempoolTx(txid: ByteVector32, vsize: Long, weight: Long, replaceable: Boolean, fees: Satoshi, ancestorCount: Int, ancestorFees: Satoshi, descendantCount: Int, descendantFees: Satoshi)
 
-<<<<<<< HEAD
+  case class Utxo(txid: ByteVector32, vout: Long)
+
   def toSatoshi(btcAmount: BigDecimal): Satoshi = new Satoshi(btcAmount.bigDecimal.scaleByPowerOfTen(8).longValue)
-=======
-  case class Utxo(txid: ByteVector32, vout: Long)
-
-  def toSatoshi(btcAmount: BigDecimal): Satoshi = Satoshi(btcAmount.bigDecimal.scaleByPowerOfTen(8).longValue)
->>>>>>> f52c3dd3
 
 }