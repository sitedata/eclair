--- conflicted
+++ resolved
@@ -25,11 +25,9 @@
 import fr.acinq.eclair.wire.ChannelAnnouncement
 import org.json4s.Formats
 import org.json4s.JsonAST._
-<<<<<<< HEAD
 import fr.acinq.eclair.KotlinUtils._
-=======
+import fr.acinq.secp256k1.Hex
 import scodec.bits.ByteVector
->>>>>>> d9c0b862
 
 import scala.concurrent.{ExecutionContext, Future}
 import scala.util.Try
@@ -110,8 +108,8 @@
   def getChangeAddress()(implicit ec: ExecutionContext): Future[ByteVector] = {
     rpcClient.invoke("getrawchangeaddress", "bech32").collect {
       case JString(changeAddress) =>
-        val (_, _, pubkeyHash) = Bech32.decodeWitnessAddress(changeAddress)
-        pubkeyHash
+        val pubkeyHash = Bech32.decodeWitnessAddress(changeAddress).getThird
+        ByteVector.view(pubkeyHash)
     }
   }
 
@@ -259,7 +257,7 @@
   }
 
   case class FundTransactionResponse(tx: Transaction, fee: Satoshi, changePosition: Option[Int]) {
-    val amountIn: Satoshi = fee + tx.txOut.map(_.amount).sum
+    val amountIn: Satoshi = fee plus tx.txOut.map(_.amount).sum
   }
 
   case class PreviousTx(txid: ByteVector32, vout: Long, scriptPubKey: String, redeemScript: String, witnessScript: String, amount: BigDecimal)
@@ -270,7 +268,7 @@
       inputInfo.outPoint.index,
       inputInfo.txOut.publicKeyScript.toHex,
       inputInfo.redeemScript.toHex,
-      ScriptWitness.write(witness).toHex,
+      Hex.encode(witness.serializer().write(witness)),
       inputInfo.txOut.amount.toBtc.toBigDecimal
     )
   }
@@ -291,6 +289,6 @@
    */
   case class MempoolTx(vsize: Long, weight: Long, replaceable: Boolean, fees: Satoshi, ancestorCount: Int, ancestorFees: Satoshi, descendantCount: Int, descendantFees: Satoshi)
 
-  def toSatoshi(btcAmount: BigDecimal): Satoshi = Satoshi(btcAmount.bigDecimal.scaleByPowerOfTen(8).longValue)
+  def toSatoshi(btcAmount: BigDecimal): Satoshi = new Satoshi(btcAmount.bigDecimal.scaleByPowerOfTen(8).longValue)
 
 }