--- conflicted
+++ resolved
@@ -187,12 +187,8 @@
     case Event(initFunder@INPUT_INIT_FUNDER(temporaryChannelId, fundingSatoshis, pushMsat, initialFeeratePerKw, fundingTxFeeratePerKw, _, localParams, remote, _, channelFlags, channelVersion), Nothing) =>
       context.system.eventStream.publish(ChannelCreated(self, peer, remoteNodeId, isFunder = true, temporaryChannelId, initialFeeratePerKw, Some(fundingTxFeeratePerKw)))
       activeConnection = remote
-<<<<<<< HEAD
+      txPublisher ! SetChannelId(remoteNodeId, temporaryChannelId)
       val fundingPubKey = keyManager.fundingPublicKey(localParams.fundingKeyPath).getPublicKey
-=======
-      txPublisher ! SetChannelId(remoteNodeId, temporaryChannelId)
-      val fundingPubKey = keyManager.fundingPublicKey(localParams.fundingKeyPath).publicKey
->>>>>>> ccae92d7
       val channelKeyPath = keyManager.keyPath(localParams, channelVersion)
       val open = OpenChannel(nodeParams.chainHash,
         temporaryChannelId = temporaryChannelId,
