/*
 * Copyright 2019 ACINQ SAS
 *
 * Licensed under the Apache License, Version 2.0 (the "License");
 * you may not use this file except in compliance with the License.
 * You may obtain a copy of the License at
 *
 *     http://www.apache.org/licenses/LICENSE-2.0
 *
 * Unless required by applicable law or agreed to in writing, software
 * distributed under the License is distributed on an "AS IS" BASIS,
 * WITHOUT WARRANTIES OR CONDITIONS OF ANY KIND, either express or implied.
 * See the License for the specific language governing permissions and
 * limitations under the License.
 */

package fr.acinq.eclair.channel

import akka.actor.{ActorRef, FSM, OneForOneStrategy, Props, Status, SupervisorStrategy}
import akka.event.Logging.MDC
import akka.pattern.pipe
import fr.acinq.bitcoin.Crypto.{PrivateKey, PublicKey}
import fr.acinq.bitcoin.{ByteVector32, OutPoint, Satoshi, Script, ScriptFlags, Transaction}
import fr.acinq.eclair.Logs.LogCategory
import fr.acinq.eclair._
import fr.acinq.eclair.blockchain._
import fr.acinq.eclair.channel.Helpers.{Closing, Funding}
import fr.acinq.eclair.channel.Monitoring.{Metrics, Tags}
import fr.acinq.eclair.crypto.ShaChain
import fr.acinq.eclair.io.Peer
import fr.acinq.eclair.payment._
import fr.acinq.eclair.payment.relay.{CommandBuffer, Origin, Relayer}
import fr.acinq.eclair.router.Announcements
import fr.acinq.eclair.transactions._
import fr.acinq.eclair.wire._
import scodec.bits.ByteVector

import scala.collection.immutable.Queue
import scala.compat.Platform
import scala.concurrent.ExecutionContext
import scala.concurrent.duration._
import scala.util.{Failure, Success, Try}

/**
 * Created by PM on 20/08/2015.
 */

object Channel {
  def props(nodeParams: NodeParams, wallet: EclairWallet, remoteNodeId: PublicKey, blockchain: ActorRef, relayer: ActorRef, origin_opt: Option[ActorRef]) = Props(new Channel(nodeParams, wallet, remoteNodeId, blockchain, relayer, origin_opt))

  // see https://github.com/lightningnetwork/lightning-rfc/blob/master/07-routing-gossip.md#requirements
  val ANNOUNCEMENTS_MINCONF = 6

  // https://github.com/lightningnetwork/lightning-rfc/blob/master/02-peer-protocol.md#requirements
  val MAX_FUNDING = 16777216 sat // = 2^24
  val MAX_ACCEPTED_HTLCS = 483

  // we don't want the counterparty to use a dust limit lower than that, because they wouldn't only hurt themselves we may need them to publish their commit tx in certain cases (backup/restore)
  val MIN_DUSTLIMIT = 546 sat

  // we won't exchange more than this many signatures when negotiating the closing fee
  val MAX_NEGOTIATION_ITERATIONS = 20

  // this is defined in BOLT 11
  val MIN_CLTV_EXPIRY_DELTA = CltvExpiryDelta(9)
  val MAX_CLTV_EXPIRY_DELTA = CltvExpiryDelta(7 * 144) // one week

  // since BOLT 1.1, there is a max value for the refund delay of the main commitment tx
  val MAX_TO_SELF_DELAY = CltvExpiryDelta(2016)

  // as a fundee, we will wait that much time for the funding tx to confirm (funder will rely on the funding tx being double-spent)
  val FUNDING_TIMEOUT_FUNDEE = 5 days

  // pruning occurs if no new update has been received in two weeks (BOLT 7)
  val REFRESH_CHANNEL_UPDATE_INTERVAL = 10 days

  case class BroadcastChannelUpdate(reason: BroadcastReason)

  // @formatter:off
  sealed trait BroadcastReason
  case object PeriodicRefresh extends BroadcastReason
  case object Reconnected extends BroadcastReason
  case object AboveReserve extends BroadcastReason
  // @formatter:on

  case object TickChannelOpenTimeout

  // we will receive this message when we waited too long for a revocation for that commit number (NB: we explicitly specify the peer to allow for testing)
  case class RevocationTimeout(remoteCommitNumber: Long, peer: ActorRef)

  def ackPendingFailsAndFulfills(updates: List[UpdateMessage], relayer: ActorRef): Unit = updates.collect {
    case u: UpdateFailMalformedHtlc => relayer ! CommandBuffer.CommandAck(u.channelId, u.id)
    case u: UpdateFulfillHtlc => relayer ! CommandBuffer.CommandAck(u.channelId, u.id)
    case u: UpdateFailHtlc => relayer ! CommandBuffer.CommandAck(u.channelId, u.id)
  }

  /**
   * Outgoing messages go through the [[Peer]] for logging purposes.
   *
   * [[Channel]] is notified asynchronously of disconnections and reconnections. To preserve sequentiality of messages,
   * we need to also provide the connection that the message is valid for. If the actual connection was reset in the
   * meantime, the [[Peer]] will simply drop the message.
   */
  case class OutgoingMessage(msg: LightningMessage, peerConnection: ActorRef)

}

class Channel(val nodeParams: NodeParams, val wallet: EclairWallet, remoteNodeId: PublicKey, blockchain: ActorRef, relayer: ActorRef, origin_opt: Option[ActorRef] = None)(implicit ec: ExecutionContext = ExecutionContext.Implicits.global) extends FSM[State, Data] with FSMDiagnosticActorLogging[State, Data] {

  import Channel._
  import nodeParams.keyManager

  // we pass these to helpers classes so that they have the logging context
  implicit def implicitLog: akka.event.DiagnosticLoggingAdapter = diagLog

  // we assume that the peer is the channel's parent
  private val peer = context.parent
  // the last active connection we are aware of; note that the peer manages connections and asynchronously notifies
  // the channel, which means that if we get disconnected, the previous active connection will die and some messages will
  // be sent to dead letters, before the channel gets notified of the disconnection; knowing that this will happen, we
  // choose to not make this an Option (that would be None before the first connection), and instead embrace the fact
  // that the active connection may point to dead letters at all time
  private var activeConnection = context.system.deadLetters

  // this will be used to detect htlc timeouts
  context.system.eventStream.subscribe(self, classOf[CurrentBlockCount])
  // this will be used to make sure the current commitment fee is up-to-date
  context.system.eventStream.subscribe(self, classOf[CurrentFeerates])

  /*
          8888888 888b    888 8888888 88888888888
            888   8888b   888   888       888
            888   88888b  888   888       888
            888   888Y88b 888   888       888
            888   888 Y88b888   888       888
            888   888  Y88888   888       888
            888   888   Y8888   888       888
          8888888 888    Y888 8888888     888
   */

  /*
                                                NEW
                              FUNDER                            FUNDEE
                                 |                                |
                                 |          open_channel          |WAIT_FOR_OPEN_CHANNEL
                                 |------------------------------->|
          WAIT_FOR_ACCEPT_CHANNEL|                                |
                                 |         accept_channel         |
                                 |<-------------------------------|
                                 |                                |WAIT_FOR_FUNDING_CREATED
                                 |        funding_created         |
                                 |------------------------------->|
          WAIT_FOR_FUNDING_SIGNED|                                |
                                 |         funding_signed         |
                                 |<-------------------------------|
          WAIT_FOR_FUNDING_LOCKED|                                |WAIT_FOR_FUNDING_LOCKED
                                 | funding_locked  funding_locked |
                                 |---------------  ---------------|
                                 |               \/               |
                                 |               /\               |
                                 |<--------------  -------------->|
                           NORMAL|                                |NORMAL
   */

  startWith(WAIT_FOR_INIT_INTERNAL, Nothing)

  when(WAIT_FOR_INIT_INTERNAL)(handleExceptions {
    case Event(initFunder@INPUT_INIT_FUNDER(temporaryChannelId, fundingSatoshis, pushMsat, initialFeeratePerKw, fundingTxFeeratePerKw, localParams, remote, _, channelFlags, channelVersion), Nothing) =>
      context.system.eventStream.publish(ChannelCreated(self, peer, remoteNodeId, isFunder = true, temporaryChannelId, initialFeeratePerKw, Some(fundingTxFeeratePerKw)))
      activeConnection = remote
      val fundingPubKey = keyManager.fundingPublicKey(localParams.fundingKeyPath).publicKey
      val channelKeyPath = keyManager.channelKeyPath(localParams, channelVersion)
      val open = OpenChannel(nodeParams.chainHash,
        temporaryChannelId = temporaryChannelId,
        fundingSatoshis = fundingSatoshis,
        pushMsat = pushMsat,
        dustLimitSatoshis = localParams.dustLimit,
        maxHtlcValueInFlightMsat = localParams.maxHtlcValueInFlightMsat,
        channelReserveSatoshis = localParams.channelReserve,
        htlcMinimumMsat = localParams.htlcMinimum,
        feeratePerKw = initialFeeratePerKw,
        toSelfDelay = localParams.toSelfDelay,
        maxAcceptedHtlcs = localParams.maxAcceptedHtlcs,
        fundingPubkey = fundingPubKey,
        revocationBasepoint = keyManager.revocationPoint(channelKeyPath).publicKey,
        paymentBasepoint = keyManager.paymentPoint(channelKeyPath).publicKey,
        delayedPaymentBasepoint = keyManager.delayedPaymentPoint(channelKeyPath).publicKey,
        htlcBasepoint = keyManager.htlcPoint(channelKeyPath).publicKey,
        firstPerCommitmentPoint = keyManager.commitmentPoint(channelKeyPath, 0),
        channelFlags = channelFlags,
        // In order to allow TLV extensions and keep backwards-compatibility, we include an empty upfront_shutdown_script.
        // See https://github.com/lightningnetwork/lightning-rfc/pull/714.
        tlvStream = TlvStream(ChannelTlv.UpfrontShutdownScript(ByteVector.empty)))
      goto(WAIT_FOR_ACCEPT_CHANNEL) using DATA_WAIT_FOR_ACCEPT_CHANNEL(initFunder, open) sending open

    case Event(inputFundee@INPUT_INIT_FUNDEE(_, localParams, remote, _), Nothing) if !localParams.isFunder =>
      activeConnection = remote
      goto(WAIT_FOR_OPEN_CHANNEL) using DATA_WAIT_FOR_OPEN_CHANNEL(inputFundee)

    case Event(INPUT_RESTORED(data), _) =>
      log.info(s"restoring channel channelId=${data.channelId}")
      context.system.eventStream.publish(ChannelRestored(self, peer, remoteNodeId, data.commitments.localParams.isFunder, data.channelId, data))
      data match {
        //NB: order matters!
        case closing: DATA_CLOSING if Closing.nothingAtStake(closing) =>
          log.info(s"we have nothing at stake, going straight to CLOSED")
          goto(CLOSED) using closing
        case closing: DATA_CLOSING =>
          // we don't put back the WatchSpent if the commitment tx has already been published and the spending tx already reached mindepth
          val closingType_opt = Closing.isClosingTypeAlreadyKnown(closing)
          log.info(s"channel is closing (closingType=${closingType_opt.getOrElse("UnknownYet")})")
          // if the closing type is known:
          // - there is no need to watch the funding tx because it has already been spent and the spending tx has
          //   already reached mindepth
          // - there is no need to attempt to publish transactions for other type of closes
          closingType_opt match {
            case Some(c: Closing.MutualClose) =>
              doPublish(c.tx)
            case Some(c: Closing.LocalClose) =>
              doPublish(c.localCommitPublished)
            case Some(c: Closing.RemoteClose) =>
              doPublish(c.remoteCommitPublished)
            case Some(c: Closing.RecoveryClose) =>
              doPublish(c.remoteCommitPublished)
            case Some(c: Closing.RevokedClose) =>
              doPublish(c.revokedCommitPublished)
            case None =>
              // in all other cases we need to be ready for any type of closing
              // TODO: should we wait for an acknowledgment from the watcher?
              blockchain ! WatchSpent(self, data.commitments.commitInput.outPoint.txid, data.commitments.commitInput.outPoint.index.toInt, data.commitments.commitInput.txOut.publicKeyScript, BITCOIN_FUNDING_SPENT)
              blockchain ! WatchLost(self, data.commitments.commitInput.outPoint.txid, nodeParams.minDepthBlocks, BITCOIN_FUNDING_LOST)
              closing.mutualClosePublished.foreach(doPublish)
              closing.localCommitPublished.foreach(doPublish)
              closing.remoteCommitPublished.foreach(doPublish)
              closing.nextRemoteCommitPublished.foreach(doPublish)
              closing.revokedCommitPublished.foreach(doPublish)
              closing.futureRemoteCommitPublished.foreach(doPublish)

              // if commitment number is zero, we also need to make sure that the funding tx has been published
              if (closing.commitments.localCommit.index == 0 && closing.commitments.remoteCommit.index == 0) {
                blockchain ! GetTxWithMeta(closing.commitments.commitInput.outPoint.txid)
              }
          }
          // no need to go OFFLINE, we can directly switch to CLOSING
          goto(CLOSING) using closing

        case normal: DATA_NORMAL =>
          // TODO: should we wait for an acknowledgment from the watcher?
          blockchain ! WatchSpent(self, data.commitments.commitInput.outPoint.txid, data.commitments.commitInput.outPoint.index.toInt, data.commitments.commitInput.txOut.publicKeyScript, BITCOIN_FUNDING_SPENT)
          blockchain ! WatchLost(self, data.commitments.commitInput.outPoint.txid, nodeParams.minDepthBlocks, BITCOIN_FUNDING_LOST)
          context.system.eventStream.publish(ShortChannelIdAssigned(self, normal.channelId, normal.channelUpdate.shortChannelId, None))

          // we rebuild a new channel_update with values from the configuration because they may have changed while eclair was down
          val candidateChannelUpdate = Announcements.makeChannelUpdate(nodeParams.chainHash, nodeParams.privateKey, remoteNodeId, normal.channelUpdate.shortChannelId, nodeParams.expiryDeltaBlocks,
            normal.commitments.remoteParams.htlcMinimum, normal.channelUpdate.feeBaseMsat, normal.channelUpdate.feeProportionalMillionths, normal.commitments.localCommit.spec.totalFunds, enable = Announcements.isEnabled(normal.channelUpdate.channelFlags))
          val channelUpdate1 = if (Announcements.areSame(candidateChannelUpdate, normal.channelUpdate)) {
            // if there was no configuration change we keep the existing channel update
            normal.channelUpdate
          } else {
            log.info("refreshing channel_update due to configuration changes old={} new={}", normal.channelUpdate, candidateChannelUpdate)
            candidateChannelUpdate
          }
          // we need to periodically re-send channel updates, otherwise channel will be considered stale and get pruned by network
          // we take into account the date of the last update so that we don't send superfluous updates when we restart the app
          val periodicRefreshInitialDelay = Helpers.nextChannelUpdateRefresh(channelUpdate1.timestamp)
          context.system.scheduler.schedule(initialDelay = periodicRefreshInitialDelay, interval = REFRESH_CHANNEL_UPDATE_INTERVAL, receiver = self, message = BroadcastChannelUpdate(PeriodicRefresh))

          goto(OFFLINE) using normal.copy(channelUpdate = channelUpdate1)

        case funding: DATA_WAIT_FOR_FUNDING_CONFIRMED =>
          // TODO: should we wait for an acknowledgment from the watcher?
          blockchain ! WatchSpent(self, data.commitments.commitInput.outPoint.txid, data.commitments.commitInput.outPoint.index.toInt, data.commitments.commitInput.txOut.publicKeyScript, BITCOIN_FUNDING_SPENT)
          blockchain ! WatchLost(self, data.commitments.commitInput.outPoint.txid, nodeParams.minDepthBlocks, BITCOIN_FUNDING_LOST)
          // we make sure that the funding tx has been published
          blockchain ! GetTxWithMeta(funding.commitments.commitInput.outPoint.txid)
          goto(OFFLINE) using data

        case _ =>
          // TODO: should we wait for an acknowledgment from the watcher?
          blockchain ! WatchSpent(self, data.commitments.commitInput.outPoint.txid, data.commitments.commitInput.outPoint.index.toInt, data.commitments.commitInput.txOut.publicKeyScript, BITCOIN_FUNDING_SPENT)
          blockchain ! WatchLost(self, data.commitments.commitInput.outPoint.txid, nodeParams.minDepthBlocks, BITCOIN_FUNDING_LOST)
          goto(OFFLINE) using data
      }

    case Event(CMD_CLOSE(_), _) => goto(CLOSED) replying ChannelCommandResponse.Ok

    case Event(TickChannelOpenTimeout, _) =>
      channelOpenReplyToUser(Left(LocalError(new RuntimeException("open channel cancelled, took too long"))))
      goto(CLOSED)
  })

  when(WAIT_FOR_OPEN_CHANNEL)(handleExceptions {
    case Event(open: OpenChannel, d@DATA_WAIT_FOR_OPEN_CHANNEL(INPUT_INIT_FUNDEE(_, localParams, _, remoteInit))) =>
      log.info("received OpenChannel={}", open)
      Try(Helpers.validateParamsFundee(nodeParams, open)) match {
        case Failure(t) => handleLocalError(t, d, Some(open))
        case Success(_) =>
          context.system.eventStream.publish(ChannelCreated(self, peer, remoteNodeId, isFunder = false, open.temporaryChannelId, open.feeratePerKw, None))
          val fundingPubkey = keyManager.fundingPublicKey(localParams.fundingKeyPath).publicKey
          val channelVersion = ChannelVersion.STANDARD
          val channelKeyPath = keyManager.channelKeyPath(localParams, channelVersion)
          // TODO: maybe also check uniqueness of temporary channel id
          val minimumDepth = Helpers.minDepthForFunding(nodeParams, open.fundingSatoshis)
          val accept = AcceptChannel(temporaryChannelId = open.temporaryChannelId,
            dustLimitSatoshis = localParams.dustLimit,
            maxHtlcValueInFlightMsat = localParams.maxHtlcValueInFlightMsat,
            channelReserveSatoshis = localParams.channelReserve,
            minimumDepth = minimumDepth,
            htlcMinimumMsat = localParams.htlcMinimum,
            toSelfDelay = localParams.toSelfDelay,
            maxAcceptedHtlcs = localParams.maxAcceptedHtlcs,
            fundingPubkey = fundingPubkey,
            revocationBasepoint = keyManager.revocationPoint(channelKeyPath).publicKey,
            paymentBasepoint = keyManager.paymentPoint(channelKeyPath).publicKey,
            delayedPaymentBasepoint = keyManager.delayedPaymentPoint(channelKeyPath).publicKey,
            htlcBasepoint = keyManager.htlcPoint(channelKeyPath).publicKey,
            firstPerCommitmentPoint = keyManager.commitmentPoint(channelKeyPath, 0),
            // In order to allow TLV extensions and keep backwards-compatibility, we include an empty upfront_shutdown_script.
            // See https://github.com/lightningnetwork/lightning-rfc/pull/714.
            tlvStream = TlvStream(ChannelTlv.UpfrontShutdownScript(ByteVector.empty)))
          val remoteParams = RemoteParams(
            nodeId = remoteNodeId,
            dustLimit = open.dustLimitSatoshis,
            maxHtlcValueInFlightMsat = open.maxHtlcValueInFlightMsat,
            channelReserve = open.channelReserveSatoshis, // remote requires local to keep this much satoshis as direct payment
            htlcMinimum = open.htlcMinimumMsat,
            toSelfDelay = open.toSelfDelay,
            maxAcceptedHtlcs = open.maxAcceptedHtlcs,
            fundingPubKey = open.fundingPubkey,
            revocationBasepoint = open.revocationBasepoint,
            paymentBasepoint = open.paymentBasepoint,
            delayedPaymentBasepoint = open.delayedPaymentBasepoint,
            htlcBasepoint = open.htlcBasepoint,
            features = remoteInit.features)
          log.debug("remote params: {}", remoteParams)
          goto(WAIT_FOR_FUNDING_CREATED) using DATA_WAIT_FOR_FUNDING_CREATED(open.temporaryChannelId, localParams, remoteParams, open.fundingSatoshis, open.pushMsat, open.feeratePerKw, open.firstPerCommitmentPoint, open.channelFlags, channelVersion, accept) sending accept
      }

    case Event(CMD_CLOSE(_), _) => goto(CLOSED) replying ChannelCommandResponse.Ok

    case Event(e: Error, d: DATA_WAIT_FOR_OPEN_CHANNEL) => handleRemoteError(e, d)

    case Event(INPUT_DISCONNECTED, _) => goto(CLOSED)
  })

  when(WAIT_FOR_ACCEPT_CHANNEL)(handleExceptions {
    case Event(accept: AcceptChannel, d@DATA_WAIT_FOR_ACCEPT_CHANNEL(INPUT_INIT_FUNDER(temporaryChannelId, fundingSatoshis, pushMsat, initialFeeratePerKw, fundingTxFeeratePerKw, localParams, _, remoteInit, _, channelVersion), open)) =>
      log.info(s"received AcceptChannel=$accept")
      Try(Helpers.validateParamsFunder(nodeParams, open, accept)) match {
        case Failure(t) => handleLocalError(t, d, Some(accept))
        case _ =>
          // TODO: check equality of temporaryChannelId? or should be done upstream
          val remoteParams = RemoteParams(
            nodeId = remoteNodeId,
            dustLimit = accept.dustLimitSatoshis,
            maxHtlcValueInFlightMsat = accept.maxHtlcValueInFlightMsat,
            channelReserve = accept.channelReserveSatoshis, // remote requires local to keep this much satoshis as direct payment
            htlcMinimum = accept.htlcMinimumMsat,
            toSelfDelay = accept.toSelfDelay,
            maxAcceptedHtlcs = accept.maxAcceptedHtlcs,
            fundingPubKey = accept.fundingPubkey,
            revocationBasepoint = accept.revocationBasepoint,
            paymentBasepoint = accept.paymentBasepoint,
            delayedPaymentBasepoint = accept.delayedPaymentBasepoint,
            htlcBasepoint = accept.htlcBasepoint,
            features = remoteInit.features)
          log.debug("remote params: {}", remoteParams)
          val localFundingPubkey = keyManager.fundingPublicKey(localParams.fundingKeyPath)
          val fundingPubkeyScript = Script.write(Script.pay2wsh(Scripts.multiSig2of2(localFundingPubkey.publicKey, remoteParams.fundingPubKey)))
          wallet.makeFundingTx(fundingPubkeyScript, fundingSatoshis, fundingTxFeeratePerKw).pipeTo(self)
          goto(WAIT_FOR_FUNDING_INTERNAL) using DATA_WAIT_FOR_FUNDING_INTERNAL(temporaryChannelId, localParams, remoteParams, fundingSatoshis, pushMsat, initialFeeratePerKw, accept.firstPerCommitmentPoint, channelVersion, open)
      }

    case Event(CMD_CLOSE(_), d: DATA_WAIT_FOR_ACCEPT_CHANNEL) =>
      channelOpenReplyToUser(Right(ChannelCommandResponse.ChannelClosed(d.lastSent.temporaryChannelId)))
      goto(CLOSED) replying ChannelCommandResponse.Ok

    case Event(e: Error, d: DATA_WAIT_FOR_ACCEPT_CHANNEL) =>
      channelOpenReplyToUser(Left(RemoteError(e)))
      handleRemoteError(e, d)

    case Event(INPUT_DISCONNECTED, _) =>
      channelOpenReplyToUser(Left(LocalError(new RuntimeException("disconnected"))))
      goto(CLOSED)

    case Event(TickChannelOpenTimeout, _) =>
      channelOpenReplyToUser(Left(LocalError(new RuntimeException("open channel cancelled, took too long"))))
      goto(CLOSED)
  })

  when(WAIT_FOR_FUNDING_INTERNAL)(handleExceptions {
    case Event(MakeFundingTxResponse(fundingTx, fundingTxOutputIndex, fundingTxFee), DATA_WAIT_FOR_FUNDING_INTERNAL(temporaryChannelId, localParams, remoteParams, fundingAmount, pushMsat, initialFeeratePerKw, remoteFirstPerCommitmentPoint, channelVersion, open)) =>
      // let's create the first commitment tx that spends the yet uncommitted funding tx
      val (localSpec, localCommitTx, remoteSpec, remoteCommitTx) = Funding.makeFirstCommitTxs(keyManager, channelVersion, temporaryChannelId, localParams, remoteParams, fundingAmount, pushMsat, initialFeeratePerKw, fundingTx.hash, fundingTxOutputIndex, remoteFirstPerCommitmentPoint, nodeParams.onChainFeeConf.maxFeerateMismatch)
      require(fundingTx.txOut(fundingTxOutputIndex).publicKeyScript == localCommitTx.input.txOut.publicKeyScript, s"pubkey script mismatch!")
      val localSigOfRemoteTx = keyManager.sign(remoteCommitTx, keyManager.fundingPublicKey(localParams.fundingKeyPath))
      // signature of their initial commitment tx that pays remote pushMsat
      val fundingCreated = FundingCreated(
        temporaryChannelId = temporaryChannelId,
        fundingTxid = fundingTx.hash,
        fundingOutputIndex = fundingTxOutputIndex,
        signature = localSigOfRemoteTx
      )
      val channelId = toLongId(fundingTx.hash, fundingTxOutputIndex)
      peer ! ChannelIdAssigned(self, remoteNodeId, temporaryChannelId, channelId) // we notify the peer asap so it knows how to route messages
      context.system.eventStream.publish(ChannelIdAssigned(self, remoteNodeId, temporaryChannelId, channelId))
      // NB: we don't send a ChannelSignatureSent for the first commit
      goto(WAIT_FOR_FUNDING_SIGNED) using DATA_WAIT_FOR_FUNDING_SIGNED(channelId, localParams, remoteParams, fundingTx, fundingTxFee, localSpec, localCommitTx, RemoteCommit(0, remoteSpec, remoteCommitTx.tx.txid, remoteFirstPerCommitmentPoint), open.channelFlags, channelVersion, fundingCreated) sending fundingCreated

    case Event(Status.Failure(t), d: DATA_WAIT_FOR_FUNDING_INTERNAL) =>
      log.error(t, s"wallet returned error: ")
      channelOpenReplyToUser(Left(LocalError(t)))
      handleLocalError(ChannelFundingError(d.temporaryChannelId), d, None) // we use a generic exception and don't send the internal error to the peer

    case Event(CMD_CLOSE(_), d: DATA_WAIT_FOR_FUNDING_INTERNAL) =>
      channelOpenReplyToUser(Right(ChannelCommandResponse.ChannelClosed(d.temporaryChannelId)))
      goto(CLOSED) replying ChannelCommandResponse.Ok

    case Event(e: Error, d: DATA_WAIT_FOR_FUNDING_INTERNAL) =>
      channelOpenReplyToUser(Left(RemoteError(e)))
      handleRemoteError(e, d)

    case Event(INPUT_DISCONNECTED, _) =>
      channelOpenReplyToUser(Left(LocalError(new RuntimeException("disconnected"))))
      goto(CLOSED)

    case Event(TickChannelOpenTimeout, _) =>
      channelOpenReplyToUser(Left(LocalError(new RuntimeException("open channel cancelled, took too long"))))
      goto(CLOSED)
  })

  when(WAIT_FOR_FUNDING_CREATED)(handleExceptions {
    case Event(FundingCreated(_, fundingTxHash, fundingTxOutputIndex, remoteSig), d@DATA_WAIT_FOR_FUNDING_CREATED(temporaryChannelId, localParams, remoteParams, fundingAmount, pushMsat, initialFeeratePerKw, remoteFirstPerCommitmentPoint, channelFlags, channelVersion, _)) =>
      // they fund the channel with their funding tx, so the money is theirs (but we are paid pushMsat)
      val (localSpec, localCommitTx, remoteSpec, remoteCommitTx) = Funding.makeFirstCommitTxs(keyManager, channelVersion, temporaryChannelId, localParams, remoteParams, fundingAmount, pushMsat, initialFeeratePerKw, fundingTxHash, fundingTxOutputIndex, remoteFirstPerCommitmentPoint, nodeParams.onChainFeeConf.maxFeerateMismatch)

      // check remote signature validity
      val fundingPubKey = keyManager.fundingPublicKey(localParams.fundingKeyPath)
      val localSigOfLocalTx = keyManager.sign(localCommitTx, fundingPubKey)
      val signedLocalCommitTx = Transactions.addSigs(localCommitTx, fundingPubKey.publicKey, remoteParams.fundingPubKey, localSigOfLocalTx, remoteSig)
      Transactions.checkSpendable(signedLocalCommitTx) match {
        case Failure(cause) => handleLocalError(InvalidCommitmentSignature(temporaryChannelId, signedLocalCommitTx.tx), d, None)
        case Success(_) =>
          val localSigOfRemoteTx = keyManager.sign(remoteCommitTx, fundingPubKey)
          val channelId = toLongId(fundingTxHash, fundingTxOutputIndex)
          // watch the funding tx transaction
          val commitInput = localCommitTx.input
          val fundingSigned = FundingSigned(
            channelId = channelId,
            signature = localSigOfRemoteTx
          )
          val commitments = Commitments(channelVersion, localParams, remoteParams, channelFlags,
            LocalCommit(0, localSpec, PublishableTxs(signedLocalCommitTx, Nil)), RemoteCommit(0, remoteSpec, remoteCommitTx.tx.txid, remoteFirstPerCommitmentPoint),
            LocalChanges(Nil, Nil, Nil), RemoteChanges(Nil, Nil, Nil),
            localNextHtlcId = 0L, remoteNextHtlcId = 0L,
            originChannels = Map.empty,
            remoteNextCommitInfo = Right(randomKey.publicKey), // we will receive their next per-commitment point in the next message, so we temporarily put a random byte array,
            commitInput, ShaChain.init, channelId = channelId)
          peer ! ChannelIdAssigned(self, remoteNodeId, temporaryChannelId, channelId) // we notify the peer asap so it knows how to route messages
          context.system.eventStream.publish(ChannelIdAssigned(self, remoteNodeId, temporaryChannelId, channelId))
          context.system.eventStream.publish(ChannelSignatureReceived(self, commitments))
          // NB: we don't send a ChannelSignatureSent for the first commit
          log.info(s"waiting for them to publish the funding tx for channelId=$channelId fundingTxid=${commitInput.outPoint.txid}")
          val fundingMinDepth = Helpers.minDepthForFunding(nodeParams, fundingAmount)
          blockchain ! WatchSpent(self, commitInput.outPoint.txid, commitInput.outPoint.index.toInt, commitments.commitInput.txOut.publicKeyScript, BITCOIN_FUNDING_SPENT) // TODO: should we wait for an acknowledgment from the watcher?
          blockchain ! WatchConfirmed(self, commitInput.outPoint.txid, commitments.commitInput.txOut.publicKeyScript, fundingMinDepth, BITCOIN_FUNDING_DEPTHOK)
          context.system.scheduler.scheduleOnce(FUNDING_TIMEOUT_FUNDEE, self, BITCOIN_FUNDING_TIMEOUT)
          goto(WAIT_FOR_FUNDING_CONFIRMED) using DATA_WAIT_FOR_FUNDING_CONFIRMED(commitments, None, now, None, Right(fundingSigned)) storing() sending fundingSigned
      }

    case Event(CMD_CLOSE(_), _) => goto(CLOSED) replying ChannelCommandResponse.Ok

    case Event(e: Error, d: DATA_WAIT_FOR_FUNDING_CREATED) => handleRemoteError(e, d)

    case Event(INPUT_DISCONNECTED, _) => goto(CLOSED)
  })

  when(WAIT_FOR_FUNDING_SIGNED)(handleExceptions {
    case Event(msg@FundingSigned(_, remoteSig), d@DATA_WAIT_FOR_FUNDING_SIGNED(channelId, localParams, remoteParams, fundingTx, fundingTxFee, localSpec, localCommitTx, remoteCommit, channelFlags, channelVersion, fundingCreated)) =>
      // we make sure that their sig checks out and that our first commit tx is spendable
      val fundingPubKey = keyManager.fundingPublicKey(localParams.fundingKeyPath)
      val localSigOfLocalTx = keyManager.sign(localCommitTx, fundingPubKey)
      val signedLocalCommitTx = Transactions.addSigs(localCommitTx, fundingPubKey.publicKey, remoteParams.fundingPubKey, localSigOfLocalTx, remoteSig)
      Transactions.checkSpendable(signedLocalCommitTx) match {
        case Failure(cause) =>
          // we rollback the funding tx, it will never be published
          wallet.rollback(fundingTx)
          channelOpenReplyToUser(Left(LocalError(cause)))
          handleLocalError(InvalidCommitmentSignature(channelId, signedLocalCommitTx.tx), d, Some(msg))
        case Success(_) =>
          val commitInput = localCommitTx.input
          val commitments = Commitments(channelVersion, localParams, remoteParams, channelFlags,
            LocalCommit(0, localSpec, PublishableTxs(signedLocalCommitTx, Nil)), remoteCommit,
            LocalChanges(Nil, Nil, Nil), RemoteChanges(Nil, Nil, Nil),
            localNextHtlcId = 0L, remoteNextHtlcId = 0L,
            originChannels = Map.empty,
            remoteNextCommitInfo = Right(randomKey.publicKey), // we will receive their next per-commitment point in the next message, so we temporarily put a random byte array
            commitInput, ShaChain.init, channelId = channelId)
          val now = Platform.currentTime.milliseconds.toSeconds
          context.system.eventStream.publish(ChannelSignatureReceived(self, commitments))
          log.info(s"publishing funding tx for channelId=$channelId fundingTxid=${commitInput.outPoint.txid}")
          blockchain ! WatchSpent(self, commitments.commitInput.outPoint.txid, commitments.commitInput.outPoint.index.toInt, commitments.commitInput.txOut.publicKeyScript, BITCOIN_FUNDING_SPENT) // TODO: should we wait for an acknowledgment from the watcher?
          blockchain ! WatchConfirmed(self, commitments.commitInput.outPoint.txid, commitments.commitInput.txOut.publicKeyScript, nodeParams.minDepthBlocks, BITCOIN_FUNDING_DEPTHOK)
          log.info(s"committing txid=${fundingTx.txid}")

          // we will publish the funding tx only after the channel state has been written to disk because we want to
          // make sure we first persist the commitment that returns back the funds to us in case of problem
          def publishFundingTx(): Unit = {
            wallet.commit(fundingTx).onComplete {
              case Success(true) =>
                // NB: funding tx isn't confirmed at this point, so technically we didn't really pay the network fee yet, so this is a (fair) approximation
                feePaid(fundingTxFee, fundingTx, "funding", commitments.channelId)
                channelOpenReplyToUser(Right(ChannelCommandResponse.ChannelOpened(channelId)))
              case Success(false) =>
                channelOpenReplyToUser(Left(LocalError(new RuntimeException("couldn't publish funding tx"))))
                self ! BITCOIN_FUNDING_PUBLISH_FAILED // fail-fast: this should be returned only when we are really sure the tx has *not* been published
              case Failure(t) =>
                channelOpenReplyToUser(Left(LocalError(t)))
                log.error(t, s"error while committing funding tx: ") // tx may still have been published, can't fail-fast
            }
          }

          goto(WAIT_FOR_FUNDING_CONFIRMED) using DATA_WAIT_FOR_FUNDING_CONFIRMED(commitments, Some(fundingTx), now, None, Left(fundingCreated)) storing() calling (publishFundingTx)
      }

    case Event(CMD_CLOSE(_) | CMD_FORCECLOSE, d: DATA_WAIT_FOR_FUNDING_SIGNED) =>
      // we rollback the funding tx, it will never be published
      wallet.rollback(d.fundingTx)
      channelOpenReplyToUser(Right(ChannelCommandResponse.ChannelClosed(d.channelId)))
      goto(CLOSED) replying ChannelCommandResponse.Ok

    case Event(e: Error, d: DATA_WAIT_FOR_FUNDING_SIGNED) =>
      // we rollback the funding tx, it will never be published
      wallet.rollback(d.fundingTx)
      channelOpenReplyToUser(Left(RemoteError(e)))
      handleRemoteError(e, d)

    case Event(INPUT_DISCONNECTED, d: DATA_WAIT_FOR_FUNDING_SIGNED) =>
      // we rollback the funding tx, it will never be published
      wallet.rollback(d.fundingTx)
      channelOpenReplyToUser(Left(LocalError(new RuntimeException("disconnected"))))
      goto(CLOSED)

    case Event(TickChannelOpenTimeout, d: DATA_WAIT_FOR_FUNDING_SIGNED) =>
      // we rollback the funding tx, it will never be published
      wallet.rollback(d.fundingTx)
      channelOpenReplyToUser(Left(LocalError(new RuntimeException("open channel cancelled, took too long"))))
      goto(CLOSED)
  })

  when(WAIT_FOR_FUNDING_CONFIRMED)(handleExceptions {
    case Event(msg: FundingLocked, d: DATA_WAIT_FOR_FUNDING_CONFIRMED) =>
      log.info(s"received their FundingLocked, deferring message")
      stay using d.copy(deferred = Some(msg)) // no need to store, they will re-send if we get disconnected

    case Event(WatchEventConfirmed(BITCOIN_FUNDING_DEPTHOK, blockHeight, txIndex, fundingTx), d@DATA_WAIT_FOR_FUNDING_CONFIRMED(commitments, _, _, deferred, _)) =>
      Try(Transaction.correctlySpends(commitments.localCommit.publishableTxs.commitTx.tx, Seq(fundingTx), ScriptFlags.STANDARD_SCRIPT_VERIFY_FLAGS)) match {
        case Success(_) =>
          log.info(s"channelId=${commitments.channelId} was confirmed at blockHeight=$blockHeight txIndex=$txIndex")
          blockchain ! WatchLost(self, commitments.commitInput.outPoint.txid, nodeParams.minDepthBlocks, BITCOIN_FUNDING_LOST)
          val channelKeyPath = keyManager.channelKeyPath(d.commitments.localParams, commitments.channelVersion)
          val nextPerCommitmentPoint = keyManager.commitmentPoint(channelKeyPath, 1)
          val fundingLocked = FundingLocked(commitments.channelId, nextPerCommitmentPoint)
          deferred.foreach(self ! _)
          // this is the temporary channel id that we will use in our channel_update message, the goal is to be able to use our channel
          // as soon as it reaches NORMAL state, and before it is announced on the network
          // (this id might be updated when the funding tx gets deeply buried, if there was a reorg in the meantime)
          val shortChannelId = ShortChannelId(blockHeight, txIndex, commitments.commitInput.outPoint.index.toInt)
          goto(WAIT_FOR_FUNDING_LOCKED) using DATA_WAIT_FOR_FUNDING_LOCKED(commitments, shortChannelId, fundingLocked) storing() sending fundingLocked
        case Failure(t) =>
          log.error(t, s"rejecting channel with invalid funding tx: ${fundingTx.bin}")
          goto(CLOSED)
      }

    case Event(remoteAnnSigs: AnnouncementSignatures, d: DATA_WAIT_FOR_FUNDING_CONFIRMED) if d.commitments.announceChannel =>
      log.debug("received remote announcement signatures, delaying")
      // we may receive their announcement sigs before our watcher notifies us that the channel has reached min_conf (especially during testing when blocks are generated in bulk)
      // note: no need to persist their message, in case of disconnection they will resend it
      context.system.scheduler.scheduleOnce(2 seconds, self, remoteAnnSigs)
      stay

    case Event(getTxResponse: GetTxWithMetaResponse, d: DATA_WAIT_FOR_FUNDING_CONFIRMED) if getTxResponse.txid == d.commitments.commitInput.outPoint.txid => handleGetFundingTx(getTxResponse, d.waitingSince, d.fundingTx)

    case Event(BITCOIN_FUNDING_PUBLISH_FAILED, d: DATA_WAIT_FOR_FUNDING_CONFIRMED) => handleFundingPublishFailed(d)

    case Event(BITCOIN_FUNDING_TIMEOUT, d: DATA_WAIT_FOR_FUNDING_CONFIRMED) => handleFundingTimeout(d)

    case Event(WatchEventSpent(BITCOIN_FUNDING_SPENT, tx), d: DATA_WAIT_FOR_FUNDING_CONFIRMED) if tx.txid == d.commitments.remoteCommit.txid => handleRemoteSpentCurrent(tx, d)

    case Event(WatchEventSpent(BITCOIN_FUNDING_SPENT, tx), d: DATA_WAIT_FOR_FUNDING_CONFIRMED) => handleInformationLeak(tx, d)

    case Event(e: Error, d: DATA_WAIT_FOR_FUNDING_CONFIRMED) => handleRemoteError(e, d)
  })

  when(WAIT_FOR_FUNDING_LOCKED)(handleExceptions {
    case Event(FundingLocked(_, nextPerCommitmentPoint), d@DATA_WAIT_FOR_FUNDING_LOCKED(commitments, shortChannelId, _)) =>
      // used to get the final shortChannelId, used in announcements (if minDepth >= ANNOUNCEMENTS_MINCONF this event will fire instantly)
      blockchain ! WatchConfirmed(self, commitments.commitInput.outPoint.txid, commitments.commitInput.txOut.publicKeyScript, ANNOUNCEMENTS_MINCONF, BITCOIN_FUNDING_DEEPLYBURIED)
      context.system.eventStream.publish(ShortChannelIdAssigned(self, commitments.channelId, shortChannelId, None))
      // we create a channel_update early so that we can use it to send payments through this channel, but it won't be propagated to other nodes since the channel is not yet announced
      val initialChannelUpdate = Announcements.makeChannelUpdate(nodeParams.chainHash, nodeParams.privateKey, remoteNodeId, shortChannelId, nodeParams.expiryDeltaBlocks, d.commitments.remoteParams.htlcMinimum, nodeParams.feeBase, nodeParams.feeProportionalMillionth, commitments.localCommit.spec.totalFunds, enable = Helpers.aboveReserve(d.commitments))
      // we need to periodically re-send channel updates, otherwise channel will be considered stale and get pruned by network
      context.system.scheduler.schedule(initialDelay = REFRESH_CHANNEL_UPDATE_INTERVAL, interval = REFRESH_CHANNEL_UPDATE_INTERVAL, receiver = self, message = BroadcastChannelUpdate(PeriodicRefresh))
      goto(NORMAL) using DATA_NORMAL(commitments.copy(remoteNextCommitInfo = Right(nextPerCommitmentPoint)), shortChannelId, buried = false, None, initialChannelUpdate, None, None) storing()

    case Event(remoteAnnSigs: AnnouncementSignatures, d: DATA_WAIT_FOR_FUNDING_LOCKED) if d.commitments.announceChannel =>
      log.debug("received remote announcement signatures, delaying")
      // we may receive their announcement sigs before our watcher notifies us that the channel has reached min_conf (especially during testing when blocks are generated in bulk)
      // note: no need to persist their message, in case of disconnection they will resend it
      context.system.scheduler.scheduleOnce(2 seconds, self, remoteAnnSigs)
      stay

    case Event(WatchEventSpent(BITCOIN_FUNDING_SPENT, tx), d: DATA_WAIT_FOR_FUNDING_LOCKED) if tx.txid == d.commitments.remoteCommit.txid => handleRemoteSpentCurrent(tx, d)

    case Event(WatchEventSpent(BITCOIN_FUNDING_SPENT, tx), d: DATA_WAIT_FOR_FUNDING_LOCKED) => handleInformationLeak(tx, d)

    case Event(e: Error, d: DATA_WAIT_FOR_FUNDING_LOCKED) => handleRemoteError(e, d)
  })

  /*
          888b     d888        d8888 8888888 888b    888      888      .d88888b.   .d88888b.  8888888b.
          8888b   d8888       d88888   888   8888b   888      888     d88P" "Y88b d88P" "Y88b 888   Y88b
          88888b.d88888      d88P888   888   88888b  888      888     888     888 888     888 888    888
          888Y88888P888     d88P 888   888   888Y88b 888      888     888     888 888     888 888   d88P
          888 Y888P 888    d88P  888   888   888 Y88b888      888     888     888 888     888 8888888P"
          888  Y8P  888   d88P   888   888   888  Y88888      888     888     888 888     888 888
          888   "   888  d8888888888   888   888   Y8888      888     Y88b. .d88P Y88b. .d88P 888
          888       888 d88P     888 8888888 888    Y888      88888888 "Y88888P"   "Y88888P"  888
   */

  when(NORMAL)(handleExceptions {
    case Event(c: CMD_ADD_HTLC, d: DATA_NORMAL) if d.localShutdown.isDefined || d.remoteShutdown.isDefined =>
      // note: spec would allow us to keep sending new htlcs after having received their shutdown (and not sent ours)
      // but we want to converge as fast as possible and they would probably not route them anyway
      val error = NoMoreHtlcsClosingInProgress(d.channelId)
      handleCommandError(AddHtlcFailed(d.channelId, c.paymentHash, error, origin(c), Some(d.channelUpdate), Some(c)), c)

    case Event(c: CMD_ADD_HTLC, d: DATA_NORMAL) =>
      Commitments.sendAdd(d.commitments, c, origin(c), nodeParams.currentBlockHeight) match {
        case Success((commitments1, add)) =>
          if (c.commit) self ! CMD_SIGN
          context.system.eventStream.publish(AvailableBalanceChanged(self, d.channelId, d.shortChannelId, commitments1))
          handleCommandSuccess(sender, d.copy(commitments = commitments1)) sending add
        case Failure(cause) => handleCommandError(AddHtlcFailed(d.channelId, c.paymentHash, cause, origin(c), Some(d.channelUpdate), Some(c)), c)
      }

    case Event(add: UpdateAddHtlc, d: DATA_NORMAL) =>
      Commitments.receiveAdd(d.commitments, add) match {
        case Success(commitments1) => stay using d.copy(commitments = commitments1)
        case Failure(cause) => handleLocalError(cause, d, Some(add))
      }

    case Event(c: CMD_FULFILL_HTLC, d: DATA_NORMAL) =>
      Commitments.sendFulfill(d.commitments, c) match {
        case Success((commitments1, fulfill)) =>
          if (c.commit) self ! CMD_SIGN
          context.system.eventStream.publish(AvailableBalanceChanged(self, d.channelId, d.shortChannelId, commitments1))
          handleCommandSuccess(sender, d.copy(commitments = commitments1)) sending fulfill
        case Failure(cause) =>
          // we can clean up the command right away in case of failure
          relayer ! CommandBuffer.CommandAck(d.channelId, c.id)
          handleCommandError(cause, c)
      }

    case Event(fulfill: UpdateFulfillHtlc, d: DATA_NORMAL) =>
      Commitments.receiveFulfill(d.commitments, fulfill) match {
        case Success((commitments1, origin, htlc)) =>
          // we forward preimages as soon as possible to the upstream channel because it allows us to pull funds
          relayer ! Relayer.ForwardRemoteFulfill(fulfill, origin, htlc)
          stay using d.copy(commitments = commitments1)
        case Failure(cause) => handleLocalError(cause, d, Some(fulfill))
      }

    case Event(c: CMD_FAIL_HTLC, d: DATA_NORMAL) =>
      Commitments.sendFail(d.commitments, c, nodeParams.privateKey) match {
        case Success((commitments1, fail)) =>
          if (c.commit) self ! CMD_SIGN
          context.system.eventStream.publish(AvailableBalanceChanged(self, d.channelId, d.shortChannelId, commitments1))
          handleCommandSuccess(sender, d.copy(commitments = commitments1)) sending fail
        case Failure(cause) =>
          // we can clean up the command right away in case of failure
          relayer ! CommandBuffer.CommandAck(d.channelId, c.id)
          handleCommandError(cause, c)
      }

    case Event(c: CMD_FAIL_MALFORMED_HTLC, d: DATA_NORMAL) =>
      Commitments.sendFailMalformed(d.commitments, c) match {
        case Success((commitments1, fail)) =>
          if (c.commit) self ! CMD_SIGN
          context.system.eventStream.publish(AvailableBalanceChanged(self, d.channelId, d.shortChannelId, commitments1))
          handleCommandSuccess(sender, d.copy(commitments = commitments1)) sending fail
        case Failure(cause) =>
          // we can clean up the command right away in case of failure
          relayer ! CommandBuffer.CommandAck(d.channelId, c.id)
          handleCommandError(cause, c)
      }

    case Event(fail: UpdateFailHtlc, d: DATA_NORMAL) =>
      Commitments.receiveFail(d.commitments, fail) match {
        case Success((commitments1, _, _)) => stay using d.copy(commitments = commitments1)
        case Failure(cause) => handleLocalError(cause, d, Some(fail))
      }

    case Event(fail: UpdateFailMalformedHtlc, d: DATA_NORMAL) =>
      Commitments.receiveFailMalformed(d.commitments, fail) match {
        case Success((commitments1, _, _)) => stay using d.copy(commitments = commitments1)
        case Failure(cause) => handleLocalError(cause, d, Some(fail))
      }

    case Event(c: CMD_UPDATE_FEE, d: DATA_NORMAL) =>
      Commitments.sendFee(d.commitments, c) match {
        case Success((commitments1, fee)) =>
          if (c.commit) self ! CMD_SIGN
          context.system.eventStream.publish(AvailableBalanceChanged(self, d.channelId, d.shortChannelId, commitments1))
          handleCommandSuccess(sender, d.copy(commitments = commitments1)) sending fee
        case Failure(cause) => handleCommandError(cause, c)
      }

    case Event(fee: UpdateFee, d: DATA_NORMAL) =>
      Commitments.receiveFee(d.commitments, nodeParams.onChainFeeConf.feeEstimator, nodeParams.onChainFeeConf.feeTargets, fee, nodeParams.onChainFeeConf.maxFeerateMismatch) match {
        case Success(commitments1) => stay using d.copy(commitments = commitments1)
        case Failure(cause) => handleLocalError(cause, d, Some(fee))
      }

    case Event(c@CMD_SIGN, d: DATA_NORMAL) =>
      d.commitments.remoteNextCommitInfo match {
        case _ if !Commitments.localHasChanges(d.commitments) =>
          log.debug("ignoring CMD_SIGN (nothing to sign)")
          stay
        case Right(_) =>
          Commitments.sendCommit(d.commitments, keyManager) match {
            case Success((commitments1, commit)) =>
              log.debug("sending a new sig, spec:\n{}", Commitments.specs2String(commitments1))
              ackPendingFailsAndFulfills(commitments1.localChanges.signed, relayer)
              val nextRemoteCommit = commitments1.remoteNextCommitInfo.left.get.nextRemoteCommit
              val nextCommitNumber = nextRemoteCommit.index
              // we persist htlc data in order to be able to claim htlc outputs in case a revoked tx is published by our
              // counterparty, so only htlcs above remote's dust_limit matter
              val trimmedHtlcs = Transactions.trimOfferedHtlcs(d.commitments.remoteParams.dustLimit, nextRemoteCommit.spec) ++ Transactions.trimReceivedHtlcs(d.commitments.remoteParams.dustLimit, nextRemoteCommit.spec)
              trimmedHtlcs.map(_.add).foreach { htlc =>
                log.info(s"adding paymentHash=${htlc.paymentHash} cltvExpiry=${htlc.cltvExpiry} to htlcs db for commitNumber=$nextCommitNumber")
                nodeParams.db.channels.addHtlcInfo(d.channelId, nextCommitNumber, htlc.paymentHash, htlc.cltvExpiry)
              }
              if (!Helpers.aboveReserve(d.commitments) && Helpers.aboveReserve(commitments1)) {
                // we just went above reserve (can't go below), let's refresh our channel_update to enable/disable it accordingly
                log.info(s"updating channel_update aboveReserve=${Helpers.aboveReserve(commitments1)}")
                self ! BroadcastChannelUpdate(AboveReserve)
              }
              context.system.eventStream.publish(ChannelSignatureSent(self, commitments1))
              // we expect a quick response from our peer
              setTimer(RevocationTimeout.toString, RevocationTimeout(commitments1.remoteCommit.index, peer), timeout = nodeParams.revocationTimeout, repeat = false)
              handleCommandSuccess(sender, d.copy(commitments = commitments1)) storing() sending commit
            case Failure(cause) => handleCommandError(cause, c)
          }
        case Left(waitForRevocation) =>
          log.debug("already in the process of signing, will sign again as soon as possible")
          val commitments1 = d.commitments.copy(remoteNextCommitInfo = Left(waitForRevocation.copy(reSignAsap = true)))
          stay using d.copy(commitments = commitments1)
      }

    case Event(commit: CommitSig, d: DATA_NORMAL) =>
      Commitments.receiveCommit(d.commitments, commit, keyManager) match {
        case Success((commitments1, revocation)) =>
          log.debug("received a new sig, spec:\n{}", Commitments.specs2String(commitments1))
          if (Commitments.localHasChanges(commitments1)) {
            // if we have newly acknowledged changes let's sign them
            self ! CMD_SIGN
          }
          if (d.commitments.availableBalanceForSend != commitments1.availableBalanceForSend) {
            // we send this event only when our balance changes
            context.system.eventStream.publish(AvailableBalanceChanged(self, d.channelId, d.shortChannelId, commitments1))
          }
          context.system.eventStream.publish(ChannelSignatureReceived(self, commitments1))
          stay using d.copy(commitments = commitments1) storing() sending revocation
        case Failure(cause) => handleLocalError(cause, d, Some(commit))
      }

    case Event(revocation: RevokeAndAck, d: DATA_NORMAL) =>
      // we received a revocation because we sent a signature
      // => all our changes have been acked
      Commitments.receiveRevocation(d.commitments, revocation) match {
        case Success((commitments1, forwards)) =>
          cancelTimer(RevocationTimeout.toString)
          log.debug("received a new rev, spec:\n{}", Commitments.specs2String(commitments1))
          forwards.foreach { forward =>
            log.debug("forwarding {} to relayer", forward)
            relayer ! forward
          }
          if (Commitments.localHasChanges(commitments1) && d.commitments.remoteNextCommitInfo.left.map(_.reSignAsap) == Left(true)) {
            self ! CMD_SIGN
          }
          if (d.remoteShutdown.isDefined && !Commitments.localHasUnsignedOutgoingHtlcs(commitments1)) {
            // we were waiting for our pending htlcs to be signed before replying with our local shutdown
            val localShutdown = Shutdown(d.channelId, commitments1.localParams.defaultFinalScriptPubKey)
            // note: it means that we had pending htlcs to sign, therefore we go to SHUTDOWN, not to NEGOTIATING
            require(commitments1.remoteCommit.spec.htlcs.nonEmpty, "we must have just signed new htlcs, otherwise we would have sent our Shutdown earlier")
            goto(SHUTDOWN) using DATA_SHUTDOWN(commitments1, localShutdown, d.remoteShutdown.get) storing() sending localShutdown
          } else {
            stay using d.copy(commitments = commitments1) storing()
          }
        case Failure(cause) => handleLocalError(cause, d, Some(revocation))
      }

    case Event(r: RevocationTimeout, d: DATA_NORMAL) => handleRevocationTimeout(r, d)

    case Event(c@CMD_CLOSE(localScriptPubKey_opt), d: DATA_NORMAL) =>
      val localScriptPubKey = localScriptPubKey_opt.getOrElse(d.commitments.localParams.defaultFinalScriptPubKey)
      if (d.localShutdown.isDefined)
        handleCommandError(ClosingAlreadyInProgress(d.channelId), c)
      else if (Commitments.localHasUnsignedOutgoingHtlcs(d.commitments))
      // TODO: simplistic behavior, we could also sign-then-close
      handleCommandError(CannotCloseWithUnsignedOutgoingHtlcs(d.channelId), c)
      else if (!Closing.isValidFinalScriptPubkey(localScriptPubKey))
        handleCommandError(InvalidFinalScript(d.channelId), c)
      else {
        val shutdown = Shutdown(d.channelId, localScriptPubKey)
        handleCommandSuccess(sender, d.copy(localShutdown = Some(shutdown))) storing() sending shutdown
      }

    case Event(remoteShutdown@Shutdown(_, remoteScriptPubKey), d: DATA_NORMAL) =>
      // they have pending unsigned htlcs         => they violated the spec, close the channel
      // they don't have pending unsigned htlcs
      //    we have pending unsigned htlcs
      //      we already sent a shutdown message  => spec violation (we can't send htlcs after having sent shutdown)
      //      we did not send a shutdown message
      //        we are ready to sign              => we stop sending further htlcs, we initiate a signature
      //        we are waiting for a rev          => we stop sending further htlcs, we wait for their revocation, will resign immediately after, and then we will send our shutdown message
      //    we have no pending unsigned htlcs
      //      we already sent a shutdown message
      //        there are pending signed htlcs    => send our shutdown message, go to SHUTDOWN
      //        there are no htlcs                => send our shutdown message, go to NEGOTIATING
      //      we did not send a shutdown message
      //        there are pending signed htlcs    => go to SHUTDOWN
      //        there are no htlcs                => go to NEGOTIATING

      if (!Closing.isValidFinalScriptPubkey(remoteScriptPubKey)) {
        handleLocalError(InvalidFinalScript(d.channelId), d, Some(remoteShutdown))
      } else if (Commitments.remoteHasUnsignedOutgoingHtlcs(d.commitments)) {
        handleLocalError(CannotCloseWithUnsignedOutgoingHtlcs(d.channelId), d, Some(remoteShutdown))
      } else if (Commitments.localHasUnsignedOutgoingHtlcs(d.commitments)) { // do we have unsigned outgoing htlcs?
        require(d.localShutdown.isEmpty, "can't have pending unsigned outgoing htlcs after having sent Shutdown")
        // are we in the middle of a signature?
        d.commitments.remoteNextCommitInfo match {
          case Left(waitForRevocation) =>
            // yes, let's just schedule a new signature ASAP, which will include all pending unsigned htlcs
            val commitments1 = d.commitments.copy(remoteNextCommitInfo = Left(waitForRevocation.copy(reSignAsap = true)))
            // in the meantime we won't send new htlcs
            stay using d.copy(commitments = commitments1, remoteShutdown = Some(remoteShutdown))
          case Right(_) =>
            // no, let's sign right away
            self ! CMD_SIGN
            // in the meantime we won't send new htlcs
            stay using d.copy(remoteShutdown = Some(remoteShutdown))
        }
      } else {
        // so we don't have any unsigned outgoing htlcs
        val (localShutdown, sendList) = d.localShutdown match {
          case Some(localShutdown) =>
            (localShutdown, Nil)
          case None =>
            val localShutdown = Shutdown(d.channelId, d.commitments.localParams.defaultFinalScriptPubKey)
            // we need to send our shutdown if we didn't previously
            (localShutdown, localShutdown :: Nil)
        }
        // are there pending signed htlcs on either side? we need to have received their last revocation!
        if (d.commitments.hasNoPendingHtlcs) {
          // there are no pending signed htlcs, let's go directly to NEGOTIATING
          if (d.commitments.localParams.isFunder) {
            // we are funder, need to initiate the negotiation by sending the first closing_signed
            val (closingTx, closingSigned) = Closing.makeFirstClosingTx(keyManager, d.commitments, localShutdown.scriptPubKey, remoteShutdown.scriptPubKey, nodeParams.onChainFeeConf.feeEstimator, nodeParams.onChainFeeConf.feeTargets)
            goto(NEGOTIATING) using DATA_NEGOTIATING(d.commitments, localShutdown, remoteShutdown, List(List(ClosingTxProposed(closingTx.tx, closingSigned))), bestUnpublishedClosingTx_opt = None) storing() sending sendList :+ closingSigned
          } else {
            // we are fundee, will wait for their closing_signed
            goto(NEGOTIATING) using DATA_NEGOTIATING(d.commitments, localShutdown, remoteShutdown, closingTxProposed = List(List()), bestUnpublishedClosingTx_opt = None) storing() sending sendList
          }

        } else {
          // there are some pending signed htlcs, we need to fail/fulfill them
          goto(SHUTDOWN) using DATA_SHUTDOWN(d.commitments, localShutdown, remoteShutdown) storing() sending sendList
        }
      }

    case Event(c: CurrentBlockCount, d: DATA_NORMAL) => handleNewBlock(c, d)

    case Event(c: CurrentFeerates, d: DATA_NORMAL) => handleCurrentFeerate(c, d)

    case Event(WatchEventConfirmed(BITCOIN_FUNDING_DEEPLYBURIED, blockHeight, txIndex, _), d: DATA_NORMAL) if d.channelAnnouncement.isEmpty =>
      val shortChannelId = ShortChannelId(blockHeight, txIndex, d.commitments.commitInput.outPoint.index.toInt)
      log.info(s"funding tx is deeply buried at blockHeight=$blockHeight txIndex=$txIndex shortChannelId=$shortChannelId")
      // if final shortChannelId is different from the one we had before, we need to re-announce it
      val channelUpdate = if (shortChannelId != d.shortChannelId) {
        log.info(s"short channel id changed, probably due to a chain reorg: old=${d.shortChannelId} new=$shortChannelId")
        // we need to re-announce this shortChannelId
        context.system.eventStream.publish(ShortChannelIdAssigned(self, d.channelId, shortChannelId, Some(d.shortChannelId)))
        // we re-announce the channelUpdate for the same reason
        Announcements.makeChannelUpdate(nodeParams.chainHash, nodeParams.privateKey, remoteNodeId, shortChannelId, d.channelUpdate.cltvExpiryDelta, d.channelUpdate.htlcMinimumMsat, d.channelUpdate.feeBaseMsat, d.channelUpdate.feeProportionalMillionths, d.commitments.localCommit.spec.totalFunds, enable = Helpers.aboveReserve(d.commitments))
      } else d.channelUpdate
      val localAnnSigs_opt = if (d.commitments.announceChannel) {
        // if channel is public we need to send our announcement_signatures in order to generate the channel_announcement
        Some(Helpers.makeAnnouncementSignatures(nodeParams, d.commitments, shortChannelId))
      } else None
      // we use GOTO instead of stay because we want to fire transitions
      goto(NORMAL) using manualTransition(NORMAL, NORMAL, d, d.copy(shortChannelId = shortChannelId, buried = true, channelUpdate = channelUpdate)) storing() sending localAnnSigs_opt.toSeq

    case Event(remoteAnnSigs: AnnouncementSignatures, d: DATA_NORMAL) if d.commitments.announceChannel =>
      // channels are publicly announced if both parties want it (defined as feature bit)
      if (d.buried) {
        // we are aware that the channel has reached enough confirmations
        // we already had sent our announcement_signatures but we don't store them so we need to recompute it
        val localAnnSigs = Helpers.makeAnnouncementSignatures(nodeParams, d.commitments, d.shortChannelId)
        d.channelAnnouncement match {
          case None =>
            require(d.shortChannelId == remoteAnnSigs.shortChannelId, s"shortChannelId mismatch: local=${d.shortChannelId} remote=${remoteAnnSigs.shortChannelId}")
            log.info(s"announcing channelId=${d.channelId} on the network with shortId=${d.shortChannelId}")
            import d.commitments.{localParams, remoteParams}
            val fundingPubKey = keyManager.fundingPublicKey(localParams.fundingKeyPath)
            val channelAnn = Announcements.makeChannelAnnouncement(nodeParams.chainHash, localAnnSigs.shortChannelId, nodeParams.nodeId, remoteParams.nodeId, fundingPubKey.publicKey, remoteParams.fundingPubKey, localAnnSigs.nodeSignature, remoteAnnSigs.nodeSignature, localAnnSigs.bitcoinSignature, remoteAnnSigs.bitcoinSignature)
            // we use GOTO instead of stay because we want to fire transitions
            goto(NORMAL) using manualTransition(NORMAL, NORMAL, d, d.copy(channelAnnouncement = Some(channelAnn))) storing()
          case Some(_) =>
            // they have sent their announcement sigs, but we already have a valid channel announcement
            // this can happen if our announcement_signatures was lost during a disconnection
            // specs says that we "MUST respond to the first announcement_signatures message after reconnection with its own announcement_signatures message"
            // current implementation always replies to announcement_signatures, not only the first time
            // TODO: we should only be nice once, current behaviour opens way to DOS, but this should be handled higher in the stack anyway
            log.info("re-sending our announcement sigs")
            stay sending localAnnSigs
        }
      } else {
        // our watcher didn't notify yet that the tx has reached ANNOUNCEMENTS_MINCONF confirmations, let's delay remote's message
        // note: no need to persist their message, in case of disconnection they will resend it
        log.debug("received remote announcement signatures, delaying")
        context.system.scheduler.scheduleOnce(5 seconds, self, remoteAnnSigs)
        stay
      }

    case Event(CMD_UPDATE_RELAY_FEE(feeBaseMsat, feeProportionalMillionths), d: DATA_NORMAL) =>
      log.info("updating relay fees: prevFeeBaseMsat={} nextFeeBaseMsat={} prevFeeProportionalMillionths={} nextFeeProportionalMillionths={}", d.channelUpdate.feeBaseMsat, feeBaseMsat, d.channelUpdate.feeProportionalMillionths, feeProportionalMillionths)
      val channelUpdate = Announcements.makeChannelUpdate(nodeParams.chainHash, nodeParams.privateKey, remoteNodeId, d.shortChannelId, d.channelUpdate.cltvExpiryDelta, d.channelUpdate.htlcMinimumMsat, feeBaseMsat, feeProportionalMillionths, d.commitments.localCommit.spec.totalFunds, enable = Helpers.aboveReserve(d.commitments))
      // we use GOTO instead of stay because we want to fire transitions
<<<<<<< HEAD
      goto(NORMAL) using manualTransition(NORMAL, NORMAL, d, d.copy(channelUpdate = channelUpdate)) storing() replying "ok"
=======
      goto(NORMAL) using d.copy(channelUpdate = channelUpdate) storing() replying ChannelCommandResponse.Ok
>>>>>>> 5fe6f675

    case Event(BroadcastChannelUpdate(reason), d: DATA_NORMAL) =>
      val age = Platform.currentTime.milliseconds - d.channelUpdate.timestamp.seconds
      val channelUpdate1 = Announcements.makeChannelUpdate(nodeParams.chainHash, nodeParams.privateKey, remoteNodeId, d.shortChannelId, d.channelUpdate.cltvExpiryDelta, d.channelUpdate.htlcMinimumMsat, d.channelUpdate.feeBaseMsat, d.channelUpdate.feeProportionalMillionths, d.commitments.localCommit.spec.totalFunds, enable = Helpers.aboveReserve(d.commitments))
      reason match {
        case Reconnected if Announcements.areSame(channelUpdate1, d.channelUpdate) && age < REFRESH_CHANNEL_UPDATE_INTERVAL =>
          // we already sent an identical channel_update not long ago (flapping protection in case we keep being disconnected/reconnected)
          log.debug("not sending a new identical channel_update, current one was created {} days ago", age.toDays)
          stay
        case _ =>
          log.info("refreshing channel_update announcement (reason={})", reason)
          // we use GOTO instead of stay because we want to fire transitions
          goto(NORMAL) using manualTransition(NORMAL, NORMAL, d, d.copy(channelUpdate = channelUpdate1)) storing()
      }

    case Event(WatchEventSpent(BITCOIN_FUNDING_SPENT, tx), d: DATA_NORMAL) if tx.txid == d.commitments.remoteCommit.txid => handleRemoteSpentCurrent(tx, d)

    case Event(WatchEventSpent(BITCOIN_FUNDING_SPENT, tx), d: DATA_NORMAL) if d.commitments.remoteNextCommitInfo.left.toOption.map(_.nextRemoteCommit.txid).contains(tx.txid) => handleRemoteSpentNext(tx, d)

    case Event(WatchEventSpent(BITCOIN_FUNDING_SPENT, tx), d: DATA_NORMAL) => handleRemoteSpentOther(tx, d)

    case Event(INPUT_DISCONNECTED, d: DATA_NORMAL) =>
      // we cancel the timer that would have made us send the enabled update after reconnection (flappy channel protection)
      cancelTimer(Reconnected.toString)
      // if we have pending unsigned htlcs, then we cancel them and advertise the fact that the channel is now disabled
      val d1 = if (d.commitments.localChanges.proposed.collectFirst { case add: UpdateAddHtlc => add }.isDefined) {
        log.info(s"updating channel_update announcement (reason=disabled)")
        val channelUpdate = Announcements.makeChannelUpdate(nodeParams.chainHash, nodeParams.privateKey, remoteNodeId, d.shortChannelId, d.channelUpdate.cltvExpiryDelta, d.channelUpdate.htlcMinimumMsat, d.channelUpdate.feeBaseMsat, d.channelUpdate.feeProportionalMillionths, d.commitments.localCommit.spec.totalFunds, enable = false)
        d.commitments.localChanges.proposed.collect {
          case add: UpdateAddHtlc => relayer ! Status.Failure(AddHtlcFailed(d.channelId, add.paymentHash, ChannelUnavailable(d.channelId), d.commitments.originChannels(add.id), Some(channelUpdate), None))
        }
        d.copy(channelUpdate = channelUpdate)
      } else {
        d
      }
      goto(OFFLINE) using d1

    case Event(e: Error, d: DATA_NORMAL) => handleRemoteError(e, d)

    case Event(_: FundingLocked, _: DATA_NORMAL) => stay // will happen after a reconnection if no updates were ever committed to the channel

  })

  /*
           .d8888b.  888      .d88888b.   .d8888b. 8888888 888b    888  .d8888b.
          d88P  Y88b 888     d88P" "Y88b d88P  Y88b  888   8888b   888 d88P  Y88b
          888    888 888     888     888 Y88b.       888   88888b  888 888    888
          888        888     888     888  "Y888b.    888   888Y88b 888 888
          888        888     888     888     "Y88b.  888   888 Y88b888 888  88888
          888    888 888     888     888       "888  888   888  Y88888 888    888
          Y88b  d88P 888     Y88b. .d88P Y88b  d88P  888   888   Y8888 Y88b  d88P
           "Y8888P"  88888888 "Y88888P"   "Y8888P" 8888888 888    Y888  "Y8888P88
   */

  when(SHUTDOWN)(handleExceptions {
    case Event(c: CMD_FULFILL_HTLC, d: DATA_SHUTDOWN) =>
      Commitments.sendFulfill(d.commitments, c) match {
        case Success((commitments1, fulfill)) =>
          if (c.commit) self ! CMD_SIGN
          handleCommandSuccess(sender, d.copy(commitments = commitments1)) sending fulfill
        case Failure(cause) =>
          // we can clean up the command right away in case of failure
          relayer ! CommandBuffer.CommandAck(d.channelId, c.id)
          handleCommandError(cause, c)
      }

    case Event(fulfill: UpdateFulfillHtlc, d: DATA_SHUTDOWN) =>
      Commitments.receiveFulfill(d.commitments, fulfill) match {
        case Success((commitments1, origin, htlc)) =>
          // we forward preimages as soon as possible to the upstream channel because it allows us to pull funds
          relayer ! Relayer.ForwardRemoteFulfill(fulfill, origin, htlc)
          stay using d.copy(commitments = commitments1)
        case Failure(cause) => handleLocalError(cause, d, Some(fulfill))
      }

    case Event(c: CMD_FAIL_HTLC, d: DATA_SHUTDOWN) =>
      Commitments.sendFail(d.commitments, c, nodeParams.privateKey) match {
        case Success((commitments1, fail)) =>
          if (c.commit) self ! CMD_SIGN
          handleCommandSuccess(sender, d.copy(commitments = commitments1)) sending fail
        case Failure(cause) =>
          // we can clean up the command right away in case of failure
          relayer ! CommandBuffer.CommandAck(d.channelId, c.id)
          handleCommandError(cause, c)
      }

    case Event(c: CMD_FAIL_MALFORMED_HTLC, d: DATA_SHUTDOWN) =>
      Commitments.sendFailMalformed(d.commitments, c) match {
        case Success((commitments1, fail)) =>
          if (c.commit) self ! CMD_SIGN
          handleCommandSuccess(sender, d.copy(commitments = commitments1)) sending fail
        case Failure(cause) =>
          // we can clean up the command right away in case of failure
          relayer ! CommandBuffer.CommandAck(d.channelId, c.id)
          handleCommandError(cause, c)
      }

    case Event(fail: UpdateFailHtlc, d: DATA_SHUTDOWN) =>
      Commitments.receiveFail(d.commitments, fail) match {
        case Success((commitments1, _, _)) =>
          stay using d.copy(commitments = commitments1)
        case Failure(cause) => handleLocalError(cause, d, Some(fail))
      }

    case Event(fail: UpdateFailMalformedHtlc, d: DATA_SHUTDOWN) =>
      Commitments.receiveFailMalformed(d.commitments, fail) match {
        case Success((commitments1, _, _)) => stay using d.copy(commitments = commitments1)
        case Failure(cause) => handleLocalError(cause, d, Some(fail))
      }

    case Event(c: CMD_UPDATE_FEE, d: DATA_SHUTDOWN) =>
      Commitments.sendFee(d.commitments, c) match {
        case Success((commitments1, fee)) =>
          if (c.commit) self ! CMD_SIGN
          handleCommandSuccess(sender, d.copy(commitments = commitments1)) sending fee
        case Failure(cause) => handleCommandError(cause, c)
      }

    case Event(fee: UpdateFee, d: DATA_SHUTDOWN) =>
      Commitments.receiveFee(d.commitments, nodeParams.onChainFeeConf.feeEstimator, nodeParams.onChainFeeConf.feeTargets, fee, nodeParams.onChainFeeConf.maxFeerateMismatch) match {
        case Success(commitments1) => stay using d.copy(commitments = commitments1)
        case Failure(cause) => handleLocalError(cause, d, Some(fee))
      }

    case Event(c@CMD_SIGN, d: DATA_SHUTDOWN) =>
      d.commitments.remoteNextCommitInfo match {
        case _ if !Commitments.localHasChanges(d.commitments) =>
          log.debug("ignoring CMD_SIGN (nothing to sign)")
          stay
        case Right(_) =>
          Commitments.sendCommit(d.commitments, keyManager) match {
            case Success((commitments1, commit)) =>
              log.debug("sending a new sig, spec:\n{}", Commitments.specs2String(commitments1))
              ackPendingFailsAndFulfills(commitments1.localChanges.signed, relayer)
              context.system.eventStream.publish(ChannelSignatureSent(self, commitments1))
              // we expect a quick response from our peer
              setTimer(RevocationTimeout.toString, RevocationTimeout(commitments1.remoteCommit.index, peer), timeout = nodeParams.revocationTimeout, repeat = false)
              handleCommandSuccess(sender, d.copy(commitments = commitments1)) storing() sending commit
            case Failure(cause) => handleCommandError(cause, c)
          }
        case Left(waitForRevocation) =>
          log.debug("already in the process of signing, will sign again as soon as possible")
          stay using d.copy(commitments = d.commitments.copy(remoteNextCommitInfo = Left(waitForRevocation.copy(reSignAsap = true))))
      }

    case Event(commit: CommitSig, d@DATA_SHUTDOWN(_, localShutdown, remoteShutdown)) =>
      Commitments.receiveCommit(d.commitments, commit, keyManager) match {
        case Success((commitments1, revocation)) =>
          // we always reply with a revocation
          log.debug("received a new sig:\n{}", Commitments.specs2String(commitments1))
          context.system.eventStream.publish(ChannelSignatureReceived(self, commitments1))
          if (commitments1.hasNoPendingHtlcs) {
            if (d.commitments.localParams.isFunder) {
              // we are funder, need to initiate the negotiation by sending the first closing_signed
              val (closingTx, closingSigned) = Closing.makeFirstClosingTx(keyManager, commitments1, localShutdown.scriptPubKey, remoteShutdown.scriptPubKey, nodeParams.onChainFeeConf.feeEstimator, nodeParams.onChainFeeConf.feeTargets)
              goto(NEGOTIATING) using DATA_NEGOTIATING(commitments1, localShutdown, remoteShutdown, List(List(ClosingTxProposed(closingTx.tx, closingSigned))), bestUnpublishedClosingTx_opt = None) storing() sending revocation :: closingSigned :: Nil
            } else {
              // we are fundee, will wait for their closing_signed
              goto(NEGOTIATING) using DATA_NEGOTIATING(commitments1, localShutdown, remoteShutdown, closingTxProposed = List(List()), bestUnpublishedClosingTx_opt = None) storing() sending revocation
            }
          } else {
            if (Commitments.localHasChanges(commitments1)) {
              // if we have newly acknowledged changes let's sign them
              self ! CMD_SIGN
            }
            stay using d.copy(commitments = commitments1) storing() sending revocation
          }
        case Failure(cause) => handleLocalError(cause, d, Some(commit))
      }

    case Event(revocation: RevokeAndAck, d@DATA_SHUTDOWN(commitments, localShutdown, remoteShutdown)) =>
      // we received a revocation because we sent a signature
      // => all our changes have been acked including the shutdown message
      Commitments.receiveRevocation(commitments, revocation) match {
        case Success((commitments1, forwards)) =>
          cancelTimer(RevocationTimeout.toString)
          log.debug("received a new rev, spec:\n{}", Commitments.specs2String(commitments1))
          forwards.foreach {
            case forwardAdd: Relayer.ForwardAdd =>
              // BOLT 2: A sending node SHOULD fail to route any HTLC added after it sent shutdown.
              log.debug("closing in progress: failing {}", forwardAdd.add)
              self ! CMD_FAIL_HTLC(forwardAdd.add.id, Right(PermanentChannelFailure), commit = true)
            case forward =>
              log.debug("forwarding {} to relayer", forward)
              relayer ! forward
          }
          if (commitments1.hasNoPendingHtlcs) {
            log.debug("switching to NEGOTIATING spec:\n{}", Commitments.specs2String(commitments1))
            if (d.commitments.localParams.isFunder) {
              // we are funder, need to initiate the negotiation by sending the first closing_signed
              val (closingTx, closingSigned) = Closing.makeFirstClosingTx(keyManager, commitments1, localShutdown.scriptPubKey, remoteShutdown.scriptPubKey, nodeParams.onChainFeeConf.feeEstimator, nodeParams.onChainFeeConf.feeTargets)
              goto(NEGOTIATING) using DATA_NEGOTIATING(commitments1, localShutdown, remoteShutdown, List(List(ClosingTxProposed(closingTx.tx, closingSigned))), bestUnpublishedClosingTx_opt = None) storing() sending closingSigned
            } else {
              // we are fundee, will wait for their closing_signed
              goto(NEGOTIATING) using DATA_NEGOTIATING(commitments1, localShutdown, remoteShutdown, closingTxProposed = List(List()), bestUnpublishedClosingTx_opt = None) storing()
            }
          } else {
            if (Commitments.localHasChanges(commitments1) && d.commitments.remoteNextCommitInfo.left.map(_.reSignAsap) == Left(true)) {
              self ! CMD_SIGN
            }
            stay using d.copy(commitments = commitments1) storing()
          }
        case Failure(cause) => handleLocalError(cause, d, Some(revocation))
      }

    case Event(r: RevocationTimeout, d: DATA_SHUTDOWN) => handleRevocationTimeout(r, d)

    case Event(c: CurrentBlockCount, d: DATA_SHUTDOWN) => handleNewBlock(c, d)

    case Event(c: CurrentFeerates, d: DATA_SHUTDOWN) => handleCurrentFeerate(c, d)

    case Event(WatchEventSpent(BITCOIN_FUNDING_SPENT, tx), d: DATA_SHUTDOWN) if tx.txid == d.commitments.remoteCommit.txid => handleRemoteSpentCurrent(tx, d)

    case Event(WatchEventSpent(BITCOIN_FUNDING_SPENT, tx), d: DATA_SHUTDOWN) if d.commitments.remoteNextCommitInfo.left.toOption.map(_.nextRemoteCommit.txid).contains(tx.txid) => handleRemoteSpentNext(tx, d)

    case Event(WatchEventSpent(BITCOIN_FUNDING_SPENT, tx), d: DATA_SHUTDOWN) => handleRemoteSpentOther(tx, d)

    case Event(c: CMD_CLOSE, d: DATA_SHUTDOWN) => handleCommandError(ClosingAlreadyInProgress(d.channelId), c)

    case Event(e: Error, d: DATA_SHUTDOWN) => handleRemoteError(e, d)

  })

  when(NEGOTIATING)(handleExceptions {
    case Event(c@ClosingSigned(_, remoteClosingFee, remoteSig), d: DATA_NEGOTIATING) =>
      log.info("received closingFeeSatoshis={}", remoteClosingFee)
      Closing.checkClosingSignature(keyManager, d.commitments, d.localShutdown.scriptPubKey, d.remoteShutdown.scriptPubKey, remoteClosingFee, remoteSig) match {
        case Success(signedClosingTx) if d.closingTxProposed.last.lastOption.map(_.localClosingSigned.feeSatoshis).contains(remoteClosingFee) || d.closingTxProposed.flatten.size >= MAX_NEGOTIATION_ITERATIONS =>
          // we close when we converge or when there were too many iterations
          handleMutualClose(signedClosingTx, Left(d.copy(bestUnpublishedClosingTx_opt = Some(signedClosingTx))))
        case Success(signedClosingTx) =>
          // if we are fundee and we were waiting for them to send their first closing_signed, we don't have a lastLocalClosingFee, so we compute a firstClosingFee
          val lastLocalClosingFee = d.closingTxProposed.last.lastOption.map(_.localClosingSigned.feeSatoshis)
          val nextClosingFee = Closing.nextClosingFee(
            localClosingFee = lastLocalClosingFee.getOrElse(Closing.firstClosingFee(d.commitments, d.localShutdown.scriptPubKey, d.remoteShutdown.scriptPubKey, nodeParams.onChainFeeConf.feeEstimator, nodeParams.onChainFeeConf.feeTargets)),
            remoteClosingFee = remoteClosingFee)
          val (closingTx, closingSigned) = Closing.makeClosingTx(keyManager, d.commitments, d.localShutdown.scriptPubKey, d.remoteShutdown.scriptPubKey, nextClosingFee)
          if (lastLocalClosingFee.contains(nextClosingFee)) {
            // next computed fee is the same than the one we previously sent (probably because of rounding), let's close now
            handleMutualClose(signedClosingTx, Left(d.copy(bestUnpublishedClosingTx_opt = Some(signedClosingTx))))
          } else if (nextClosingFee == remoteClosingFee) {
            // we have converged!
            val closingTxProposed1 = d.closingTxProposed match {
              case previousNegotiations :+ currentNegotiation => previousNegotiations :+ (currentNegotiation :+ ClosingTxProposed(closingTx.tx, closingSigned))
            }
            handleMutualClose(signedClosingTx, Left(d.copy(closingTxProposed = closingTxProposed1, bestUnpublishedClosingTx_opt = Some(signedClosingTx)))) sending closingSigned
          } else {
            log.info("proposing closingFeeSatoshis={}", closingSigned.feeSatoshis)
            val closingTxProposed1 = d.closingTxProposed match {
              case previousNegotiations :+ currentNegotiation => previousNegotiations :+ (currentNegotiation :+ ClosingTxProposed(closingTx.tx, closingSigned))
            }
            stay using d.copy(closingTxProposed = closingTxProposed1, bestUnpublishedClosingTx_opt = Some(signedClosingTx)) storing() sending closingSigned
          }
        case Failure(cause) => handleLocalError(cause, d, Some(c))
      }

    case Event(WatchEventSpent(BITCOIN_FUNDING_SPENT, tx), d: DATA_NEGOTIATING) if d.closingTxProposed.flatten.map(_.unsignedTx.txid).contains(tx.txid) =>
      // they can publish a closing tx with any sig we sent them, even if we are not done negotiating
      handleMutualClose(tx, Left(d))

    case Event(WatchEventSpent(BITCOIN_FUNDING_SPENT, tx), d: DATA_NEGOTIATING) if tx.txid == d.commitments.remoteCommit.txid => handleRemoteSpentCurrent(tx, d)

    case Event(WatchEventSpent(BITCOIN_FUNDING_SPENT, tx), d: DATA_NEGOTIATING) if d.commitments.remoteNextCommitInfo.left.toOption.map(_.nextRemoteCommit.txid).contains(tx.txid) => handleRemoteSpentNext(tx, d)

    case Event(WatchEventSpent(BITCOIN_FUNDING_SPENT, tx), d: DATA_NEGOTIATING) => handleRemoteSpentOther(tx, d)

    case Event(c: CMD_CLOSE, d: DATA_NEGOTIATING) => handleCommandError(ClosingAlreadyInProgress(d.channelId), c)

    case Event(e: Error, d: DATA_NEGOTIATING) => handleRemoteError(e, d)

  })

  when(CLOSING)(handleExceptions {
    case Event(c: CMD_FULFILL_HTLC, d: DATA_CLOSING) =>
      Commitments.sendFulfill(d.commitments, c) match {
        case Success((commitments1, _)) =>
          log.info("got valid payment preimage, recalculating transactions to redeem the corresponding htlc on-chain")
          val localCommitPublished1 = d.localCommitPublished.map(localCommitPublished => Helpers.Closing.claimCurrentLocalCommitTxOutputs(keyManager, commitments1, localCommitPublished.commitTx, nodeParams.onChainFeeConf.feeEstimator, nodeParams.onChainFeeConf.feeTargets))
          val remoteCommitPublished1 = d.remoteCommitPublished.map(remoteCommitPublished => Helpers.Closing.claimRemoteCommitTxOutputs(keyManager, commitments1, commitments1.remoteCommit, remoteCommitPublished.commitTx, nodeParams.onChainFeeConf.feeEstimator, nodeParams.onChainFeeConf.feeTargets))
          val nextRemoteCommitPublished1 = d.nextRemoteCommitPublished.map(remoteCommitPublished => {
            require(commitments1.remoteNextCommitInfo.isLeft, "next remote commit must be defined")
            val remoteCommit = commitments1.remoteNextCommitInfo.left.get.nextRemoteCommit
            Helpers.Closing.claimRemoteCommitTxOutputs(keyManager, commitments1, remoteCommit, remoteCommitPublished.commitTx, nodeParams.onChainFeeConf.feeEstimator, nodeParams.onChainFeeConf.feeTargets)
          })

          def republish(): Unit = {
            localCommitPublished1.foreach(doPublish)
            remoteCommitPublished1.foreach(doPublish)
            nextRemoteCommitPublished1.foreach(doPublish)
          }

          stay using d.copy(commitments = commitments1, localCommitPublished = localCommitPublished1, remoteCommitPublished = remoteCommitPublished1, nextRemoteCommitPublished = nextRemoteCommitPublished1) storing() calling (republish)
        case Failure(cause) => handleCommandError(cause, c)
      }

    case Event(getTxResponse: GetTxWithMetaResponse, d: DATA_CLOSING) if getTxResponse.txid == d.commitments.commitInput.outPoint.txid => handleGetFundingTx(getTxResponse, d.waitingSince, d.fundingTx)

    case Event(BITCOIN_FUNDING_PUBLISH_FAILED, d: DATA_CLOSING) => handleFundingPublishFailed(d)

    case Event(BITCOIN_FUNDING_TIMEOUT, d: DATA_CLOSING) => handleFundingTimeout(d)

    case Event(WatchEventSpent(BITCOIN_FUNDING_SPENT, tx), d: DATA_CLOSING) =>
      if (d.mutualClosePublished.map(_.txid).contains(tx.txid)) {
        // we already know about this tx, probably because we have published it ourselves after successful negotiation
        stay
      } else if (d.mutualCloseProposed.map(_.txid).contains(tx.txid)) {
        // at any time they can publish a closing tx with any sig we sent them
        handleMutualClose(tx, Right(d))
      } else if (d.localCommitPublished.map(_.commitTx.txid).contains(tx.txid)) {
        // this is because WatchSpent watches never expire and we are notified multiple times
        stay
      } else if (d.remoteCommitPublished.map(_.commitTx.txid).contains(tx.txid)) {
        // this is because WatchSpent watches never expire and we are notified multiple times
        stay
      } else if (d.nextRemoteCommitPublished.map(_.commitTx.txid).contains(tx.txid)) {
        // this is because WatchSpent watches never expire and we are notified multiple times
        stay
      } else if (d.futureRemoteCommitPublished.map(_.commitTx.txid).contains(tx.txid)) {
        // this is because WatchSpent watches never expire and we are notified multiple times
        stay
      } else if (tx.txid == d.commitments.remoteCommit.txid) {
        // counterparty may attempt to spend its last commit tx at any time
        handleRemoteSpentCurrent(tx, d)
      } else if (d.commitments.remoteNextCommitInfo.left.toOption.map(_.nextRemoteCommit.txid).contains(tx.txid)) {
        // counterparty may attempt to spend its last commit tx at any time
        handleRemoteSpentNext(tx, d)
      } else {
        // counterparty may attempt to spend a revoked commit tx at any time
        handleRemoteSpentOther(tx, d)
      }

    case Event(WatchEventSpent(BITCOIN_OUTPUT_SPENT, tx), d: DATA_CLOSING) =>
      // one of the outputs of the local/remote/revoked commit was spent
      // we just put a watch to be notified when it is confirmed
      blockchain ! WatchConfirmed(self, tx, nodeParams.minDepthBlocks, BITCOIN_TX_CONFIRMED(tx))
      // when a remote or local commitment tx containing outgoing htlcs is published on the network,
      // we watch it in order to extract payment preimage if funds are pulled by the counterparty
      // we can then use these preimages to fulfill origin htlcs
      log.info(s"processing BITCOIN_OUTPUT_SPENT with txid=${tx.txid} tx=$tx")
      val extracted = Closing.extractPreimages(d.commitments.localCommit, tx)
      extracted foreach { case (htlc, preimage) =>
        d.commitments.originChannels.get(htlc.id) match {
          case Some(origin) =>
            log.info(s"fulfilling htlc #${htlc.id} paymentHash=${htlc.paymentHash} origin=$origin")
            relayer ! Relayer.ForwardOnChainFulfill(preimage, origin, htlc)
          case None =>
            // if we don't have the origin, it means that we already have forwarded the fulfill so that's not a big deal.
            // this can happen if they send a signature containing the fulfill, then fail the channel before we have time to sign it
            log.info(s"cannot fulfill htlc #${htlc.id} paymentHash=${htlc.paymentHash} (origin not found)")
        }
      }
      val revokedCommitPublished1 = d.revokedCommitPublished.map { rev =>
        val (rev1, tx_opt) = Closing.claimRevokedHtlcTxOutputs(keyManager, d.commitments, rev, tx, nodeParams.onChainFeeConf.feeEstimator)
        tx_opt.foreach(claimTx => blockchain ! PublishAsap(claimTx))
        tx_opt.foreach(claimTx => blockchain ! WatchSpent(self, tx, claimTx.txIn.head.outPoint.index.toInt, BITCOIN_OUTPUT_SPENT))
        rev1
      }
      stay using d.copy(revokedCommitPublished = revokedCommitPublished1) storing()

    case Event(WatchEventConfirmed(BITCOIN_TX_CONFIRMED(tx), blockHeight, _, _), d: DATA_CLOSING) =>
      log.info(s"txid=${tx.txid} has reached mindepth, updating closing state")
      // first we check if this tx belongs to one of the current local/remote commits, update it and update the channel data
      val d1 = d.copy(
        localCommitPublished = d.localCommitPublished.map(Closing.updateLocalCommitPublished(_, tx)),
        remoteCommitPublished = d.remoteCommitPublished.map(Closing.updateRemoteCommitPublished(_, tx)),
        nextRemoteCommitPublished = d.nextRemoteCommitPublished.map(Closing.updateRemoteCommitPublished(_, tx)),
        futureRemoteCommitPublished = d.futureRemoteCommitPublished.map(Closing.updateRemoteCommitPublished(_, tx)),
        revokedCommitPublished = d.revokedCommitPublished.map(Closing.updateRevokedCommitPublished(_, tx))
      )
      // if the local commitment tx just got confirmed, let's send an event telling when we will get the main output refund
      if (d1.localCommitPublished.map(_.commitTx.txid).contains(tx.txid)) {
        context.system.eventStream.publish(LocalCommitConfirmed(self, remoteNodeId, d.channelId, blockHeight + d.commitments.remoteParams.toSelfDelay.toInt))
      }
      // we may need to fail some htlcs in case a commitment tx was published and they have reached the timeout threshold
      val timedoutHtlcs = Closing.isClosingTypeAlreadyKnown(d1) match {
        case Some(c: Closing.LocalClose) => Closing.timedoutHtlcs(c.localCommit, c.localCommitPublished, d.commitments.localParams.dustLimit, tx)
        case Some(c: Closing.RemoteClose) => Closing.timedoutHtlcs(c.remoteCommit, c.remoteCommitPublished, d.commitments.remoteParams.dustLimit, tx)
        case _ => Set.empty[UpdateAddHtlc] // we lose htlc outputs in dataloss protection scenarii (future remote commit)
      }
      timedoutHtlcs.foreach { add =>
        d.commitments.originChannels.get(add.id) match {
          case Some(origin) =>
            log.info(s"failing htlc #${add.id} paymentHash=${add.paymentHash} origin=$origin: htlc timed out")
            relayer ! Relayer.ForwardOnChainFail(HtlcsTimedoutDownstream(d.channelId, Set(add)), origin, add)
          case None =>
            // same as for fulfilling the htlc (no big deal)
            log.info(s"cannot fail timedout htlc #${add.id} paymentHash=${add.paymentHash} (origin not found)")
        }
      }
      // we also need to fail outgoing htlcs that we know will never reach the blockchain
      Closing.overriddenOutgoingHtlcs(d, tx).foreach { add =>
        d.commitments.originChannels.get(add.id) match {
          case Some(origin) =>
            log.info(s"failing htlc #${add.id} paymentHash=${add.paymentHash} origin=$origin: overridden by local commit")
            relayer ! Relayer.ForwardOnChainFail(HtlcOverriddenByLocalCommit(d.channelId, add), origin, add)
          case None =>
            // same as for fulfilling the htlc (no big deal)
            log.info(s"cannot fail overridden htlc #${add.id} paymentHash=${add.paymentHash} (origin not found)")
        }
      }
      // for our outgoing payments, let's send events if we know that they will settle on chain
      Closing
        .onchainOutgoingHtlcs(d.commitments.localCommit, d.commitments.remoteCommit, d.commitments.remoteNextCommitInfo.left.toOption.map(_.nextRemoteCommit), tx)
        .map(add => (add, d.commitments.originChannels.get(add.id).collect { case Origin.Local(id, _) => id })) // we resolve the payment id if this was a local payment
        .collect { case (add, Some(id)) => context.system.eventStream.publish(PaymentSettlingOnChain(id, amount = add.amountMsat, add.paymentHash)) }
      // and we also send events related to fee
      Closing.networkFeePaid(tx, d1) foreach { case (fee, desc) => feePaid(fee, tx, desc, d.channelId) }
      // then let's see if any of the possible close scenarii can be considered done
      val closingType_opt = Closing.isClosed(d1, Some(tx))
      // finally, if one of the unilateral closes is done, we move to CLOSED state, otherwise we stay (note that we don't store the state)
      closingType_opt match {
        case Some(closingType) =>
          log.info(s"channel closed (type=$closingType)")
          context.system.eventStream.publish(ChannelClosed(self, d.channelId, closingType, d.commitments))
          goto(CLOSED) using d1 storing()
        case None =>
          stay using d1 storing()
      }

    case Event(_: ChannelReestablish, d: DATA_CLOSING) =>
      // they haven't detected that we were closing and are trying to reestablish a connection
      // we give them one of the published txes as a hint
      // note spendingTx != Nil (that's a requirement of DATA_CLOSING)
      val exc = FundingTxSpent(d.channelId, d.spendingTxes.head)
      val error = Error(d.channelId, exc.getMessage)
      stay sending error

    case Event(c: CMD_CLOSE, d: DATA_CLOSING) => handleCommandError(ClosingAlreadyInProgress(d.channelId), c)

    case Event(e: Error, d: DATA_CLOSING) => handleRemoteError(e, d)

    case Event(INPUT_DISCONNECTED | INPUT_RECONNECTED(_, _, _), _) => stay // we don't really care at this point
  })

  when(CLOSED)(handleExceptions {
    case Event('shutdown, _) =>
      stateData match {
        case d: HasCommitments =>
          log.info(s"deleting database record for channelId=${d.channelId}")
          nodeParams.db.channels.removeChannel(d.channelId)
        case _ =>
      }
      log.info("shutting down")
      stop(FSM.Normal)

    case Event(MakeFundingTxResponse(fundingTx, _, _), _) =>
      // this may happen if connection is lost, or remote sends an error while we were waiting for the funding tx to be created by our wallet
      // in that case we rollback the tx
      wallet.rollback(fundingTx)
      stay

    case Event(INPUT_DISCONNECTED, _) => stay // we are disconnected, but it doesn't matter anymore
  })

  when(OFFLINE)(handleExceptions {
    case Event(INPUT_RECONNECTED(r, localInit, remoteInit), d: DATA_WAIT_FOR_REMOTE_PUBLISH_FUTURE_COMMITMENT) =>
      activeConnection = r
      // they already proved that we have an outdated commitment
      // there isn't much to do except asking them again to publish their current commitment by sending an error
      val exc = PleasePublishYourCommitment(d.channelId)
      val error = Error(d.channelId, exc.getMessage)
      val d1 = Helpers.updateFeatures(d, localInit, remoteInit)
      goto(WAIT_FOR_REMOTE_PUBLISH_FUTURE_COMMITMENT) using d1 sending error

    case Event(INPUT_RECONNECTED(r, localInit, remoteInit), d: HasCommitments) =>
      activeConnection = r

      val yourLastPerCommitmentSecret = d.commitments.remotePerCommitmentSecrets.lastIndex.flatMap(d.commitments.remotePerCommitmentSecrets.getHash).getOrElse(ByteVector32.Zeroes)
      val channelKeyPath = keyManager.channelKeyPath(d.commitments.localParams, d.commitments.channelVersion)
      val myCurrentPerCommitmentPoint = keyManager.commitmentPoint(channelKeyPath, d.commitments.localCommit.index)

      val channelReestablish = ChannelReestablish(
        channelId = d.channelId,
        nextLocalCommitmentNumber = d.commitments.localCommit.index + 1,
        nextRemoteRevocationNumber = d.commitments.remoteCommit.index,
        yourLastPerCommitmentSecret = PrivateKey(yourLastPerCommitmentSecret),
        myCurrentPerCommitmentPoint = myCurrentPerCommitmentPoint
      )

      // we update local/remote connection-local global/local features, we don't persist it right now
      val d1 = Helpers.updateFeatures(d, localInit, remoteInit)

      goto(SYNCING) using d1 sending channelReestablish

    // note: this can only happen if state is NORMAL or SHUTDOWN
    // -> in NEGOTIATING there are no more htlcs
    // -> in CLOSING we either have mutual closed (so no more htlcs), or already have unilaterally closed (so no action required), and we can't be in OFFLINE state anyway
    case Event(c: CurrentBlockCount, d: HasCommitments) => handleNewBlock(c, d)

    case Event(c: CurrentFeerates, d: HasCommitments) =>
      handleOfflineFeerate(c, d)

    case Event(c: CMD_ADD_HTLC, d: DATA_NORMAL) => handleAddDisconnected(c, d)

    case Event(CMD_UPDATE_RELAY_FEE(feeBaseMsat, feeProportionalMillionths), d: DATA_NORMAL) =>
      log.info(s"updating relay fees: prevFeeBaseMsat={} nextFeeBaseMsat={} prevFeeProportionalMillionths={} nextFeeProportionalMillionths={}", d.channelUpdate.feeBaseMsat, feeBaseMsat, d.channelUpdate.feeProportionalMillionths, feeProportionalMillionths)
      val channelUpdate = Announcements.makeChannelUpdate(nodeParams.chainHash, nodeParams.privateKey, remoteNodeId, d.shortChannelId, d.channelUpdate.cltvExpiryDelta, d.channelUpdate.htlcMinimumMsat, feeBaseMsat, feeProportionalMillionths, d.commitments.localCommit.spec.totalFunds, enable = false)
      // we're in OFFLINE state, we don't broadcast the new update right away, we will do that when next time we go to NORMAL state
      stay using d.copy(channelUpdate = channelUpdate) storing() replying ChannelCommandResponse.Ok

    case Event(getTxResponse: GetTxWithMetaResponse, d: DATA_WAIT_FOR_FUNDING_CONFIRMED) if getTxResponse.txid == d.commitments.commitInput.outPoint.txid => handleGetFundingTx(getTxResponse, d.waitingSince, d.fundingTx)

    case Event(BITCOIN_FUNDING_PUBLISH_FAILED, d: DATA_WAIT_FOR_FUNDING_CONFIRMED) => handleFundingPublishFailed(d)

    case Event(BITCOIN_FUNDING_TIMEOUT, d: DATA_WAIT_FOR_FUNDING_CONFIRMED) => handleFundingTimeout(d)

    // just ignore this, we will put a new watch when we reconnect, and we'll be notified again
    case Event(WatchEventConfirmed(BITCOIN_FUNDING_DEPTHOK | BITCOIN_FUNDING_DEEPLYBURIED, _, _, _), _) => stay

    case Event(WatchEventSpent(BITCOIN_FUNDING_SPENT, tx), d: DATA_NEGOTIATING) if d.closingTxProposed.flatten.map(_.unsignedTx.txid).contains(tx.txid) => handleMutualClose(tx, Left(d))

    case Event(WatchEventSpent(BITCOIN_FUNDING_SPENT, tx), d: HasCommitments) if tx.txid == d.commitments.remoteCommit.txid => handleRemoteSpentCurrent(tx, d)

    case Event(WatchEventSpent(BITCOIN_FUNDING_SPENT, tx), d: HasCommitments) if d.commitments.remoteNextCommitInfo.left.toOption.map(_.nextRemoteCommit.txid).contains(tx.txid) => handleRemoteSpentNext(tx, d)

    case Event(WatchEventSpent(BITCOIN_FUNDING_SPENT, tx), d: DATA_WAIT_FOR_REMOTE_PUBLISH_FUTURE_COMMITMENT) => handleRemoteSpentFuture(tx, d)

    case Event(WatchEventSpent(BITCOIN_FUNDING_SPENT, tx), d: HasCommitments) => handleRemoteSpentOther(tx, d)

  })

  when(SYNCING)(handleExceptions {
    case Event(_: ChannelReestablish, d: DATA_WAIT_FOR_FUNDING_CONFIRMED) =>
      val minDepth = if (d.commitments.localParams.isFunder) {
        nodeParams.minDepthBlocks
      } else {
        // when we're fundee we scale the min_depth confirmations depending on the funding amount
        Helpers.minDepthForFunding(nodeParams, d.commitments.commitInput.txOut.amount)
      }
      // we put back the watch (operation is idempotent) because the event may have been fired while we were in OFFLINE
      blockchain ! WatchConfirmed(self, d.commitments.commitInput.outPoint.txid, d.commitments.commitInput.txOut.publicKeyScript, minDepth, BITCOIN_FUNDING_DEPTHOK)
      goto(WAIT_FOR_FUNDING_CONFIRMED)

    case Event(_: ChannelReestablish, d: DATA_WAIT_FOR_FUNDING_LOCKED) =>
      log.debug("re-sending fundingLocked")
      val channelKeyPath = keyManager.channelKeyPath(d.commitments.localParams, d.commitments.channelVersion)
      val nextPerCommitmentPoint = keyManager.commitmentPoint(channelKeyPath, 1)
      val fundingLocked = FundingLocked(d.commitments.channelId, nextPerCommitmentPoint)
      goto(WAIT_FOR_FUNDING_LOCKED) sending fundingLocked

    case Event(channelReestablish: ChannelReestablish, d: DATA_NORMAL) =>
      var sendQueue = Queue.empty[LightningMessage]
      val channelKeyPath = keyManager.channelKeyPath(d.commitments.localParams, d.commitments.channelVersion)
      channelReestablish match {
        case ChannelReestablish(_, _, nextRemoteRevocationNumber, yourLastPerCommitmentSecret, _) if !Helpers.checkLocalCommit(d, nextRemoteRevocationNumber) =>
          // if next_remote_revocation_number is greater than our local commitment index, it means that either we are using an outdated commitment, or they are lying
          // but first we need to make sure that the last per_commitment_secret that they claim to have received from us is correct for that next_remote_revocation_number minus 1
          if (keyManager.commitmentSecret(channelKeyPath, nextRemoteRevocationNumber - 1) == yourLastPerCommitmentSecret) {
            log.warning(s"counterparty proved that we have an outdated (revoked) local commitment!!! ourCommitmentNumber=${d.commitments.localCommit.index} theirCommitmentNumber=$nextRemoteRevocationNumber")
            // their data checks out, we indeed seem to be using an old revoked commitment, and must absolutely *NOT* publish it, because that would be a cheating attempt and they
            // would punish us by taking all the funds in the channel
            val exc = PleasePublishYourCommitment(d.channelId)
            val error = Error(d.channelId, exc.getMessage)
            goto(WAIT_FOR_REMOTE_PUBLISH_FUTURE_COMMITMENT) using DATA_WAIT_FOR_REMOTE_PUBLISH_FUTURE_COMMITMENT(d.commitments, channelReestablish) storing() sending error
          } else {
            // they lied! the last per_commitment_secret they claimed to have received from us is invalid
            throw InvalidRevokedCommitProof(d.channelId, d.commitments.localCommit.index, nextRemoteRevocationNumber, yourLastPerCommitmentSecret)
          }
        case ChannelReestablish(_, nextLocalCommitmentNumber, _, _, _) if !Helpers.checkRemoteCommit(d, nextLocalCommitmentNumber) =>
          // if next_local_commit_number is more than one more our remote commitment index, it means that either we are using an outdated commitment, or they are lying
          log.warning(s"counterparty says that they have a more recent commitment than the one we know of!!! ourCommitmentNumber=${d.commitments.remoteNextCommitInfo.left.toOption.map(_.nextRemoteCommit.index).getOrElse(d.commitments.remoteCommit.index)} theirCommitmentNumber=$nextLocalCommitmentNumber")
          // there is no way to make sure that they are saying the truth, the best thing to do is ask them to publish their commitment right now
          // maybe they will publish their commitment, in that case we need to remember their commitment point in order to be able to claim our outputs
          // not that if they don't comply, we could publish our own commitment (it is not stale, otherwise we would be in the case above)
          val exc = PleasePublishYourCommitment(d.channelId)
          val error = Error(d.channelId, exc.getMessage)
          goto(WAIT_FOR_REMOTE_PUBLISH_FUTURE_COMMITMENT) using DATA_WAIT_FOR_REMOTE_PUBLISH_FUTURE_COMMITMENT(d.commitments, channelReestablish) storing() sending error
        case _ =>
          // normal case, our data is up-to-date
          if (channelReestablish.nextLocalCommitmentNumber == 1 && d.commitments.localCommit.index == 0) {
            // If next_local_commitment_number is 1 in both the channel_reestablish it sent and received, then the node MUST retransmit funding_locked, otherwise it MUST NOT
            log.debug("re-sending fundingLocked")
            val nextPerCommitmentPoint = keyManager.commitmentPoint(channelKeyPath, 1)
            val fundingLocked = FundingLocked(d.commitments.channelId, nextPerCommitmentPoint)
            sendQueue = sendQueue :+ fundingLocked
          }

          val (commitments1, sendQueue1) = handleSync(channelReestablish, d)
          sendQueue = sendQueue ++ sendQueue1

          // BOLT 2: A node if it has sent a previous shutdown MUST retransmit shutdown.
          d.localShutdown.foreach {
            localShutdown =>
              log.debug("re-sending localShutdown")
              sendQueue = sendQueue :+ localShutdown
          }

          if (!d.buried) {
            // even if we were just disconnected/reconnected, we need to put back the watch because the event may have been
            // fired while we were in OFFLINE (if not, the operation is idempotent anyway)
            blockchain ! WatchConfirmed(self, d.commitments.commitInput.outPoint.txid, d.commitments.commitInput.txOut.publicKeyScript, ANNOUNCEMENTS_MINCONF, BITCOIN_FUNDING_DEEPLYBURIED)
          } else {
            // channel has been buried enough, should we (re)send our announcement sigs?
            d.channelAnnouncement match {
              case None if !d.commitments.announceChannel =>
                // that's a private channel, nothing to do
                ()
              case None =>
                // BOLT 7: a node SHOULD retransmit the announcement_signatures message if it has not received an announcement_signatures message
                val localAnnSigs = Helpers.makeAnnouncementSignatures(nodeParams, d.commitments, d.shortChannelId)
                sendQueue = sendQueue :+ localAnnSigs
              case Some(_) =>
                // channel was already announced, nothing to do
                ()
            }
          }
          // we will re-enable the channel after some delay to prevent flappy updates in case the connection is unstable
          setTimer(Reconnected.toString, BroadcastChannelUpdate(Reconnected), 10 seconds, repeat = false)

          goto(NORMAL) using d.copy(commitments = commitments1) sending sendQueue
      }

    case Event(c: CMD_ADD_HTLC, d: DATA_NORMAL) => handleAddDisconnected(c, d)

    case Event(channelReestablish: ChannelReestablish, d: DATA_SHUTDOWN) =>
      var sendQueue = Queue.empty[LightningMessage]
      val (commitments1, sendQueue1) = handleSync(channelReestablish, d)
      sendQueue = sendQueue ++ sendQueue1 :+ d.localShutdown
      // BOLT 2: A node if it has sent a previous shutdown MUST retransmit shutdown.
      goto(SHUTDOWN) using d.copy(commitments = commitments1) sending sendQueue

    case Event(_: ChannelReestablish, d: DATA_NEGOTIATING) =>
      // BOLT 2: A node if it has sent a previous shutdown MUST retransmit shutdown.
      // negotiation restarts from the beginning, and is initialized by the funder
      // note: in any case we still need to keep all previously sent closing_signed, because they may publish one of them
      if (d.commitments.localParams.isFunder) {
        // we could use the last closing_signed we sent, but network fees may have changed while we were offline so it is better to restart from scratch
        val (closingTx, closingSigned) = Closing.makeFirstClosingTx(keyManager, d.commitments, d.localShutdown.scriptPubKey, d.remoteShutdown.scriptPubKey, nodeParams.onChainFeeConf.feeEstimator, nodeParams.onChainFeeConf.feeTargets)
        val closingTxProposed1 = d.closingTxProposed :+ List(ClosingTxProposed(closingTx.tx, closingSigned))
        goto(NEGOTIATING) using d.copy(closingTxProposed = closingTxProposed1) storing() sending d.localShutdown :: closingSigned :: Nil
      } else {
        // we start a new round of negotiation
        val closingTxProposed1 = if (d.closingTxProposed.last.isEmpty) d.closingTxProposed else d.closingTxProposed :+ List()
        goto(NEGOTIATING) using d.copy(closingTxProposed = closingTxProposed1) sending d.localShutdown
      }

    case Event(c: CurrentBlockCount, d: HasCommitments) => handleNewBlock(c, d)

    case Event(c: CurrentFeerates, d: HasCommitments) =>
      handleOfflineFeerate(c, d)

    case Event(getTxResponse: GetTxWithMetaResponse, d: DATA_WAIT_FOR_FUNDING_CONFIRMED) if getTxResponse.txid == d.commitments.commitInput.outPoint.txid => handleGetFundingTx(getTxResponse, d.waitingSince, d.fundingTx)

    case Event(BITCOIN_FUNDING_PUBLISH_FAILED, d: DATA_WAIT_FOR_FUNDING_CONFIRMED) => handleFundingPublishFailed(d)

    case Event(BITCOIN_FUNDING_TIMEOUT, d: DATA_WAIT_FOR_FUNDING_CONFIRMED) => handleFundingTimeout(d)

    // just ignore this, we will put a new watch when we reconnect, and we'll be notified again
    case Event(WatchEventConfirmed(BITCOIN_FUNDING_DEPTHOK | BITCOIN_FUNDING_DEEPLYBURIED, _, _, _), _) => stay

    case Event(WatchEventSpent(BITCOIN_FUNDING_SPENT, tx), d: DATA_NEGOTIATING) if d.closingTxProposed.flatten.map(_.unsignedTx.txid).contains(tx.txid) => handleMutualClose(tx, Left(d))

    case Event(WatchEventSpent(BITCOIN_FUNDING_SPENT, tx), d: HasCommitments) if tx.txid == d.commitments.remoteCommit.txid => handleRemoteSpentCurrent(tx, d)

    case Event(WatchEventSpent(BITCOIN_FUNDING_SPENT, tx), d: HasCommitments) if d.commitments.remoteNextCommitInfo.left.toOption.map(_.nextRemoteCommit.txid).contains(tx.txid) => handleRemoteSpentNext(tx, d)

    case Event(WatchEventSpent(BITCOIN_FUNDING_SPENT, tx), d: HasCommitments) => handleRemoteSpentOther(tx, d)

    case Event(e: Error, d: HasCommitments) => handleRemoteError(e, d)
  })

  when(WAIT_FOR_REMOTE_PUBLISH_FUTURE_COMMITMENT)(handleExceptions {
    case Event(WatchEventSpent(BITCOIN_FUNDING_SPENT, tx), d: DATA_WAIT_FOR_REMOTE_PUBLISH_FUTURE_COMMITMENT) => handleRemoteSpentFuture(tx, d)
  })

  def errorStateHandler: StateFunction = {
    case Event('nevermatches, _) => stay // we can't define a state with no event handler, so we put a dummy one here
  }

  when(ERR_INFORMATION_LEAK)(errorStateHandler)

  when(ERR_FUNDING_LOST)(errorStateHandler)

  whenUnhandled {

    case Event(INPUT_DISCONNECTED, _) => goto(OFFLINE)

    case Event(WatchEventLost(BITCOIN_FUNDING_LOST), _) => goto(ERR_FUNDING_LOST)

    case Event(CMD_GETSTATE, _) =>
      sender ! stateName
      stay

    case Event(CMD_GETSTATEDATA, _) =>
      sender ! stateData
      stay

    case Event(CMD_GETINFO, _) =>
      val channelId = Helpers.getChannelId(stateData)
      sender ! RES_GETINFO(remoteNodeId, channelId, stateName, stateData)
      stay

    case Event(c: CMD_ADD_HTLC, d: HasCommitments) =>
      log.info(s"rejecting htlc request in state=$stateName")
      val error = ChannelUnavailable(d.channelId)
      handleCommandError(AddHtlcFailed(d.channelId, c.paymentHash, error, origin(c), None, Some(c)), c) // we don't provide a channel_update: this will be a permanent channel failure

    case Event(c: CMD_CLOSE, d) => handleCommandError(CommandUnavailableInThisState(Helpers.getChannelId(d), "close", stateName), c)

    case Event(c@CMD_FORCECLOSE, d) =>
      d match {
        case data: HasCommitments => handleLocalError(ForcedLocalCommit(data.channelId), data, Some(c)) replying ChannelCommandResponse.Ok
        case _ => handleCommandError(CommandUnavailableInThisState(Helpers.getChannelId(d), "forceclose", stateName), c)
      }

    case Event(c: CMD_UPDATE_RELAY_FEE, d) => handleCommandError(CommandUnavailableInThisState(Helpers.getChannelId(d), "updaterelayfee", stateName), c)

    // we only care about this event in NORMAL and SHUTDOWN state, and there may be cases where the task is not cancelled
    case Event(_: RevocationTimeout, _) => stay

    // we only care about this event in NORMAL and SHUTDOWN state, and we never unregister to the event stream
    case Event(CurrentBlockCount(_), _) => stay

    // we only care about this event in NORMAL and SHUTDOWN state, and we never unregister to the event stream
    case Event(CurrentFeerates(_), _) => stay

    // we only care about this event in NORMAL state
    case Event(_: BroadcastChannelUpdate, _) => stay

    // we receive this when we send command to ourselves
    case Event(ChannelCommandResponse.Ok, _) => stay

    // we receive this when we tell the peer to disconnect
    case Event("disconnecting", _) => stay

    // when we realize we need to update our network fees, we send a CMD_UPDATE_FEE to ourselves which may result in this error being sent back to ourselves, this can be ignored
    case Event(Status.Failure(_: CannotAffordFees), _) => stay

    // funding tx was confirmed in time, let's just ignore this
    case Event(BITCOIN_FUNDING_TIMEOUT, _: HasCommitments) => stay

    // peer doesn't cancel the timer
    case Event(TickChannelOpenTimeout, _) => stay

    case Event(WatchEventSpent(BITCOIN_FUNDING_SPENT, tx), d: HasCommitments) if tx.txid == d.commitments.localCommit.publishableTxs.commitTx.tx.txid =>
      log.warning(s"processing local commit spent in catch-all handler")
      spendLocalCurrent(d)
  }

<<<<<<< HEAD
  /**
    * This is needed because of a bug in akka where onTransition event are not fired for same-state transition
    */
  def manualTransition(state: channel.State, nextState: channel.State, stateData: Data, nextStateData: Data): Data = {
    // if channel is private, we send the channel_update directly to remote
    // they need it "to learn the other end's forwarding parameters" (BOLT 7)
    (state, nextState, stateData, nextStateData) match {
      case (_, _, d1: DATA_NORMAL, d2: DATA_NORMAL) if !d1.commitments.announceChannel && !d1.buried && d2.buried =>
        // for a private channel, when the tx was just buried we need to send the channel_update to our peer (even if it didn't change)
        forwarder ! d2.channelUpdate
      case (OFFLINE, NORMAL, d1: DATA_NORMAL, d2: DATA_NORMAL) if !d1.commitments.announceChannel && d2.buried =>
        // otherwise if we're coming back online, we rebroadcast the latest channel_update
        // this makes sure that if the channel_update was missed, we have a chance to re-send it
        forwarder ! d2.channelUpdate
      case (_, _,  d1: DATA_NORMAL, d2: DATA_NORMAL) if !d1.commitments.announceChannel && d1.channelUpdate != d2.channelUpdate && d2.buried =>
        // otherwise, we only send it when it is different, and tx is already buried
        forwarder ! d2.channelUpdate
      case _ => ()
    }
=======
  onTransition {
    case WAIT_FOR_INIT_INTERNAL -> WAIT_FOR_INIT_INTERNAL => () // called at channel initialization
    case state -> nextState =>
      if (state != nextState) {
        context.system.eventStream.publish(ChannelStateChanged(self, peer, remoteNodeId, state, nextState, nextStateData))
      }
      if (nextState == CLOSED) {
        // channel is closed, scheduling this actor for self destruction
        context.system.scheduler.scheduleOnce(10 seconds, self, 'shutdown)
      }
      if (nextState == OFFLINE) {
        // we can cancel the timer, we are not expecting anything when disconnected
        cancelTimer(RevocationTimeout.toString)
      }

      // if channel is private, we send the channel_update directly to remote
      // they need it "to learn the other end's forwarding parameters" (BOLT 7)
      (state, nextState, stateData, nextStateData) match {
        case (_, _, d1: DATA_NORMAL, d2: DATA_NORMAL) if !d1.commitments.announceChannel && !d1.buried && d2.buried =>
          // for a private channel, when the tx was just buried we need to send the channel_update to our peer (even if it didn't change)
          send(d2.channelUpdate)
        case (SYNCING, NORMAL, d1: DATA_NORMAL, d2: DATA_NORMAL) if !d1.commitments.announceChannel && d2.buried =>
          // otherwise if we're coming back online, we rebroadcast the latest channel_update
          // this makes sure that if the channel_update was missed, we have a chance to re-send it
          send(d2.channelUpdate)
        case (_, _, d1: DATA_NORMAL, d2: DATA_NORMAL) if !d1.commitments.announceChannel && d1.channelUpdate != d2.channelUpdate && d2.buried =>
          // otherwise, we only send it when it is different, and tx is already buried
          send(d2.channelUpdate)
        case _ => ()
      }
>>>>>>> 5fe6f675

      (state, nextState, stateData, nextStateData) match {
        // ORDER MATTERS!
        case (WAIT_FOR_INIT_INTERNAL, OFFLINE, _, normal: DATA_NORMAL) =>
          Logs.withMdc(diagLog)(Logs.mdc(category_opt = Some(Logs.LogCategory.CONNECTION))) {
            log.info(s"re-emitting channel_update={} enabled={} ", normal.channelUpdate, Announcements.isEnabled(normal.channelUpdate.channelFlags))
          }
          context.system.eventStream.publish(LocalChannelUpdate(self, normal.commitments.channelId, normal.shortChannelId, normal.commitments.remoteParams.nodeId, normal.channelAnnouncement, normal.channelUpdate, normal.commitments))
        case (_, _, d1: DATA_NORMAL, d2: DATA_NORMAL) if d1.channelUpdate == d2.channelUpdate && d1.channelAnnouncement == d2.channelAnnouncement =>
          // don't do anything if neither the channel_update nor the channel_announcement didn't change
          ()
        case (WAIT_FOR_FUNDING_LOCKED | NORMAL | OFFLINE | SYNCING, NORMAL | OFFLINE, _, normal: DATA_NORMAL) =>
          // when we do WAIT_FOR_FUNDING_LOCKED->NORMAL or NORMAL->NORMAL or SYNCING->NORMAL or NORMAL->OFFLINE, we send out the new channel_update (most of the time it will just be to enable/disable the channel)
          log.info(s"emitting channel_update={} enabled={} ", normal.channelUpdate, Announcements.isEnabled(normal.channelUpdate.channelFlags))
          context.system.eventStream.publish(LocalChannelUpdate(self, normal.commitments.channelId, normal.shortChannelId, normal.commitments.remoteParams.nodeId, normal.channelAnnouncement, normal.channelUpdate, normal.commitments))
        case (_, _, _: DATA_NORMAL, _: DATA_NORMAL) =>
          // in any other case (e.g. WAIT_FOR_INIT_INTERNAL->OFFLINE) we do nothing
          ()
        case (_, _, normal: DATA_NORMAL, _) =>
          // when we finally leave the NORMAL state (or OFFLINE with NORMAL data) to go to SHUTDOWN/NEGOTIATING/CLOSING/ERR*, we advertise the fact that channel can't be used for payments anymore
          // if the channel is private we don't really need to tell the counterparty because it is already aware that the channel is being closed
          context.system.eventStream.publish(LocalChannelDown(self, normal.commitments.channelId, normal.shortChannelId, normal.commitments.remoteParams.nodeId))
        case _ => ()
    }
    nextStateData
  }

  onTransition {
    case WAIT_FOR_INIT_INTERNAL -> WAIT_FOR_INIT_INTERNAL => () // called at channel initialization
    case state -> nextState =>
      if (state != nextState) {
        context.system.eventStream.publish(ChannelStateChanged(self, context.parent, remoteNodeId, state, nextState, nextStateData))
      }
      if (nextState == CLOSED) {
        // channel is closed, scheduling this actor for self destruction
        context.system.scheduler.scheduleOnce(10 seconds, self, 'shutdown)
      }

      if (nextState == OFFLINE) {
        // we can cancel the timer, we are not expecting anything when disconnected
        cancelTimer(RevocationTimeout.toString)
      }

      manualTransition(state, nextState, stateData, nextStateData)
  }

  onTransition {
    case state -> nextState if state != nextState =>
      if (state != WAIT_FOR_INIT_INTERNAL) Metrics.ChannelsCount.withTag(Tags.State, state.toString).decrement()
      if (nextState != WAIT_FOR_INIT_INTERNAL) Metrics.ChannelsCount.withTag(Tags.State, nextState.toString).increment()
  }

  /*
          888    888        d8888 888b    888 8888888b.  888      8888888888 8888888b.   .d8888b.
          888    888       d88888 8888b   888 888  "Y88b 888      888        888   Y88b d88P  Y88b
          888    888      d88P888 88888b  888 888    888 888      888        888    888 Y88b.
          8888888888     d88P 888 888Y88b 888 888    888 888      8888888    888   d88P  "Y888b.
          888    888    d88P  888 888 Y88b888 888    888 888      888        8888888P"      "Y88b.
          888    888   d88P   888 888  Y88888 888    888 888      888        888 T88b         "888
          888    888  d8888888888 888   Y8888 888  .d88P 888      888        888  T88b  Y88b  d88P
          888    888 d88P     888 888    Y888 8888888P"  88888888 8888888888 888   T88b  "Y8888P"
   */

  /**
   * This function is used to return feedback to user at channel opening
   */
  def channelOpenReplyToUser(message: Either[ChannelOpenError, ChannelCommandResponse]): Unit = {
    val m = message match {
      case Left(LocalError(t)) => Status.Failure(t)
      case Left(RemoteError(e)) => Status.Failure(new RuntimeException(s"peer sent error: ascii='${e.toAscii}' bin=${e.data.toHex}"))
      case Right(s) => s
    }
    origin_opt.foreach(_ ! m)
  }

  def handleCurrentFeerate(c: CurrentFeerates, d: HasCommitments) = {
    val networkFeeratePerKw = c.feeratesPerKw.feePerBlock(target = nodeParams.onChainFeeConf.feeTargets.commitmentBlockTarget)
    val currentFeeratePerKw = d.commitments.localCommit.spec.feeratePerKw
    d.commitments.localParams.isFunder match {
      case true if Helpers.shouldUpdateFee(currentFeeratePerKw, networkFeeratePerKw, nodeParams.onChainFeeConf.updateFeeMinDiffRatio) =>
        self ! CMD_UPDATE_FEE(networkFeeratePerKw, commit = true)
        stay
      case false if Helpers.isFeeDiffTooHigh(currentFeeratePerKw, networkFeeratePerKw, nodeParams.onChainFeeConf.maxFeerateMismatch) =>
        handleLocalError(FeerateTooDifferent(d.channelId, localFeeratePerKw = networkFeeratePerKw, remoteFeeratePerKw = d.commitments.localCommit.spec.feeratePerKw), d, Some(c))
      case _ => stay
    }
  }

  /**
   * This is used to check for the commitment fees when the channel is not operational but we have something at stake
   *
   * @param c the new feerates
   * @param d the channel commtiments
   * @return
   */
  def handleOfflineFeerate(c: CurrentFeerates, d: HasCommitments) = {
    val networkFeeratePerKw = c.feeratesPerKw.feePerBlock(target = nodeParams.onChainFeeConf.feeTargets.commitmentBlockTarget)
    val currentFeeratePerKw = d.commitments.localCommit.spec.feeratePerKw
    // if the fees are too high we risk to not be able to confirm our current commitment
    if (networkFeeratePerKw > currentFeeratePerKw && Helpers.isFeeDiffTooHigh(currentFeeratePerKw, networkFeeratePerKw, nodeParams.onChainFeeConf.maxFeerateMismatch)) {
      if (nodeParams.onChainFeeConf.closeOnOfflineMismatch) {
        log.warning(s"closing OFFLINE ${d.channelId} due to fee mismatch: currentFeeratePerKw=$currentFeeratePerKw networkFeeratePerKw=$networkFeeratePerKw")
        handleLocalError(FeerateTooDifferent(d.channelId, localFeeratePerKw = currentFeeratePerKw, remoteFeeratePerKw = networkFeeratePerKw), d, Some(c))
      } else {
        log.warning(s"channel ${d.channelId} is OFFLINE but its fee mismatch is over the threshold: currentFeeratePerKw=$currentFeeratePerKw networkFeeratePerKw=$networkFeeratePerKw")
        stay
      }
    } else {
      stay
    }
  }

  def handleCommandSuccess(sender: ActorRef, newData: Data) = {
    stay using newData replying ChannelCommandResponse.Ok
  }

  def handleCommandError(cause: Throwable, cmd: Command) = {
    log.warning(s"${cause.getMessage} while processing cmd=${cmd.getClass.getSimpleName} in state=$stateName")
    cause match {
      case _: ChannelException => ()
      case _ => log.error(cause, s"msg=$cmd stateData=$stateData ")
    }
    context.system.eventStream.publish(ChannelErrorOccurred(self, Helpers.getChannelId(stateData), remoteNodeId, stateData, LocalError(cause), isFatal = false))
    stay replying Status.Failure(cause)
  }

  /**
   * When we are funder, we use this function to detect when our funding tx has been double-spent (by another transaction
   * that we made for some reason). If the funding tx has been double spent we can forget about the channel.
   */
  def checkDoubleSpent(fundingTx: Transaction): Unit = {
    log.debug(s"checking status of funding tx txid=${fundingTx.txid}")
    wallet.doubleSpent(fundingTx).onComplete {
      case Success(true) =>
        log.warning(s"funding tx has been double spent! fundingTxid=${fundingTx.txid} fundingTx=$fundingTx")
        self ! BITCOIN_FUNDING_PUBLISH_FAILED
      case Success(false) => ()
      case Failure(t) => log.error(t, s"error while testing status of funding tx fundingTxid=${fundingTx.txid}: ")
    }
  }

  def handleGetFundingTx(getTxResponse: GetTxWithMetaResponse, waitingSince: Long, fundingTx_opt: Option[Transaction]) = {
    import getTxResponse._
    tx_opt match {
      case Some(_) => () // the funding tx exists, nothing to do
      case None =>
        fundingTx_opt match {
          // ORDER MATTERS!!
          case Some(fundingTx) =>
            // if we are funder, we never give up
            log.info(s"republishing the funding tx...")
            blockchain ! PublishAsap(fundingTx)
            // we also check if the funding tx has been double-spent
            checkDoubleSpent(fundingTx)
            context.system.scheduler.scheduleOnce(1 day, blockchain, GetTxWithMeta(txid))
          case None if (now.seconds - waitingSince.seconds) > FUNDING_TIMEOUT_FUNDEE && (now.seconds - lastBlockTimestamp.seconds) < 1.hour =>
            // if we are fundee, we give up after some time
            // NB: we want to be sure that the blockchain is in sync to prevent false negatives
            log.warning(s"funding tx hasn't been published in ${(now.seconds - waitingSince.seconds).toDays} days and blockchain is fresh from ${(now.seconds - lastBlockTimestamp.seconds).toMinutes} minutes ago")
            self ! BITCOIN_FUNDING_TIMEOUT
          case None =>
            // let's wait a little longer
            log.info(s"funding tx still hasn't been published in ${(now.seconds - waitingSince.seconds).toDays} days, will wait ${(FUNDING_TIMEOUT_FUNDEE - now.seconds + waitingSince.seconds).toDays} more days...")
            context.system.scheduler.scheduleOnce(1 day, blockchain, GetTxWithMeta(txid))
        }
    }
    stay
  }

  def handleFundingPublishFailed(d: HasCommitments) = {
    log.error(s"failed to publish funding tx")
    val exc = ChannelFundingError(d.channelId)
    val error = Error(d.channelId, exc.getMessage)
    // NB: we don't use the handleLocalError handler because it would result in the commit tx being published, which we don't want:
    // implementation *guarantees* that in case of BITCOIN_FUNDING_PUBLISH_FAILED, the funding tx hasn't and will never be published, so we can close the channel right away
    context.system.eventStream.publish(ChannelErrorOccurred(self, Helpers.getChannelId(stateData), remoteNodeId, stateData, LocalError(exc), isFatal = true))
    goto(CLOSED) sending error
  }

  def handleFundingTimeout(d: HasCommitments) = {
    log.warning(s"funding tx hasn't been confirmed in time, cancelling channel delay=$FUNDING_TIMEOUT_FUNDEE")
    val exc = FundingTxTimedout(d.channelId)
    val error = Error(d.channelId, exc.getMessage)
    context.system.eventStream.publish(ChannelErrorOccurred(self, Helpers.getChannelId(stateData), remoteNodeId, stateData, LocalError(exc), isFatal = true))
    goto(CLOSED) sending error
  }

  def handleRevocationTimeout(revocationTimeout: RevocationTimeout, d: HasCommitments) = {
    d.commitments.remoteNextCommitInfo match {
      case Left(waitingForRevocation) if revocationTimeout.remoteCommitNumber + 1 == waitingForRevocation.nextRemoteCommit.index =>
        log.warning(s"waited for too long for a revocation to remoteCommitNumber=${revocationTimeout.remoteCommitNumber}, disconnecting")
        revocationTimeout.peer ! Peer.Disconnect(remoteNodeId)
      case _ => ()
    }
    stay
  }

  def handleAddDisconnected(c: CMD_ADD_HTLC, d: DATA_NORMAL) = {
    log.info(s"rejecting htlc request in state=$stateName")
    // in order to reduce gossip spam, we don't disable the channel right away when disconnected
    // we will only emit a new channel_update with the disable flag set if someone tries to use that channel
    if (Announcements.isEnabled(d.channelUpdate.channelFlags)) {
      // if the channel isn't disabled we generate a new channel_update
      log.info(s"updating channel_update announcement (reason=disabled)")
      val channelUpdate = Announcements.makeChannelUpdate(nodeParams.chainHash, nodeParams.privateKey, remoteNodeId, d.shortChannelId, d.channelUpdate.cltvExpiryDelta, d.channelUpdate.htlcMinimumMsat, d.channelUpdate.feeBaseMsat, d.channelUpdate.feeProportionalMillionths, d.commitments.localCommit.spec.totalFunds, enable = false)
      // then we update the state and replay the request
      self forward c
      // we use goto to fire transitions
      goto(stateName) using manualTransition(OFFLINE, OFFLINE, d, d.copy(channelUpdate = channelUpdate))
    } else {
      // channel is already disabled, we reply to the request
      handleCommandError(AddHtlcFailed(d.channelId, c.paymentHash, ChannelUnavailable(d.channelId), origin(c), Some(d.channelUpdate), Some(c)), c) // can happen if we are in OFFLINE or SYNCING state (channelUpdate will have enable=false)
    }
  }

  def handleNewBlock(c: CurrentBlockCount, d: HasCommitments) = {
    val timedOutOutgoing = d.commitments.timedOutOutgoingHtlcs(c.blockCount)
    val almostTimedOutIncoming = d.commitments.almostTimedOutIncomingHtlcs(c.blockCount, nodeParams.fulfillSafetyBeforeTimeoutBlocks)
    if (timedOutOutgoing.nonEmpty) {
      // Downstream timed out.
      handleLocalError(HtlcsTimedoutDownstream(d.channelId, timedOutOutgoing), d, Some(c))
    } else if (almostTimedOutIncoming.nonEmpty) {
      // Upstream is close to timing out.
      val relayedFulfills = d.commitments.localChanges.all.collect { case u: UpdateFulfillHtlc => u.id }.toSet
      val offendingRelayedHtlcs = almostTimedOutIncoming.filter(htlc => relayedFulfills.contains(htlc.id))
      if (offendingRelayedHtlcs.nonEmpty) {
        handleLocalError(HtlcsWillTimeoutUpstream(d.channelId, offendingRelayedHtlcs), d, Some(c))
      } else {
        // There might be pending fulfill commands that we haven't relayed yet.
        // Since this involves a DB call, we only want to check it if all the previous checks failed (this is the slow path).
        val pendingRelayFulfills = nodeParams.db.pendingRelay.listPendingRelay(d.channelId).collect { case CMD_FULFILL_HTLC(id, r, _) => id }
        val offendingPendingRelayFulfills = almostTimedOutIncoming.filter(htlc => pendingRelayFulfills.contains(htlc.id))
        if (offendingPendingRelayFulfills.nonEmpty) {
          handleLocalError(HtlcsWillTimeoutUpstream(d.channelId, offendingPendingRelayFulfills), d, Some(c))
        } else {
          stay
        }
      }
    } else {
      stay
    }
  }

  def handleLocalError(cause: Throwable, d: Data, msg: Option[Any]) = {
    cause match {
      case _: ForcedLocalCommit => log.warning(s"force-closing channel at user request")
      case _ => log.error(s"${cause.getMessage} while processing msg=${msg.getOrElse("n/a").getClass.getSimpleName} in state=$stateName")
    }
    cause match {
      case _: ChannelException => ()
      case _ => log.error(cause, s"msg=${msg.getOrElse("n/a")} stateData=$stateData ")
    }
    val error = Error(Helpers.getChannelId(d), cause.getMessage)
    context.system.eventStream.publish(ChannelErrorOccurred(self, Helpers.getChannelId(stateData), remoteNodeId, stateData, LocalError(cause), isFatal = true))

    d match {
      case dd: HasCommitments if Closing.nothingAtStake(dd) => goto(CLOSED)
      case negotiating@DATA_NEGOTIATING(_, _, _, _, Some(bestUnpublishedClosingTx)) =>
        log.info(s"we have a valid closing tx, publishing it instead of our commitment: closingTxId=${bestUnpublishedClosingTx.txid}")
        // if we were in the process of closing and already received a closing sig from the counterparty, it's always better to use that
        handleMutualClose(bestUnpublishedClosingTx, Left(negotiating))
      case dd: HasCommitments => spendLocalCurrent(dd) sending error // otherwise we use our current commitment
      case _ => goto(CLOSED) sending error // when there is no commitment yet, we just send an error to our peer and go to CLOSED state
    }
  }

  def handleRemoteError(e: Error, d: Data) = {
    // see BOLT 1: only print out data verbatim if is composed of printable ASCII characters
    log.error(s"peer sent error: ascii='${e.toAscii}' bin=${e.data.toHex}")
    context.system.eventStream.publish(ChannelErrorOccurred(self, Helpers.getChannelId(stateData), remoteNodeId, stateData, RemoteError(e), isFatal = true))

    d match {
      case _: DATA_CLOSING => stay // nothing to do, there is already a spending tx published
      case negotiating@DATA_NEGOTIATING(_, _, _, _, Some(bestUnpublishedClosingTx)) =>
        // if we were in the process of closing and already received a closing sig from the counterparty, it's always better to use that
        handleMutualClose(bestUnpublishedClosingTx, Left(negotiating))
      case hasCommitments: HasCommitments => spendLocalCurrent(hasCommitments) // NB: we publish the commitment even if we have nothing at stake (in a dataloss situation our peer will send us an error just for that)
      case _ => goto(CLOSED) // when there is no commitment yet, we just go to CLOSED state in case an error occurs
    }
  }

  def handleMutualClose(closingTx: Transaction, d: Either[DATA_NEGOTIATING, DATA_CLOSING]) = {
    log.info(s"closing tx published: closingTxId=${closingTx.txid}")

    val nextData = d match {
      case Left(negotiating) => DATA_CLOSING(negotiating.commitments, fundingTx = None, waitingSince = now, negotiating.closingTxProposed.flatten.map(_.unsignedTx), mutualClosePublished = closingTx :: Nil)
      case Right(closing) => closing.copy(mutualClosePublished = closing.mutualClosePublished :+ closingTx)
    }

    goto(CLOSING) using nextData storing() calling (doPublish(closingTx))
  }

  def doPublish(closingTx: Transaction): Unit = {
    blockchain ! PublishAsap(closingTx)
    blockchain ! WatchConfirmed(self, closingTx, nodeParams.minDepthBlocks, BITCOIN_TX_CONFIRMED(closingTx))
  }

  def spendLocalCurrent(d: HasCommitments) = {

    val outdatedCommitment = d match {
      case _: DATA_WAIT_FOR_REMOTE_PUBLISH_FUTURE_COMMITMENT => true
      case closing: DATA_CLOSING if closing.futureRemoteCommitPublished.isDefined => true
      case _ => false
    }

    if (outdatedCommitment) {
      log.warning("we have an outdated commitment: will not publish our local tx")
      stay
    } else {
      val commitTx = d.commitments.localCommit.publishableTxs.commitTx.tx

      val localCommitPublished = Helpers.Closing.claimCurrentLocalCommitTxOutputs(keyManager, d.commitments, commitTx, nodeParams.onChainFeeConf.feeEstimator, nodeParams.onChainFeeConf.feeTargets)

      val nextData = d match {
        case closing: DATA_CLOSING => closing.copy(localCommitPublished = Some(localCommitPublished))
        case negotiating: DATA_NEGOTIATING => DATA_CLOSING(d.commitments, fundingTx = None, waitingSince = now, negotiating.closingTxProposed.flatten.map(_.unsignedTx), localCommitPublished = Some(localCommitPublished))
        case waitForFundingConfirmed: DATA_WAIT_FOR_FUNDING_CONFIRMED => DATA_CLOSING(d.commitments, fundingTx = waitForFundingConfirmed.fundingTx, waitingSince = now, mutualCloseProposed = Nil, localCommitPublished = Some(localCommitPublished))
        case _ => DATA_CLOSING(d.commitments, fundingTx = None, waitingSince = now, mutualCloseProposed = Nil, localCommitPublished = Some(localCommitPublished))
      }

      goto(CLOSING) using nextData storing() calling (doPublish(localCommitPublished))
    }
  }

  /**
   * This helper method will publish txes only if they haven't yet reached minDepth
   */
  def publishIfNeeded(txes: Iterable[Transaction], irrevocablySpent: Map[OutPoint, ByteVector32]): Unit = {
    val (skip, process) = txes.partition(Closing.inputsAlreadySpent(_, irrevocablySpent))
    process.foreach { tx =>
      log.info(s"publishing txid=${tx.txid}")
      blockchain ! PublishAsap(tx)
    }
    skip.foreach(tx => log.info(s"no need to republish txid=${tx.txid}, it has already been confirmed"))
  }

  /**
   * This helper method will watch txes only if they haven't yet reached minDepth
   */
  def watchConfirmedIfNeeded(txes: Iterable[Transaction], irrevocablySpent: Map[OutPoint, ByteVector32]): Unit = {
    val (skip, process) = txes.partition(Closing.inputsAlreadySpent(_, irrevocablySpent))
    process.foreach(tx => blockchain ! WatchConfirmed(self, tx, nodeParams.minDepthBlocks, BITCOIN_TX_CONFIRMED(tx)))
    skip.foreach(tx => log.info(s"no need to watch txid=${tx.txid}, it has already been confirmed"))
  }

  /**
   * This helper method will watch txes only if the utxo they spend hasn't already been irrevocably spent
   */
  def watchSpentIfNeeded(parentTx: Transaction, txes: Iterable[Transaction], irrevocablySpent: Map[OutPoint, ByteVector32]): Unit = {
    val (skip, process) = txes.partition(Closing.inputsAlreadySpent(_, irrevocablySpent))
    process.foreach(tx => blockchain ! WatchSpent(self, parentTx, tx.txIn.head.outPoint.index.toInt, BITCOIN_OUTPUT_SPENT))
    skip.foreach(tx => log.info(s"no need to watch txid=${tx.txid}, it has already been confirmed"))
  }

  def doPublish(localCommitPublished: LocalCommitPublished): Unit = {
    import localCommitPublished._

    val publishQueue = List(commitTx) ++ claimMainDelayedOutputTx ++ htlcSuccessTxs ++ htlcTimeoutTxs ++ claimHtlcDelayedTxs
    publishIfNeeded(publishQueue, irrevocablySpent)

    // we watch:
    // - the commitment tx itself, so that we can handle the case where we don't have any outputs
    // - 'final txes' that send funds to our wallet and that spend outputs that only us control
    val watchConfirmedQueue = List(commitTx) ++ claimMainDelayedOutputTx ++ claimHtlcDelayedTxs
    watchConfirmedIfNeeded(watchConfirmedQueue, irrevocablySpent)

    // we watch outputs of the commitment tx that both parties may spend
    val watchSpentQueue = htlcSuccessTxs ++ htlcTimeoutTxs
    watchSpentIfNeeded(commitTx, watchSpentQueue, irrevocablySpent)
  }

  def handleRemoteSpentCurrent(commitTx: Transaction, d: HasCommitments) = {
    log.warning(s"they published their current commit in txid=${commitTx.txid}")
    require(commitTx.txid == d.commitments.remoteCommit.txid, "txid mismatch")

    val remoteCommitPublished = Helpers.Closing.claimRemoteCommitTxOutputs(keyManager, d.commitments, d.commitments.remoteCommit, commitTx, nodeParams.onChainFeeConf.feeEstimator, nodeParams.onChainFeeConf.feeTargets)

    val nextData = d match {
      case closing: DATA_CLOSING => closing.copy(remoteCommitPublished = Some(remoteCommitPublished))
      case negotiating: DATA_NEGOTIATING => DATA_CLOSING(d.commitments, fundingTx = None, waitingSince = now, negotiating.closingTxProposed.flatten.map(_.unsignedTx), remoteCommitPublished = Some(remoteCommitPublished))
      case waitForFundingConfirmed: DATA_WAIT_FOR_FUNDING_CONFIRMED => DATA_CLOSING(d.commitments, fundingTx = waitForFundingConfirmed.fundingTx, waitingSince = now, mutualCloseProposed = Nil, remoteCommitPublished = Some(remoteCommitPublished))
      case _ => DATA_CLOSING(d.commitments, fundingTx = None, waitingSince = now, mutualCloseProposed = Nil, remoteCommitPublished = Some(remoteCommitPublished))
    }

    goto(CLOSING) using nextData storing() calling (doPublish(remoteCommitPublished))
  }

  def handleRemoteSpentFuture(commitTx: Transaction, d: DATA_WAIT_FOR_REMOTE_PUBLISH_FUTURE_COMMITMENT) = {
    log.warning(s"they published their future commit (because we asked them to) in txid=${commitTx.txid}")
    // if we are in this state, then this field is defined
    val remotePerCommitmentPoint = d.remoteChannelReestablish.myCurrentPerCommitmentPoint
    val remoteCommitPublished = Helpers.Closing.claimRemoteCommitMainOutput(keyManager, d.commitments, remotePerCommitmentPoint, commitTx, nodeParams.onChainFeeConf.feeEstimator, nodeParams.onChainFeeConf.feeTargets)
    val nextData = DATA_CLOSING(d.commitments, fundingTx = None, waitingSince = now, Nil, futureRemoteCommitPublished = Some(remoteCommitPublished))

    goto(CLOSING) using nextData storing() calling (doPublish(remoteCommitPublished))
  }

  def handleRemoteSpentNext(commitTx: Transaction, d: HasCommitments) = {
    log.warning(s"they published their next commit in txid=${commitTx.txid}")
    require(d.commitments.remoteNextCommitInfo.isLeft, "next remote commit must be defined")
    val remoteCommit = d.commitments.remoteNextCommitInfo.left.get.nextRemoteCommit
    require(commitTx.txid == remoteCommit.txid, "txid mismatch")

    val remoteCommitPublished = Helpers.Closing.claimRemoteCommitTxOutputs(keyManager, d.commitments, remoteCommit, commitTx, nodeParams.onChainFeeConf.feeEstimator, nodeParams.onChainFeeConf.feeTargets)

    val nextData = d match {
      case closing: DATA_CLOSING => closing.copy(nextRemoteCommitPublished = Some(remoteCommitPublished))
      case negotiating: DATA_NEGOTIATING => DATA_CLOSING(d.commitments, fundingTx = None, waitingSince = now, negotiating.closingTxProposed.flatten.map(_.unsignedTx), nextRemoteCommitPublished = Some(remoteCommitPublished))
      // NB: if there is a next commitment, we can't be in DATA_WAIT_FOR_FUNDING_CONFIRMED so we don't have the case where fundingTx is defined
      case _ => DATA_CLOSING(d.commitments, fundingTx = None, waitingSince = now, mutualCloseProposed = Nil, nextRemoteCommitPublished = Some(remoteCommitPublished))
    }

    goto(CLOSING) using nextData storing() calling (doPublish(remoteCommitPublished))
  }

  def doPublish(remoteCommitPublished: RemoteCommitPublished): Unit = {
    import remoteCommitPublished._

    val publishQueue = claimMainOutputTx ++ claimHtlcSuccessTxs ++ claimHtlcTimeoutTxs
    publishIfNeeded(publishQueue, irrevocablySpent)

    // we watch:
    // - the commitment tx itself, so that we can handle the case where we don't have any outputs
    // - 'final txes' that send funds to our wallet and that spend outputs that only us control
    val watchConfirmedQueue = List(commitTx) ++ claimMainOutputTx
    watchConfirmedIfNeeded(watchConfirmedQueue, irrevocablySpent)

    // we watch outputs of the commitment tx that both parties may spend
    val watchSpentQueue = claimHtlcTimeoutTxs ++ claimHtlcSuccessTxs
    watchSpentIfNeeded(commitTx, watchSpentQueue, irrevocablySpent)
  }

  def handleRemoteSpentOther(tx: Transaction, d: HasCommitments) = {
    log.warning(s"funding tx spent in txid=${tx.txid}")

    Helpers.Closing.claimRevokedRemoteCommitTxOutputs(keyManager, d.commitments, tx, nodeParams.db.channels, nodeParams.onChainFeeConf.feeEstimator, nodeParams.onChainFeeConf.feeTargets) match {
      case Some(revokedCommitPublished) =>
        log.warning(s"txid=${tx.txid} was a revoked commitment, publishing the penalty tx")
        val exc = FundingTxSpent(d.channelId, tx)
        val error = Error(d.channelId, exc.getMessage)

        val nextData = d match {
          case closing: DATA_CLOSING => closing.copy(revokedCommitPublished = closing.revokedCommitPublished :+ revokedCommitPublished)
          case negotiating: DATA_NEGOTIATING => DATA_CLOSING(d.commitments, fundingTx = None, waitingSince = now, negotiating.closingTxProposed.flatten.map(_.unsignedTx), revokedCommitPublished = revokedCommitPublished :: Nil)
          // NB: if there is a revoked commitment, we can't be in DATA_WAIT_FOR_FUNDING_CONFIRMED so we don't have the case where fundingTx is defined
          case _ => DATA_CLOSING(d.commitments, fundingTx = None, waitingSince = now, mutualCloseProposed = Nil, revokedCommitPublished = revokedCommitPublished :: Nil)
        }
        goto(CLOSING) using nextData storing() calling (doPublish(revokedCommitPublished)) sending error
      case None =>
        // the published tx was neither their current commitment nor a revoked one
        log.error(s"couldn't identify txid=${tx.txid}, something very bad is going on!!!")
        goto(ERR_INFORMATION_LEAK)
    }
  }

  def doPublish(revokedCommitPublished: RevokedCommitPublished): Unit = {
    import revokedCommitPublished._

    val publishQueue = claimMainOutputTx ++ mainPenaltyTx ++ htlcPenaltyTxs ++ claimHtlcDelayedPenaltyTxs
    publishIfNeeded(publishQueue, irrevocablySpent)

    // we watch:
    // - the commitment tx itself, so that we can handle the case where we don't have any outputs
    // - 'final txes' that send funds to our wallet and that spend outputs that only us control
    val watchConfirmedQueue = List(commitTx) ++ claimMainOutputTx
    watchConfirmedIfNeeded(watchConfirmedQueue, irrevocablySpent)

    // we watch outputs of the commitment tx that both parties may spend
    val watchSpentQueue = mainPenaltyTx ++ htlcPenaltyTxs
    watchSpentIfNeeded(commitTx, watchSpentQueue, irrevocablySpent)
  }

  def handleInformationLeak(tx: Transaction, d: HasCommitments) = {
    // this is never supposed to happen !!
    log.error(s"our funding tx ${d.commitments.commitInput.outPoint.txid} was spent by txid=${tx.txid} !!")
    val exc = FundingTxSpent(d.channelId, tx)
    val error = Error(d.channelId, exc.getMessage)

    // let's try to spend our current local tx
    val commitTx = d.commitments.localCommit.publishableTxs.commitTx.tx
    val localCommitPublished = Helpers.Closing.claimCurrentLocalCommitTxOutputs(keyManager, d.commitments, commitTx, nodeParams.onChainFeeConf.feeEstimator, nodeParams.onChainFeeConf.feeTargets)

    goto(ERR_INFORMATION_LEAK) calling (doPublish(localCommitPublished)) sending error
  }

  def handleSync(channelReestablish: ChannelReestablish, d: HasCommitments): (Commitments, Queue[LightningMessage]) = {
    var sendQueue = Queue.empty[LightningMessage]
    // first we clean up unacknowledged updates
    log.debug("discarding proposed OUT: {}", d.commitments.localChanges.proposed.map(Commitments.msg2String(_)).mkString(","))
    log.debug("discarding proposed IN: {}", d.commitments.remoteChanges.proposed.map(Commitments.msg2String(_)).mkString(","))
    val commitments1 = d.commitments.copy(
      localChanges = d.commitments.localChanges.copy(proposed = Nil),
      remoteChanges = d.commitments.remoteChanges.copy(proposed = Nil),
      localNextHtlcId = d.commitments.localNextHtlcId - d.commitments.localChanges.proposed.collect { case u: UpdateAddHtlc => u }.size,
      remoteNextHtlcId = d.commitments.remoteNextHtlcId - d.commitments.remoteChanges.proposed.collect { case u: UpdateAddHtlc => u }.size)
    log.debug(s"localNextHtlcId=${d.commitments.localNextHtlcId}->${commitments1.localNextHtlcId}")
    log.debug(s"remoteNextHtlcId=${d.commitments.remoteNextHtlcId}->${commitments1.remoteNextHtlcId}")

    def resendRevocation(): Unit = {
      // let's see the state of remote sigs
      if (commitments1.localCommit.index == channelReestablish.nextRemoteRevocationNumber) {
        // nothing to do
      } else if (commitments1.localCommit.index == channelReestablish.nextRemoteRevocationNumber + 1) {
        // our last revocation got lost, let's resend it
        log.debug("re-sending last revocation")
        val channelKeyPath = keyManager.channelKeyPath(d.commitments.localParams, d.commitments.channelVersion)
        val localPerCommitmentSecret = keyManager.commitmentSecret(channelKeyPath, d.commitments.localCommit.index - 1)
        val localNextPerCommitmentPoint = keyManager.commitmentPoint(channelKeyPath, d.commitments.localCommit.index + 1)
        val revocation = RevokeAndAck(
          channelId = commitments1.channelId,
          perCommitmentSecret = localPerCommitmentSecret,
          nextPerCommitmentPoint = localNextPerCommitmentPoint
        )
        sendQueue = sendQueue :+ revocation
      } else throw RevocationSyncError(d.channelId)
    }

    // re-sending sig/rev (in the right order)
    commitments1.remoteNextCommitInfo match {
      case Left(waitingForRevocation) if waitingForRevocation.nextRemoteCommit.index + 1 == channelReestablish.nextLocalCommitmentNumber =>
        // we had sent a new sig and were waiting for their revocation
        // they had received the new sig but their revocation was lost during the disconnection
        // they will send us the revocation, nothing to do here
        log.debug("waiting for them to re-send their last revocation")
        resendRevocation()
      case Left(waitingForRevocation) if waitingForRevocation.nextRemoteCommit.index == channelReestablish.nextLocalCommitmentNumber =>
        // we had sent a new sig and were waiting for their revocation
        // they didn't receive the new sig because of the disconnection
        // we just resend the same updates and the same sig

        val revWasSentLast = commitments1.localCommit.index > waitingForRevocation.sentAfterLocalCommitIndex
        if (!revWasSentLast) resendRevocation()

        log.debug("re-sending previously local signed changes: {}", commitments1.localChanges.signed.map(Commitments.msg2String(_)).mkString(","))
        commitments1.localChanges.signed.foreach(revocation => sendQueue = sendQueue :+ revocation)
        log.debug("re-sending the exact same previous sig")
        sendQueue = sendQueue :+ waitingForRevocation.sent

        if (revWasSentLast) resendRevocation()
      case Right(_) if commitments1.remoteCommit.index + 1 == channelReestablish.nextLocalCommitmentNumber =>
        // there wasn't any sig in-flight when the disconnection occurred
        resendRevocation()
      case _ => throw CommitmentSyncError(d.channelId)
    }

    commitments1.remoteNextCommitInfo match {
      case Left(_) =>
        // we expect them to (re-)send the revocation immediately
        setTimer(RevocationTimeout.toString, RevocationTimeout(commitments1.remoteCommit.index, peer), timeout = nodeParams.revocationTimeout, repeat = false)
      case _ => ()
    }

    // have I something to sign?
    if (Commitments.localHasChanges(commitments1)) {
      self ! CMD_SIGN
    }

    (commitments1, sendQueue)
  }

  /**
   * This helper function runs the state's default event handlers, and react to exceptions by unilaterally closing the channel
   */
  def handleExceptions(s: StateFunction): StateFunction = {
    case event if s.isDefinedAt(event) =>
      try {
        s(event)
      } catch {
        case t: Throwable => handleLocalError(t, event.stateData, None)
      }
  }

  def origin(c: CMD_ADD_HTLC): Origin = c.upstream match {
    case Upstream.Local(id) => Origin.Local(id, Some(sender)) // we were the origin of the payment
    case Upstream.Relayed(u) => Origin.Relayed(u.channelId, u.id, u.amountMsat, c.amount) // this is a relayed payment to an outgoing channel
    case Upstream.TrampolineRelayed(us) => Origin.TrampolineRelayed(us.map(u => (u.channelId, u.id)).toList, Some(sender)) // this is a relayed payment to an outgoing node
  }

  def feePaid(fee: Satoshi, tx: Transaction, desc: String, channelId: ByteVector32): Unit = Try { // this may fail with an NPE in tests because context has been cleaned up, but it's not a big deal
    log.info(s"paid feeSatoshi=${fee.toLong} for txid=${tx.txid} desc=$desc")
    context.system.eventStream.publish(NetworkFeePaid(self, remoteNodeId, channelId, tx, fee, desc))
  }

  implicit def state2mystate(state: FSM.State[fr.acinq.eclair.channel.State, Data]): MyState = MyState(state)

  case class MyState(state: FSM.State[fr.acinq.eclair.channel.State, Data]) {

    def storing(): FSM.State[fr.acinq.eclair.channel.State, Data] = {
      state.stateData match {
        case d: HasCommitments =>
          log.debug("updating database record for channelId={}", d.channelId)
          nodeParams.db.channels.addOrUpdateChannel(d)
          context.system.eventStream.publish(ChannelPersisted(self, remoteNodeId, d.channelId, d))
          state
        case _ =>
          log.error(s"can't store data=${state.stateData} in state=${state.stateName}")
          state
      }
    }

    def sending(msgs: Seq[LightningMessage]): FSM.State[fr.acinq.eclair.channel.State, Data] = {
      msgs.foreach(sending)
      state
    }

    def sending(msg: LightningMessage): FSM.State[fr.acinq.eclair.channel.State, Data] = {
      send(msg)
      state
    }

    /**
     * This method allows performing actions during the transition, e.g. after a call to [[MyState.storing]]. This is
     * particularly useful to publish transactions only after we are sure that the state has been persisted.
     */
    def calling(f: => Unit): FSM.State[fr.acinq.eclair.channel.State, Data] = {
      f
      state
    }

  }

  def send(msg: LightningMessage) = {
    peer ! OutgoingMessage(msg, activeConnection)
  }

  def now = Platform.currentTime.milliseconds.toSeconds

  override def mdc(currentMessage: Any): MDC = {
    val category_opt = LogCategory(currentMessage)
    val id = currentMessage match {
      case INPUT_RESTORED(data) => data.channelId
      case _ => Helpers.getChannelId(stateData)
    }
    Logs.mdc(category_opt, remoteNodeId_opt = Some(remoteNodeId), channelId_opt = Some(id))
  }

  // we let the peer decide what to do
  override val supervisorStrategy = OneForOneStrategy(loggingEnabled = true) { case _ => SupervisorStrategy.Escalate }

  initialize()

}

<|MERGE_RESOLUTION|>--- conflicted
+++ resolved
@@ -938,11 +938,7 @@
       log.info("updating relay fees: prevFeeBaseMsat={} nextFeeBaseMsat={} prevFeeProportionalMillionths={} nextFeeProportionalMillionths={}", d.channelUpdate.feeBaseMsat, feeBaseMsat, d.channelUpdate.feeProportionalMillionths, feeProportionalMillionths)
       val channelUpdate = Announcements.makeChannelUpdate(nodeParams.chainHash, nodeParams.privateKey, remoteNodeId, d.shortChannelId, d.channelUpdate.cltvExpiryDelta, d.channelUpdate.htlcMinimumMsat, feeBaseMsat, feeProportionalMillionths, d.commitments.localCommit.spec.totalFunds, enable = Helpers.aboveReserve(d.commitments))
       // we use GOTO instead of stay because we want to fire transitions
-<<<<<<< HEAD
-      goto(NORMAL) using manualTransition(NORMAL, NORMAL, d, d.copy(channelUpdate = channelUpdate)) storing() replying "ok"
-=======
-      goto(NORMAL) using d.copy(channelUpdate = channelUpdate) storing() replying ChannelCommandResponse.Ok
->>>>>>> 5fe6f675
+      goto(NORMAL) using manualTransition(NORMAL, NORMAL, d, d.copy(channelUpdate = channelUpdate)) storing() replying ChannelCommandResponse.Ok
 
     case Event(BroadcastChannelUpdate(reason), d: DATA_NORMAL) =>
       val age = Platform.currentTime.milliseconds - d.channelUpdate.timestamp.seconds
@@ -1552,7 +1548,7 @@
           // we will re-enable the channel after some delay to prevent flappy updates in case the connection is unstable
           setTimer(Reconnected.toString, BroadcastChannelUpdate(Reconnected), 10 seconds, repeat = false)
 
-          goto(NORMAL) using d.copy(commitments = commitments1) sending sendQueue
+          goto(NORMAL) using manualTransition(SYNCING, NORMAL, d, d.copy(commitments = commitments1)) sending sendQueue
       }
 
     case Event(c: CMD_ADD_HTLC, d: DATA_NORMAL) => handleAddDisconnected(c, d)
@@ -1682,7 +1678,6 @@
       spendLocalCurrent(d)
   }
 
-<<<<<<< HEAD
   /**
     * This is needed because of a bug in akka where onTransition event are not fired for same-state transition
     */
@@ -1692,48 +1687,16 @@
     (state, nextState, stateData, nextStateData) match {
       case (_, _, d1: DATA_NORMAL, d2: DATA_NORMAL) if !d1.commitments.announceChannel && !d1.buried && d2.buried =>
         // for a private channel, when the tx was just buried we need to send the channel_update to our peer (even if it didn't change)
-        forwarder ! d2.channelUpdate
-      case (OFFLINE, NORMAL, d1: DATA_NORMAL, d2: DATA_NORMAL) if !d1.commitments.announceChannel && d2.buried =>
+        send(d2.channelUpdate)
+      case (SYNCING, NORMAL, d1: DATA_NORMAL, d2: DATA_NORMAL) if !d1.commitments.announceChannel && d2.buried =>
         // otherwise if we're coming back online, we rebroadcast the latest channel_update
         // this makes sure that if the channel_update was missed, we have a chance to re-send it
-        forwarder ! d2.channelUpdate
-      case (_, _,  d1: DATA_NORMAL, d2: DATA_NORMAL) if !d1.commitments.announceChannel && d1.channelUpdate != d2.channelUpdate && d2.buried =>
+        send(d2.channelUpdate)
+      case (_, _, d1: DATA_NORMAL, d2: DATA_NORMAL) if !d1.commitments.announceChannel && d1.channelUpdate != d2.channelUpdate && d2.buried =>
         // otherwise, we only send it when it is different, and tx is already buried
-        forwarder ! d2.channelUpdate
+        send(d2.channelUpdate)
       case _ => ()
     }
-=======
-  onTransition {
-    case WAIT_FOR_INIT_INTERNAL -> WAIT_FOR_INIT_INTERNAL => () // called at channel initialization
-    case state -> nextState =>
-      if (state != nextState) {
-        context.system.eventStream.publish(ChannelStateChanged(self, peer, remoteNodeId, state, nextState, nextStateData))
-      }
-      if (nextState == CLOSED) {
-        // channel is closed, scheduling this actor for self destruction
-        context.system.scheduler.scheduleOnce(10 seconds, self, 'shutdown)
-      }
-      if (nextState == OFFLINE) {
-        // we can cancel the timer, we are not expecting anything when disconnected
-        cancelTimer(RevocationTimeout.toString)
-      }
-
-      // if channel is private, we send the channel_update directly to remote
-      // they need it "to learn the other end's forwarding parameters" (BOLT 7)
-      (state, nextState, stateData, nextStateData) match {
-        case (_, _, d1: DATA_NORMAL, d2: DATA_NORMAL) if !d1.commitments.announceChannel && !d1.buried && d2.buried =>
-          // for a private channel, when the tx was just buried we need to send the channel_update to our peer (even if it didn't change)
-          send(d2.channelUpdate)
-        case (SYNCING, NORMAL, d1: DATA_NORMAL, d2: DATA_NORMAL) if !d1.commitments.announceChannel && d2.buried =>
-          // otherwise if we're coming back online, we rebroadcast the latest channel_update
-          // this makes sure that if the channel_update was missed, we have a chance to re-send it
-          send(d2.channelUpdate)
-        case (_, _, d1: DATA_NORMAL, d2: DATA_NORMAL) if !d1.commitments.announceChannel && d1.channelUpdate != d2.channelUpdate && d2.buried =>
-          // otherwise, we only send it when it is different, and tx is already buried
-          send(d2.channelUpdate)
-        case _ => ()
-      }
->>>>>>> 5fe6f675
 
       (state, nextState, stateData, nextStateData) match {
         // ORDER MATTERS!
