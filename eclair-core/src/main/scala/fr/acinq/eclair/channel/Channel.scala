/*
 * Copyright 2019 ACINQ SAS
 *
 * Licensed under the Apache License, Version 2.0 (the "License");
 * you may not use this file except in compliance with the License.
 * You may obtain a copy of the License at
 *
 *     http://www.apache.org/licenses/LICENSE-2.0
 *
 * Unless required by applicable law or agreed to in writing, software
 * distributed under the License is distributed on an "AS IS" BASIS,
 * WITHOUT WARRANTIES OR CONDITIONS OF ANY KIND, either express or implied.
 * See the License for the specific language governing permissions and
 * limitations under the License.
 */

package fr.acinq.eclair.channel

import akka.actor.typed.scaladsl.Behaviors
import akka.actor.typed.scaladsl.adapter.{ClassicActorContextOps, TypedActorRefOps, actorRefAdapter}
import akka.actor.{ActorContext, ActorRef, FSM, OneForOneStrategy, PossiblyHarmful, Props, Status, SupervisorStrategy, typed}
import akka.event.Logging.MDC
import akka.pattern.pipe
import fr.acinq.bitcoin.{PrivateKey, PublicKey}
import fr.acinq.bitcoin.{ByteVector32, OutPoint, Satoshi, SatoshiLong, Script, ScriptFlags, Transaction}
import fr.acinq.eclair.Logs.LogCategory
import fr.acinq.eclair._
import fr.acinq.eclair.blockchain._
import fr.acinq.eclair.blockchain.bitcoind.ZmqWatcher
import fr.acinq.eclair.blockchain.bitcoind.ZmqWatcher._
import fr.acinq.eclair.blockchain.bitcoind.rpc.ExtendedBitcoinClient
import fr.acinq.eclair.channel.Helpers.{Closing, Funding}
import fr.acinq.eclair.channel.Monitoring.{Metrics, Tags}
import fr.acinq.eclair.channel.TxPublisher.{PublishRawTx, PublishTx, SetChannelId, SignAndPublishTx}
import fr.acinq.eclair.crypto.ShaChain
import fr.acinq.eclair.crypto.keymanager.ChannelKeyManager
import fr.acinq.eclair.db.DbEventHandler.ChannelEvent.EventType
import fr.acinq.eclair.db.PendingRelayDb
import fr.acinq.eclair.db.pg.PgUtils.PgLock.logger
import fr.acinq.eclair.io.Peer
import fr.acinq.eclair.payment.PaymentSettlingOnChain
import fr.acinq.eclair.router.Announcements
import fr.acinq.eclair.transactions.Transactions.{ClosingTx, TxOwner}
import fr.acinq.eclair.transactions._
import fr.acinq.eclair.wire.protocol._
import org.sqlite.SQLiteException
import scodec.bits.ByteVector
import KotlinUtils._

import java.sql.SQLException
import scala.collection.immutable.Queue
import scala.concurrent.ExecutionContext
import scala.concurrent.duration._
import scala.util.{Failure, Success, Try}

/**
 * Created by PM on 20/08/2015.
 */

object Channel {

  trait TxPublisherFactory {
    def spawnTxPublisher(context: ActorContext, remoteNodeId: PublicKey): typed.ActorRef[TxPublisher.Command]
  }

  case class SimpleTxPublisherFactory(nodeParams: NodeParams, watcher: typed.ActorRef[ZmqWatcher.Command], bitcoinClient: ExtendedBitcoinClient) extends TxPublisherFactory {
    override def spawnTxPublisher(context: ActorContext, remoteNodeId: PublicKey): typed.ActorRef[TxPublisher.Command] = {
      context.spawn(Behaviors.supervise(TxPublisher(nodeParams, remoteNodeId, watcher, bitcoinClient)).onFailure(typed.SupervisorStrategy.restart), "tx-publisher")
    }
  }

  def props(nodeParams: NodeParams, wallet: EclairWallet, remoteNodeId: PublicKey, blockchain: typed.ActorRef[ZmqWatcher.Command], relayer: ActorRef, txPublisherFactory: TxPublisherFactory, origin_opt: Option[ActorRef]): Props =
    Props(new Channel(nodeParams, wallet, remoteNodeId, blockchain, relayer, txPublisherFactory, origin_opt))

  // see https://github.com/lightningnetwork/lightning-rfc/blob/master/07-routing-gossip.md#requirements
  val ANNOUNCEMENTS_MINCONF = 6

  // https://github.com/lightningnetwork/lightning-rfc/blob/master/02-peer-protocol.md#requirements
  val MAX_FUNDING: Satoshi = 16777216 sat // = 2^24
  val MAX_ACCEPTED_HTLCS = 483

  // we don't want the counterparty to use a dust limit lower than that, because they wouldn't only hurt themselves we may need them to publish their commit tx in certain cases (backup/restore)
  val MIN_DUSTLIMIT: Satoshi = 546 sat

  // we won't exchange more than this many signatures when negotiating the closing fee
  val MAX_NEGOTIATION_ITERATIONS = 20

  // this is defined in BOLT 11
  val MIN_CLTV_EXPIRY_DELTA: CltvExpiryDelta = CltvExpiryDelta(18)
  val MAX_CLTV_EXPIRY_DELTA: CltvExpiryDelta = CltvExpiryDelta(7 * 144) // one week

  // since BOLT 1.1, there is a max value for the refund delay of the main commitment tx
  val MAX_TO_SELF_DELAY: CltvExpiryDelta = CltvExpiryDelta(2016)

  // as a fundee, we will wait that many blocks for the funding tx to confirm (funder will rely on the funding tx being double-spent)
  val FUNDING_TIMEOUT_FUNDEE = 2016

  // pruning occurs if no new update has been received in two weeks (BOLT 7)
  val REFRESH_CHANNEL_UPDATE_INTERVAL: FiniteDuration = 10 days

  case class BroadcastChannelUpdate(reason: BroadcastReason)

  // @formatter:off
  sealed trait BroadcastReason
  case object PeriodicRefresh extends BroadcastReason
  case object Reconnected extends BroadcastReason
  case object AboveReserve extends BroadcastReason

  private[channel] sealed trait BitcoinEvent extends PossiblyHarmful
  private[channel] case object BITCOIN_FUNDING_PUBLISH_FAILED extends BitcoinEvent
  private[channel] case object BITCOIN_FUNDING_TIMEOUT extends BitcoinEvent
  // @formatter:on

  case object TickChannelOpenTimeout

  // we will receive this message when we waited too long for a revocation for that commit number (NB: we explicitly specify the peer to allow for testing)
  case class RevocationTimeout(remoteCommitNumber: Long, peer: ActorRef)

  /**
   * Outgoing messages go through the [[Peer]] for logging purposes.
   *
   * [[Channel]] is notified asynchronously of disconnections and reconnections. To preserve sequentiality of messages,
   * we need to also provide the connection that the message is valid for. If the actual connection was reset in the
   * meantime, the [[Peer]] will simply drop the message.
   */
  case class OutgoingMessage(msg: LightningMessage, peerConnection: ActorRef)

}

class Channel(val nodeParams: NodeParams, val wallet: EclairWallet, remoteNodeId: PublicKey, blockchain: typed.ActorRef[ZmqWatcher.Command], relayer: ActorRef, txPublisherFactory: Channel.TxPublisherFactory, origin_opt: Option[ActorRef] = None)(implicit ec: ExecutionContext = ExecutionContext.Implicits.global) extends FSM[State, Data] with FSMDiagnosticActorLogging[State, Data] {

  import Channel._

  private val keyManager: ChannelKeyManager = nodeParams.channelKeyManager

  // we pass these to helpers classes so that they have the logging context
  implicit def implicitLog: akka.event.DiagnosticLoggingAdapter = diagLog

  // we assume that the peer is the channel's parent
  private val peer = context.parent
  // noinspection ActorMutableStateInspection
  // the last active connection we are aware of; note that the peer manages connections and asynchronously notifies
  // the channel, which means that if we get disconnected, the previous active connection will die and some messages will
  // be sent to dead letters, before the channel gets notified of the disconnection; knowing that this will happen, we
  // choose to not make this an Option (that would be None before the first connection), and instead embrace the fact
  // that the active connection may point to dead letters at all time
  private var activeConnection = context.system.deadLetters

  private val txPublisher = txPublisherFactory.spawnTxPublisher(context, remoteNodeId)

  // this will be used to detect htlc timeouts
  context.system.eventStream.subscribe(self, classOf[CurrentBlockCount])
  // this will be used to make sure the current commitment fee is up-to-date
  context.system.eventStream.subscribe(self, classOf[CurrentFeerates])

  /*
          8888888 888b    888 8888888 88888888888
            888   8888b   888   888       888
            888   88888b  888   888       888
            888   888Y88b 888   888       888
            888   888 Y88b888   888       888
            888   888  Y88888   888       888
            888   888   Y8888   888       888
          8888888 888    Y888 8888888     888
   */

  /*
                                                NEW
                              FUNDER                            FUNDEE
                                 |                                |
                                 |          open_channel          |WAIT_FOR_OPEN_CHANNEL
                                 |------------------------------->|
          WAIT_FOR_ACCEPT_CHANNEL|                                |
                                 |         accept_channel         |
                                 |<-------------------------------|
                                 |                                |WAIT_FOR_FUNDING_CREATED
                                 |        funding_created         |
                                 |------------------------------->|
          WAIT_FOR_FUNDING_SIGNED|                                |
                                 |         funding_signed         |
                                 |<-------------------------------|
          WAIT_FOR_FUNDING_LOCKED|                                |WAIT_FOR_FUNDING_LOCKED
                                 | funding_locked  funding_locked |
                                 |---------------  ---------------|
                                 |               \/               |
                                 |               /\               |
                                 |<--------------  -------------->|
                           NORMAL|                                |NORMAL
   */

  startWith(WAIT_FOR_INIT_INTERNAL, Nothing)

  when(WAIT_FOR_INIT_INTERNAL)(handleExceptions {
    case Event(initFunder@INPUT_INIT_FUNDER(temporaryChannelId, fundingSatoshis, pushMsat, initialFeeratePerKw, fundingTxFeeratePerKw, _, localParams, remote, _, channelFlags, channelVersion), Nothing) =>
      context.system.eventStream.publish(ChannelCreated(self, peer, remoteNodeId, isFunder = true, temporaryChannelId, initialFeeratePerKw, Some(fundingTxFeeratePerKw)))
      activeConnection = remote
      txPublisher ! SetChannelId(remoteNodeId, temporaryChannelId)
      val fundingPubKey = keyManager.fundingPublicKey(localParams.fundingKeyPath).getPublicKey
      val channelKeyPath = keyManager.keyPath(localParams, channelVersion)
      val open = OpenChannel(nodeParams.chainHash,
        temporaryChannelId = temporaryChannelId,
        fundingSatoshis = fundingSatoshis,
        pushMsat = pushMsat,
        dustLimitSatoshis = localParams.dustLimit,
        maxHtlcValueInFlightMsat = localParams.maxHtlcValueInFlightMsat,
        channelReserveSatoshis = localParams.channelReserve,
        htlcMinimumMsat = localParams.htlcMinimum,
        feeratePerKw = initialFeeratePerKw,
        toSelfDelay = localParams.toSelfDelay,
        maxAcceptedHtlcs = localParams.maxAcceptedHtlcs,
        fundingPubkey = fundingPubKey,
        revocationBasepoint = keyManager.revocationPoint(channelKeyPath).getPublicKey,
        paymentBasepoint = localParams.walletStaticPaymentBasepoint.getOrElse(keyManager.paymentPoint(channelKeyPath).getPublicKey),
        delayedPaymentBasepoint = keyManager.delayedPaymentPoint(channelKeyPath).getPublicKey,
        htlcBasepoint = keyManager.htlcPoint(channelKeyPath).getPublicKey,
        firstPerCommitmentPoint = keyManager.commitmentPoint(channelKeyPath, 0),
        channelFlags = channelFlags,
        // In order to allow TLV extensions and keep backwards-compatibility, we include an empty upfront_shutdown_script.
        // See https://github.com/lightningnetwork/lightning-rfc/pull/714.
        tlvStream = TlvStream(ChannelTlv.UpfrontShutdownScript(ByteVector.empty)))
      goto(WAIT_FOR_ACCEPT_CHANNEL) using DATA_WAIT_FOR_ACCEPT_CHANNEL(initFunder, open) sending open

    case Event(inputFundee@INPUT_INIT_FUNDEE(_, localParams, remote, _, _), Nothing) if !localParams.isFunder =>
      activeConnection = remote
      txPublisher ! SetChannelId(remoteNodeId, inputFundee.temporaryChannelId)
      goto(WAIT_FOR_OPEN_CHANNEL) using DATA_WAIT_FOR_OPEN_CHANNEL(inputFundee)

    case Event(INPUT_RESTORED(data), _) =>
      log.info("restoring channel")
      context.system.eventStream.publish(ChannelRestored(self, data.channelId, peer, remoteNodeId, data.commitments.localParams.isFunder, data.commitments))
      txPublisher ! SetChannelId(remoteNodeId, data.channelId)
      data match {
        // NB: order matters!
        case closing: DATA_CLOSING if Closing.nothingAtStake(closing) =>
          log.info("we have nothing at stake, going straight to CLOSED")
          goto(CLOSED) using closing
        case closing: DATA_CLOSING =>
          // we don't put back the WatchSpent if the commitment tx has already been published and the spending tx already reached mindepth
          val closingType_opt = Closing.isClosingTypeAlreadyKnown(closing)
          log.info(s"channel is closing (closingType=${closingType_opt.map(c => EventType.Closed(c).label).getOrElse("UnknownYet")})")
          // if the closing type is known:
          // - there is no need to watch the funding tx because it has already been spent and the spending tx has already reached mindepth
          // - there is no need to attempt to publish transactions for other type of closes
          closingType_opt match {
            case Some(c: Closing.MutualClose) =>
              doPublish(c.tx)
            case Some(c: Closing.LocalClose) =>
              doPublish(c.localCommitPublished, closing.commitments)
            case Some(c: Closing.RemoteClose) =>
              doPublish(c.remoteCommitPublished)
            case Some(c: Closing.RecoveryClose) =>
              doPublish(c.remoteCommitPublished)
            case Some(c: Closing.RevokedClose) =>
              doPublish(c.revokedCommitPublished)
            case None =>
              // in all other cases we need to be ready for any type of closing
              watchFundingTx(data.commitments, closing.spendingTxs.map(_.txid).toSet)
              closing.mutualClosePublished.foreach(doPublish)
              closing.localCommitPublished.foreach(lcp => doPublish(lcp, closing.commitments))
              closing.remoteCommitPublished.foreach(doPublish)
              closing.nextRemoteCommitPublished.foreach(doPublish)
              closing.revokedCommitPublished.foreach(doPublish)
              closing.futureRemoteCommitPublished.foreach(doPublish)

              // if commitment number is zero, we also need to make sure that the funding tx has been published
              if (closing.commitments.localCommit.index == 0 && closing.commitments.remoteCommit.index == 0) {
                blockchain ! GetTxWithMeta(self, closing.commitments.commitInput.outPoint.txid)
              }
          }
          // no need to go OFFLINE, we can directly switch to CLOSING
          if (closing.waitingSinceBlock > 1500000) {
            // we were using timestamps instead of block heights when the channel was created: we reset it *and* we use block heights
            goto(CLOSING) using closing.copy(waitingSinceBlock = nodeParams.currentBlockHeight) storing()
          } else {
            goto(CLOSING) using closing
          }

        case normal: DATA_NORMAL =>
          watchFundingTx(data.commitments)
          context.system.eventStream.publish(ShortChannelIdAssigned(self, normal.channelId, normal.channelUpdate.shortChannelId, None))

          // we rebuild a new channel_update with values from the configuration because they may have changed while eclair was down
          // NB: we don't update the routing fees, because we don't want to overwrite manual changes made with CMD_UPDATE_RELAY_FEE
          // Since CMD_UPDATE_RELAY_FEE is handled even when being offline, that's the preferred solution to update routing fees
          val candidateChannelUpdate = Announcements.makeChannelUpdate(
            nodeParams.chainHash,
            nodeParams.privateKey,
            remoteNodeId,
            normal.channelUpdate.shortChannelId,
            nodeParams.expiryDelta,
            normal.commitments.remoteParams.htlcMinimum,
            normal.channelUpdate.feeBaseMsat,
            normal.channelUpdate.feeProportionalMillionths,
            normal.commitments.capacity.toMilliSatoshi,
            enable = Announcements.isEnabled(normal.channelUpdate.channelFlags))
          val channelUpdate1 = if (Announcements.areSame(candidateChannelUpdate, normal.channelUpdate)) {
            // if there was no configuration change we keep the existing channel update
            normal.channelUpdate
          } else {
            log.info("refreshing channel_update due to configuration changes old={} new={}", normal.channelUpdate, candidateChannelUpdate)
            candidateChannelUpdate
          }
          // we need to periodically re-send channel updates, otherwise channel will be considered stale and get pruned by network
          // we take into account the date of the last update so that we don't send superfluous updates when we restart the app
          val periodicRefreshInitialDelay = Helpers.nextChannelUpdateRefresh(channelUpdate1.timestamp)
          context.system.scheduler.schedule(initialDelay = periodicRefreshInitialDelay, interval = REFRESH_CHANNEL_UPDATE_INTERVAL, receiver = self, message = BroadcastChannelUpdate(PeriodicRefresh))

          goto(OFFLINE) using normal.copy(channelUpdate = channelUpdate1)

        case funding: DATA_WAIT_FOR_FUNDING_CONFIRMED =>
          watchFundingTx(funding.commitments)
          // we make sure that the funding tx has been published
          blockchain ! GetTxWithMeta(self, funding.commitments.commitInput.outPoint.txid)
          if (funding.waitingSinceBlock > 1500000) {
            // we were using timestamps instead of block heights when the channel was created: we reset it *and* we use block heights
            goto(OFFLINE) using funding.copy(waitingSinceBlock = nodeParams.currentBlockHeight) storing()
          } else {
            goto(OFFLINE) using funding
          }

        case _ =>
          watchFundingTx(data.commitments)
          goto(OFFLINE) using data
      }

    case Event(c: CloseCommand, d) =>
      channelOpenReplyToUser(Right(ChannelOpenResponse.ChannelClosed(d.channelId)))
      handleFastClose(c, d.channelId)

    case Event(TickChannelOpenTimeout, _) =>
      channelOpenReplyToUser(Left(LocalError(new RuntimeException("open channel cancelled, took too long"))))
      goto(CLOSED)
  })

  when(WAIT_FOR_OPEN_CHANNEL)(handleExceptions {
    case Event(open: OpenChannel, d@DATA_WAIT_FOR_OPEN_CHANNEL(INPUT_INIT_FUNDEE(_, localParams, _, remoteInit, channelVersion))) =>
      log.info("received OpenChannel={}", open)
      Helpers.validateParamsFundee(nodeParams, localParams.features, channelVersion, open, remoteNodeId) match {
        case Left(t) => handleLocalError(t, d, Some(open))
        case _ =>
          context.system.eventStream.publish(ChannelCreated(self, peer, remoteNodeId, isFunder = false, open.temporaryChannelId, open.feeratePerKw, None))
          val fundingPubkey = keyManager.fundingPublicKey(localParams.fundingKeyPath).getPublicKey
          val channelKeyPath = keyManager.keyPath(localParams, channelVersion)
          val minimumDepth = Helpers.minDepthForFunding(nodeParams, open.fundingSatoshis)
          val accept = AcceptChannel(temporaryChannelId = open.temporaryChannelId,
            dustLimitSatoshis = localParams.dustLimit,
            maxHtlcValueInFlightMsat = localParams.maxHtlcValueInFlightMsat,
            channelReserveSatoshis = localParams.channelReserve,
            minimumDepth = minimumDepth,
            htlcMinimumMsat = localParams.htlcMinimum,
            toSelfDelay = localParams.toSelfDelay,
            maxAcceptedHtlcs = localParams.maxAcceptedHtlcs,
            fundingPubkey = fundingPubkey,
            revocationBasepoint = keyManager.revocationPoint(channelKeyPath).getPublicKey,
            paymentBasepoint = localParams.walletStaticPaymentBasepoint.getOrElse(keyManager.paymentPoint(channelKeyPath).getPublicKey),
            delayedPaymentBasepoint = keyManager.delayedPaymentPoint(channelKeyPath).getPublicKey,
            htlcBasepoint = keyManager.htlcPoint(channelKeyPath).getPublicKey,
            firstPerCommitmentPoint = keyManager.commitmentPoint(channelKeyPath, 0),
            // In order to allow TLV extensions and keep backwards-compatibility, we include an empty upfront_shutdown_script.
            // See https://github.com/lightningnetwork/lightning-rfc/pull/714.
            tlvStream = TlvStream(ChannelTlv.UpfrontShutdownScript(ByteVector.empty)))
          val remoteParams = RemoteParams(
            nodeId = remoteNodeId,
            dustLimit = open.dustLimitSatoshis,
            maxHtlcValueInFlightMsat = open.maxHtlcValueInFlightMsat,
            channelReserve = open.channelReserveSatoshis, // remote requires local to keep this much satoshis as direct payment
            htlcMinimum = open.htlcMinimumMsat,
            toSelfDelay = open.toSelfDelay,
            maxAcceptedHtlcs = open.maxAcceptedHtlcs,
            fundingPubKey = open.fundingPubkey,
            revocationBasepoint = open.revocationBasepoint,
            paymentBasepoint = open.paymentBasepoint,
            delayedPaymentBasepoint = open.delayedPaymentBasepoint,
            htlcBasepoint = open.htlcBasepoint,
            features = remoteInit.features)
          log.debug("remote params: {}", remoteParams)
          goto(WAIT_FOR_FUNDING_CREATED) using DATA_WAIT_FOR_FUNDING_CREATED(open.temporaryChannelId, localParams, remoteParams, open.fundingSatoshis, open.pushMsat, open.feeratePerKw, None, open.firstPerCommitmentPoint, open.channelFlags, channelVersion, accept) sending accept
      }

    case Event(c: CloseCommand, d) => handleFastClose(c, d.channelId)

    case Event(e: Error, d: DATA_WAIT_FOR_OPEN_CHANNEL) => handleRemoteError(e, d)

    case Event(INPUT_DISCONNECTED, _) => goto(CLOSED)
  })

  when(WAIT_FOR_ACCEPT_CHANNEL)(handleExceptions {
    case Event(accept: AcceptChannel, d@DATA_WAIT_FOR_ACCEPT_CHANNEL(INPUT_INIT_FUNDER(temporaryChannelId, fundingSatoshis, pushMsat, initialFeeratePerKw, fundingTxFeeratePerKw, initialRelayFees_opt, localParams, _, remoteInit, _, channelVersion), open)) =>
      log.info(s"received AcceptChannel=$accept")
      Helpers.validateParamsFunder(nodeParams, open, accept) match {
        case Left(t) => handleLocalError(t, d, Some(accept))
        case _ =>
          val remoteParams = RemoteParams(
            nodeId = remoteNodeId,
            dustLimit = accept.dustLimitSatoshis,
            maxHtlcValueInFlightMsat = accept.maxHtlcValueInFlightMsat,
            channelReserve = accept.channelReserveSatoshis, // remote requires local to keep this much satoshis as direct payment
            htlcMinimum = accept.htlcMinimumMsat,
            toSelfDelay = accept.toSelfDelay,
            maxAcceptedHtlcs = accept.maxAcceptedHtlcs,
            fundingPubKey = accept.fundingPubkey,
            revocationBasepoint = accept.revocationBasepoint,
            paymentBasepoint = accept.paymentBasepoint,
            delayedPaymentBasepoint = accept.delayedPaymentBasepoint,
            htlcBasepoint = accept.htlcBasepoint,
            features = remoteInit.features)
          log.debug("remote params: {}", remoteParams)
          val localFundingPubkey = keyManager.fundingPublicKey(localParams.fundingKeyPath)
          val fundingPubkeyScript = Script.write(Script.pay2wsh(Scripts.multiSig2of2(localFundingPubkey.getPublicKey, remoteParams.fundingPubKey)))
          wallet.makeFundingTx(fundingPubkeyScript, fundingSatoshis, fundingTxFeeratePerKw).pipeTo(self)
          goto(WAIT_FOR_FUNDING_INTERNAL) using DATA_WAIT_FOR_FUNDING_INTERNAL(temporaryChannelId, localParams, remoteParams, fundingSatoshis, pushMsat, initialFeeratePerKw, initialRelayFees_opt, accept.firstPerCommitmentPoint, channelVersion, open)
      }

    case Event(c: CloseCommand, d: DATA_WAIT_FOR_ACCEPT_CHANNEL) =>
      channelOpenReplyToUser(Right(ChannelOpenResponse.ChannelClosed(d.lastSent.temporaryChannelId)))
      handleFastClose(c, d.lastSent.temporaryChannelId)

    case Event(e: Error, d: DATA_WAIT_FOR_ACCEPT_CHANNEL) =>
      channelOpenReplyToUser(Left(RemoteError(e)))
      handleRemoteError(e, d)

    case Event(INPUT_DISCONNECTED, _) =>
      channelOpenReplyToUser(Left(LocalError(new RuntimeException("disconnected"))))
      goto(CLOSED)

    case Event(TickChannelOpenTimeout, _) =>
      channelOpenReplyToUser(Left(LocalError(new RuntimeException("open channel cancelled, took too long"))))
      goto(CLOSED)
  })

  when(WAIT_FOR_FUNDING_INTERNAL)(handleExceptions {
    case Event(MakeFundingTxResponse(fundingTx, fundingTxOutputIndex, fundingTxFee), d@DATA_WAIT_FOR_FUNDING_INTERNAL(temporaryChannelId, localParams, remoteParams, fundingAmount, pushMsat, initialFeeratePerKw, initialRelayFees_opt, remoteFirstPerCommitmentPoint, channelVersion, open)) =>
      // let's create the first commitment tx that spends the yet uncommitted funding tx
      Funding.makeFirstCommitTxs(keyManager, channelVersion, temporaryChannelId, localParams, remoteParams, fundingAmount, pushMsat, initialFeeratePerKw, fundingTx.hash, fundingTxOutputIndex, remoteFirstPerCommitmentPoint) match {
        case Left(ex) => handleLocalError(ex, d, None)
        case Right((localSpec, localCommitTx, remoteSpec, remoteCommitTx)) =>
          require(fundingTx.txOut(fundingTxOutputIndex).publicKeyScript == localCommitTx.input.txOut.publicKeyScript, s"pubkey script mismatch!")
          val localSigOfRemoteTx = keyManager.sign(remoteCommitTx, keyManager.fundingPublicKey(localParams.fundingKeyPath), TxOwner.Remote, channelVersion.commitmentFormat)
          // signature of their initial commitment tx that pays remote pushMsat
          val fundingCreated = FundingCreated(
            temporaryChannelId = temporaryChannelId,
            fundingTxid = fundingTx.hash,
            fundingOutputIndex = fundingTxOutputIndex,
            signature = localSigOfRemoteTx
          )
          val channelId = toLongId(fundingTx.hash, fundingTxOutputIndex)
          peer ! ChannelIdAssigned(self, remoteNodeId, temporaryChannelId, channelId) // we notify the peer asap so it knows how to route messages
          txPublisher ! SetChannelId(remoteNodeId, channelId)
          context.system.eventStream.publish(ChannelIdAssigned(self, remoteNodeId, temporaryChannelId, channelId))
          // NB: we don't send a ChannelSignatureSent for the first commit
          goto(WAIT_FOR_FUNDING_SIGNED) using DATA_WAIT_FOR_FUNDING_SIGNED(channelId, localParams, remoteParams, fundingTx, fundingTxFee, initialRelayFees_opt, localSpec, localCommitTx, RemoteCommit(0, remoteSpec, remoteCommitTx.tx.txid, remoteFirstPerCommitmentPoint), open.channelFlags, channelVersion, fundingCreated) sending fundingCreated
      }

    case Event(Status.Failure(t), d: DATA_WAIT_FOR_FUNDING_INTERNAL) =>
      log.error(t, s"wallet returned error: ")
      channelOpenReplyToUser(Left(LocalError(t)))
      handleLocalError(ChannelFundingError(d.temporaryChannelId), d, None) // we use a generic exception and don't send the internal error to the peer

    case Event(c: CloseCommand, d: DATA_WAIT_FOR_FUNDING_INTERNAL) =>
      channelOpenReplyToUser(Right(ChannelOpenResponse.ChannelClosed(d.temporaryChannelId)))
      handleFastClose(c, d.temporaryChannelId)

    case Event(e: Error, d: DATA_WAIT_FOR_FUNDING_INTERNAL) =>
      channelOpenReplyToUser(Left(RemoteError(e)))
      handleRemoteError(e, d)

    case Event(INPUT_DISCONNECTED, _) =>
      channelOpenReplyToUser(Left(LocalError(new RuntimeException("disconnected"))))
      goto(CLOSED)

    case Event(TickChannelOpenTimeout, _) =>
      channelOpenReplyToUser(Left(LocalError(new RuntimeException("open channel cancelled, took too long"))))
      goto(CLOSED)
  })

  when(WAIT_FOR_FUNDING_CREATED)(handleExceptions {
    case Event(FundingCreated(_, fundingTxHash, fundingTxOutputIndex, remoteSig), d@DATA_WAIT_FOR_FUNDING_CREATED(temporaryChannelId, localParams, remoteParams, fundingAmount, pushMsat, initialFeeratePerKw, initialRelayFees_opt, remoteFirstPerCommitmentPoint, channelFlags, channelVersion, _)) =>
      // they fund the channel with their funding tx, so the money is theirs (but we are paid pushMsat)
      Funding.makeFirstCommitTxs(keyManager, channelVersion, temporaryChannelId, localParams, remoteParams, fundingAmount, pushMsat, initialFeeratePerKw, fundingTxHash, fundingTxOutputIndex, remoteFirstPerCommitmentPoint) match {
        case Left(ex) => handleLocalError(ex, d, None)
        case Right((localSpec, localCommitTx, remoteSpec, remoteCommitTx)) =>
          // check remote signature validity
          val fundingPubKey = keyManager.fundingPublicKey(localParams.fundingKeyPath)
          val localSigOfLocalTx = keyManager.sign(localCommitTx, fundingPubKey, TxOwner.Local, channelVersion.commitmentFormat)
          val signedLocalCommitTx = Transactions.addSigs(localCommitTx, fundingPubKey.getPublicKey, remoteParams.fundingPubKey, localSigOfLocalTx, remoteSig)
          Transactions.checkSpendable(signedLocalCommitTx) match {
            case Failure(_) => handleLocalError(InvalidCommitmentSignature(temporaryChannelId, signedLocalCommitTx.tx), d, None)
            case Success(_) =>
              val localSigOfRemoteTx = keyManager.sign(remoteCommitTx, fundingPubKey, TxOwner.Remote, channelVersion.commitmentFormat)
              val channelId = toLongId(fundingTxHash, fundingTxOutputIndex)
              // watch the funding tx transaction
              val commitInput = localCommitTx.input
              val fundingSigned = FundingSigned(
                channelId = channelId,
                signature = localSigOfRemoteTx
              )
              val commitments = Commitments(channelVersion, localParams, remoteParams, channelFlags,
                LocalCommit(0, localSpec, PublishableTxs(signedLocalCommitTx, Nil)), RemoteCommit(0, remoteSpec, remoteCommitTx.tx.txid, remoteFirstPerCommitmentPoint),
                LocalChanges(Nil, Nil, Nil), RemoteChanges(Nil, Nil, Nil),
                localNextHtlcId = 0L, remoteNextHtlcId = 0L,
                originChannels = Map.empty,
                remoteNextCommitInfo = Right(randomKey.publicKey()), // we will receive their next per-commitment point in the next message, so we temporarily put a random byte array,
                commitInput, ShaChain.init, channelId = channelId)
              peer ! ChannelIdAssigned(self, remoteNodeId, temporaryChannelId, channelId) // we notify the peer asap so it knows how to route messages
              txPublisher ! SetChannelId(remoteNodeId, channelId)
              context.system.eventStream.publish(ChannelIdAssigned(self, remoteNodeId, temporaryChannelId, channelId))
              context.system.eventStream.publish(ChannelSignatureReceived(self, commitments))
              // NB: we don't send a ChannelSignatureSent for the first commit
              log.info(s"waiting for them to publish the funding tx for channelId=$channelId fundingTxid=${commitInput.outPoint.txid}")
              val fundingMinDepth = Helpers.minDepthForFunding(nodeParams, fundingAmount)
              watchFundingTx(commitments)
              blockchain ! WatchFundingConfirmed(self, commitInput.outPoint.txid, fundingMinDepth)
              goto(WAIT_FOR_FUNDING_CONFIRMED) using DATA_WAIT_FOR_FUNDING_CONFIRMED(commitments, None, initialRelayFees_opt, nodeParams.currentBlockHeight, None, Right(fundingSigned)) storing() sending fundingSigned
          }
      }

    case Event(c: CloseCommand, d: DATA_WAIT_FOR_FUNDING_CREATED) =>
      channelOpenReplyToUser(Right(ChannelOpenResponse.ChannelClosed(d.temporaryChannelId)))
      handleFastClose(c, d.temporaryChannelId)

    case Event(e: Error, d: DATA_WAIT_FOR_FUNDING_CREATED) => handleRemoteError(e, d)

    case Event(INPUT_DISCONNECTED, _) => goto(CLOSED)
  })

  when(WAIT_FOR_FUNDING_SIGNED)(handleExceptions {
    case Event(msg@FundingSigned(_, remoteSig), d@DATA_WAIT_FOR_FUNDING_SIGNED(channelId, localParams, remoteParams, fundingTx, fundingTxFee, initialRelayFees_opt, localSpec, localCommitTx, remoteCommit, channelFlags, channelVersion, fundingCreated)) =>
      // we make sure that their sig checks out and that our first commit tx is spendable
      val fundingPubKey = keyManager.fundingPublicKey(localParams.fundingKeyPath)
      val localSigOfLocalTx = keyManager.sign(localCommitTx, fundingPubKey, TxOwner.Local, channelVersion.commitmentFormat)
      val signedLocalCommitTx = Transactions.addSigs(localCommitTx, fundingPubKey.getPublicKey, remoteParams.fundingPubKey, localSigOfLocalTx, remoteSig)
      Transactions.checkSpendable(signedLocalCommitTx) match {
        case Failure(cause) =>
          // we rollback the funding tx, it will never be published
          wallet.rollback(fundingTx)
          channelOpenReplyToUser(Left(LocalError(cause)))
          handleLocalError(InvalidCommitmentSignature(channelId, signedLocalCommitTx.tx), d, Some(msg))
        case Success(_) =>
          val commitInput = localCommitTx.input
          val commitments = Commitments(channelVersion, localParams, remoteParams, channelFlags,
            LocalCommit(0, localSpec, PublishableTxs(signedLocalCommitTx, Nil)), remoteCommit,
            LocalChanges(Nil, Nil, Nil), RemoteChanges(Nil, Nil, Nil),
            localNextHtlcId = 0L, remoteNextHtlcId = 0L,
            originChannels = Map.empty,
            remoteNextCommitInfo = Right(randomKey.publicKey), // we will receive their next per-commitment point in the next message, so we temporarily put a random byte array
            commitInput, ShaChain.init, channelId = channelId)
          val now = System.currentTimeMillis.milliseconds.toSeconds
          context.system.eventStream.publish(ChannelSignatureReceived(self, commitments))
          log.info(s"publishing funding tx for channelId=$channelId fundingTxid=${commitInput.outPoint.txid}")
          watchFundingTx(commitments)
          blockchain ! WatchFundingConfirmed(self, commitInput.outPoint.txid, nodeParams.minDepthBlocks)
          log.info(s"committing txid=${fundingTx.txid}")

          // we will publish the funding tx only after the channel state has been written to disk because we want to
          // make sure we first persist the commitment that returns back the funds to us in case of problem
          def publishFundingTx(): Unit = {
            wallet.commit(fundingTx).onComplete {
              case Success(true) =>
                // NB: funding tx isn't confirmed at this point, so technically we didn't really pay the network fee yet, so this is a (fair) approximation
                feePaid(fundingTxFee, fundingTx, "funding", commitments.channelId)
                channelOpenReplyToUser(Right(ChannelOpenResponse.ChannelOpened(channelId)))
              case Success(false) =>
                channelOpenReplyToUser(Left(LocalError(new RuntimeException("couldn't publish funding tx"))))
                self ! BITCOIN_FUNDING_PUBLISH_FAILED // fail-fast: this should be returned only when we are really sure the tx has *not* been published
              case Failure(t) =>
                channelOpenReplyToUser(Left(LocalError(t)))
                log.error(t, s"error while committing funding tx: ") // tx may still have been published, can't fail-fast
            }
          }

          goto(WAIT_FOR_FUNDING_CONFIRMED) using DATA_WAIT_FOR_FUNDING_CONFIRMED(commitments, Some(fundingTx), initialRelayFees_opt, now, None, Left(fundingCreated)) storing() calling publishFundingTx()
      }

    case Event(c: CloseCommand, d: DATA_WAIT_FOR_FUNDING_SIGNED) =>
      // we rollback the funding tx, it will never be published
      wallet.rollback(d.fundingTx)
      channelOpenReplyToUser(Right(ChannelOpenResponse.ChannelClosed(d.channelId)))
      handleFastClose(c, d.channelId)

    case Event(e: Error, d: DATA_WAIT_FOR_FUNDING_SIGNED) =>
      // we rollback the funding tx, it will never be published
      wallet.rollback(d.fundingTx)
      channelOpenReplyToUser(Left(RemoteError(e)))
      handleRemoteError(e, d)

    case Event(INPUT_DISCONNECTED, d: DATA_WAIT_FOR_FUNDING_SIGNED) =>
      // we rollback the funding tx, it will never be published
      wallet.rollback(d.fundingTx)
      channelOpenReplyToUser(Left(LocalError(new RuntimeException("disconnected"))))
      goto(CLOSED)

    case Event(TickChannelOpenTimeout, d: DATA_WAIT_FOR_FUNDING_SIGNED) =>
      // we rollback the funding tx, it will never be published
      wallet.rollback(d.fundingTx)
      channelOpenReplyToUser(Left(LocalError(new RuntimeException("open channel cancelled, took too long"))))
      goto(CLOSED)
  })

  when(WAIT_FOR_FUNDING_CONFIRMED)(handleExceptions {
    case Event(msg: FundingLocked, d: DATA_WAIT_FOR_FUNDING_CONFIRMED) =>
      log.info(s"received their FundingLocked, deferring message")
      stay using d.copy(deferred = Some(msg)) // no need to store, they will re-send if we get disconnected

    case Event(WatchFundingConfirmedTriggered(blockHeight, txIndex, fundingTx), d@DATA_WAIT_FOR_FUNDING_CONFIRMED(commitments, _, initialRelayFees_opt, _, deferred, _)) =>
      Try(Transaction.correctlySpends(commitments.localCommit.publishableTxs.commitTx.tx, Seq(fundingTx), ScriptFlags.STANDARD_SCRIPT_VERIFY_FLAGS)) match {
        case Success(_) =>
          log.info(s"channelId=${commitments.channelId} was confirmed at blockHeight=$blockHeight txIndex=$txIndex")
          blockchain ! WatchFundingLost(self, commitments.commitInput.outPoint.txid, nodeParams.minDepthBlocks)
          val channelKeyPath = keyManager.keyPath(d.commitments.localParams, commitments.channelVersion)
          val nextPerCommitmentPoint = keyManager.commitmentPoint(channelKeyPath, 1)
          val fundingLocked = FundingLocked(commitments.channelId, nextPerCommitmentPoint)
          deferred.foreach(self ! _)
          // this is the temporary channel id that we will use in our channel_update message, the goal is to be able to use our channel
          // as soon as it reaches NORMAL state, and before it is announced on the network
          // (this id might be updated when the funding tx gets deeply buried, if there was a reorg in the meantime)
          val shortChannelId = ShortChannelId(blockHeight, txIndex, commitments.commitInput.outPoint.index.toInt)
          goto(WAIT_FOR_FUNDING_LOCKED) using DATA_WAIT_FOR_FUNDING_LOCKED(commitments, shortChannelId, fundingLocked, initialRelayFees_opt) storing() sending fundingLocked
        case Failure(t) =>
          log.error(t, s"rejecting channel with invalid funding tx: ${fundingTx}")
          goto(CLOSED)
      }

    case Event(remoteAnnSigs: AnnouncementSignatures, d: DATA_WAIT_FOR_FUNDING_CONFIRMED) if d.commitments.announceChannel =>
      log.debug("received remote announcement signatures, delaying")
      // we may receive their announcement sigs before our watcher notifies us that the channel has reached min_conf (especially during testing when blocks are generated in bulk)
      // note: no need to persist their message, in case of disconnection they will resend it
      context.system.scheduler.scheduleOnce(2 seconds, self, remoteAnnSigs)
      stay

    case Event(getTxResponse: GetTxWithMetaResponse, d: DATA_WAIT_FOR_FUNDING_CONFIRMED) if getTxResponse.txid == d.commitments.commitInput.outPoint.txid => handleGetFundingTx(getTxResponse, d.waitingSinceBlock, d.fundingTx)

    case Event(BITCOIN_FUNDING_PUBLISH_FAILED, d: DATA_WAIT_FOR_FUNDING_CONFIRMED) => handleFundingPublishFailed(d)

    case Event(c: CurrentBlockCount, d: DATA_WAIT_FOR_FUNDING_CONFIRMED) => d.fundingTx match {
      case Some(_) => stay // we are funder, we're still waiting for the funding tx to be confirmed
      case None if c.blockCount - d.waitingSinceBlock > FUNDING_TIMEOUT_FUNDEE =>
        log.warning(s"funding tx hasn't been published in ${c.blockCount - d.waitingSinceBlock} blocks")
        self ! BITCOIN_FUNDING_TIMEOUT
        stay
      case None => stay // let's wait longer
    }

    case Event(BITCOIN_FUNDING_TIMEOUT, d: DATA_WAIT_FOR_FUNDING_CONFIRMED) => handleFundingTimeout(d)

    case Event(WatchFundingSpentTriggered(tx), d: DATA_WAIT_FOR_FUNDING_CONFIRMED) if tx.txid == d.commitments.remoteCommit.txid => handleRemoteSpentCurrent(tx, d)

    case Event(WatchFundingSpentTriggered(tx), d: DATA_WAIT_FOR_FUNDING_CONFIRMED) => handleInformationLeak(tx, d)

    case Event(e: Error, d: DATA_WAIT_FOR_FUNDING_CONFIRMED) => handleRemoteError(e, d)
  })

  when(WAIT_FOR_FUNDING_LOCKED)(handleExceptions {
    case Event(FundingLocked(_, nextPerCommitmentPoint), d@DATA_WAIT_FOR_FUNDING_LOCKED(commitments, shortChannelId, _, initialRelayFees_opt)) =>
      // used to get the final shortChannelId, used in announcements (if minDepth >= ANNOUNCEMENTS_MINCONF this event will fire instantly)
      blockchain ! WatchFundingDeeplyBuried(self, commitments.commitInput.outPoint.txid, ANNOUNCEMENTS_MINCONF)
      context.system.eventStream.publish(ShortChannelIdAssigned(self, commitments.channelId, shortChannelId, None))
      // we create a channel_update early so that we can use it to send payments through this channel, but it won't be propagated to other nodes since the channel is not yet announced
      val (feeBase, feeProportionalMillionths) = initialRelayFees_opt.getOrElse((nodeParams.feeBase, nodeParams.feeProportionalMillionth))
      val initialChannelUpdate = Announcements.makeChannelUpdate(nodeParams.chainHash, nodeParams.privateKey, remoteNodeId, shortChannelId, nodeParams.expiryDelta, d.commitments.remoteParams.htlcMinimum, feeBase, feeProportionalMillionths, commitments.capacity.toMilliSatoshi, enable = Helpers.aboveReserve(d.commitments))
      // we need to periodically re-send channel updates, otherwise channel will be considered stale and get pruned by network
      context.system.scheduler.schedule(initialDelay = REFRESH_CHANNEL_UPDATE_INTERVAL, interval = REFRESH_CHANNEL_UPDATE_INTERVAL, receiver = self, message = BroadcastChannelUpdate(PeriodicRefresh))
      goto(NORMAL) using DATA_NORMAL(commitments.copy(remoteNextCommitInfo = Right(nextPerCommitmentPoint)), shortChannelId, buried = false, None, initialChannelUpdate, None, None) storing()

    case Event(remoteAnnSigs: AnnouncementSignatures, d: DATA_WAIT_FOR_FUNDING_LOCKED) if d.commitments.announceChannel =>
      log.debug("received remote announcement signatures, delaying")
      // we may receive their announcement sigs before our watcher notifies us that the channel has reached min_conf (especially during testing when blocks are generated in bulk)
      // note: no need to persist their message, in case of disconnection they will resend it
      context.system.scheduler.scheduleOnce(2 seconds, self, remoteAnnSigs)
      stay

    case Event(WatchFundingSpentTriggered(tx), d: DATA_WAIT_FOR_FUNDING_LOCKED) if tx.txid == d.commitments.remoteCommit.txid => handleRemoteSpentCurrent(tx, d)

    case Event(WatchFundingSpentTriggered(tx), d: DATA_WAIT_FOR_FUNDING_LOCKED) => handleInformationLeak(tx, d)

    case Event(e: Error, d: DATA_WAIT_FOR_FUNDING_LOCKED) => handleRemoteError(e, d)
  })

  /*
          888b     d888        d8888 8888888 888b    888      888      .d88888b.   .d88888b.  8888888b.
          8888b   d8888       d88888   888   8888b   888      888     d88P" "Y88b d88P" "Y88b 888   Y88b
          88888b.d88888      d88P888   888   88888b  888      888     888     888 888     888 888    888
          888Y88888P888     d88P 888   888   888Y88b 888      888     888     888 888     888 888   d88P
          888 Y888P 888    d88P  888   888   888 Y88b888      888     888     888 888     888 8888888P"
          888  Y8P  888   d88P   888   888   888  Y88888      888     888     888 888     888 888
          888   "   888  d8888888888   888   888   Y8888      888     Y88b. .d88P Y88b. .d88P 888
          888       888 d88P     888 8888888 888    Y888      88888888 "Y88888P"   "Y88888P"  888
   */

  when(NORMAL)(handleExceptions {
    case Event(c: CMD_ADD_HTLC, d: DATA_NORMAL) if d.localShutdown.isDefined || d.remoteShutdown.isDefined =>
      // note: spec would allow us to keep sending new htlcs after having received their shutdown (and not sent ours)
      // but we want to converge as fast as possible and they would probably not route them anyway
      val error = NoMoreHtlcsClosingInProgress(d.channelId)
      handleAddHtlcCommandError(c, error, Some(d.channelUpdate))

    case Event(c: CMD_ADD_HTLC, d: DATA_NORMAL) =>
      Commitments.sendAdd(d.commitments, c, nodeParams.currentBlockHeight, nodeParams.onChainFeeConf) match {
        case Right((commitments1, add)) =>
          if (c.commit) self ! CMD_SIGN()
          context.system.eventStream.publish(AvailableBalanceChanged(self, d.channelId, d.shortChannelId, commitments1))
          handleCommandSuccess(c, d.copy(commitments = commitments1)) sending add
        case Left(cause) => handleAddHtlcCommandError(c, cause, Some(d.channelUpdate))
      }

    case Event(add: UpdateAddHtlc, d: DATA_NORMAL) =>
      Commitments.receiveAdd(d.commitments, add, nodeParams.onChainFeeConf) match {
        case Right(commitments1) => stay using d.copy(commitments = commitments1)
        case Left(cause) => handleLocalError(cause, d, Some(add))
      }

    case Event(c: CMD_FULFILL_HTLC, d: DATA_NORMAL) =>
      Commitments.sendFulfill(d.commitments, c) match {
        case Right((commitments1, fulfill)) =>
          if (c.commit) self ! CMD_SIGN()
          context.system.eventStream.publish(AvailableBalanceChanged(self, d.channelId, d.shortChannelId, commitments1))
          handleCommandSuccess(c, d.copy(commitments = commitments1)) sending fulfill
        case Left(cause) =>
          // we acknowledge the command right away in case of failure
          handleCommandError(cause, c).acking(d.channelId, c)
      }

    case Event(fulfill: UpdateFulfillHtlc, d: DATA_NORMAL) =>
      Commitments.receiveFulfill(d.commitments, fulfill) match {
        case Right((commitments1, origin, htlc)) =>
          // we forward preimages as soon as possible to the upstream channel because it allows us to pull funds
          relayer ! RES_ADD_SETTLED(origin, htlc, HtlcResult.RemoteFulfill(fulfill))
          stay using d.copy(commitments = commitments1)
        case Left(cause) => handleLocalError(cause, d, Some(fulfill))
      }

    case Event(c: CMD_FAIL_HTLC, d: DATA_NORMAL) =>
      Commitments.sendFail(d.commitments, c, nodeParams.privateKey) match {
        case Right((commitments1, fail)) =>
          if (c.commit) self ! CMD_SIGN()
          context.system.eventStream.publish(AvailableBalanceChanged(self, d.channelId, d.shortChannelId, commitments1))
          handleCommandSuccess(c, d.copy(commitments = commitments1)) sending fail
        case Left(cause) =>
          // we acknowledge the command right away in case of failure
          handleCommandError(cause, c).acking(d.channelId, c)
      }

    case Event(c: CMD_FAIL_MALFORMED_HTLC, d: DATA_NORMAL) =>
      Commitments.sendFailMalformed(d.commitments, c) match {
        case Right((commitments1, fail)) =>
          if (c.commit) self ! CMD_SIGN()
          context.system.eventStream.publish(AvailableBalanceChanged(self, d.channelId, d.shortChannelId, commitments1))
          handleCommandSuccess(c, d.copy(commitments = commitments1)) sending fail
        case Left(cause) =>
          // we acknowledge the command right away in case of failure
          handleCommandError(cause, c).acking(d.channelId, c)
      }

    case Event(fail: UpdateFailHtlc, d: DATA_NORMAL) =>
      Commitments.receiveFail(d.commitments, fail) match {
        case Right((commitments1, _, _)) => stay using d.copy(commitments = commitments1)
        case Left(cause) => handleLocalError(cause, d, Some(fail))
      }

    case Event(fail: UpdateFailMalformedHtlc, d: DATA_NORMAL) =>
      Commitments.receiveFailMalformed(d.commitments, fail) match {
        case Right((commitments1, _, _)) => stay using d.copy(commitments = commitments1)
        case Left(cause) => handleLocalError(cause, d, Some(fail))
      }

    case Event(c: CMD_UPDATE_FEE, d: DATA_NORMAL) =>
      Commitments.sendFee(d.commitments, c) match {
        case Right((commitments1, fee)) =>
          if (c.commit) self ! CMD_SIGN()
          context.system.eventStream.publish(AvailableBalanceChanged(self, d.channelId, d.shortChannelId, commitments1))
          handleCommandSuccess(c, d.copy(commitments = commitments1)) sending fee
        case Left(cause) => handleCommandError(cause, c)
      }

    case Event(fee: UpdateFee, d: DATA_NORMAL) =>
      Commitments.receiveFee(d.commitments, fee, nodeParams.onChainFeeConf) match {
        case Right(commitments1) => stay using d.copy(commitments = commitments1)
        case Left(cause) => handleLocalError(cause, d, Some(fee))
      }

    case Event(c: CMD_SIGN, d: DATA_NORMAL) =>
      d.commitments.remoteNextCommitInfo match {
        case _ if !Commitments.localHasChanges(d.commitments) =>
          log.debug("ignoring CMD_SIGN (nothing to sign)")
          stay
        case Right(_) =>
          Commitments.sendCommit(d.commitments, keyManager) match {
            case Right((commitments1, commit)) =>
              log.debug("sending a new sig, spec:\n{}", Commitments.specs2String(commitments1))
              val nextRemoteCommit = commitments1.remoteNextCommitInfo.swap.toOption.get.nextRemoteCommit
              val nextCommitNumber = nextRemoteCommit.index
              // we persist htlc data in order to be able to claim htlc outputs in case a revoked tx is published by our
              // counterparty, so only htlcs above remote's dust_limit matter
              val trimmedHtlcs = Transactions.trimOfferedHtlcs(d.commitments.remoteParams.dustLimit, nextRemoteCommit.spec, d.commitments.commitmentFormat) ++
                Transactions.trimReceivedHtlcs(d.commitments.remoteParams.dustLimit, nextRemoteCommit.spec, d.commitments.commitmentFormat)
              trimmedHtlcs.map(_.add).foreach { htlc =>
                log.info(s"adding paymentHash=${htlc.paymentHash} cltvExpiry=${htlc.cltvExpiry} to htlcs db for commitNumber=$nextCommitNumber")
                nodeParams.db.channels.addHtlcInfo(d.channelId, nextCommitNumber, htlc.paymentHash, htlc.cltvExpiry)
              }
              if (!Helpers.aboveReserve(d.commitments) && Helpers.aboveReserve(commitments1)) {
                // we just went above reserve (can't go below), let's refresh our channel_update to enable/disable it accordingly
                log.info("updating channel_update aboveReserve={}", Helpers.aboveReserve(commitments1))
                self ! BroadcastChannelUpdate(AboveReserve)
              }
              context.system.eventStream.publish(ChannelSignatureSent(self, commitments1))
              // we expect a quick response from our peer
              setTimer(RevocationTimeout.toString, RevocationTimeout(commitments1.remoteCommit.index, peer), timeout = nodeParams.revocationTimeout, repeat = false)
              handleCommandSuccess(c, d.copy(commitments = commitments1)).storing().sending(commit).acking(commitments1.localChanges.signed)
            case Left(cause) => handleCommandError(cause, c)
          }
        case Left(waitForRevocation) =>
          log.debug("already in the process of signing, will sign again as soon as possible")
          val commitments1 = d.commitments.copy(remoteNextCommitInfo = Left(waitForRevocation.copy(reSignAsap = true)))
          stay using d.copy(commitments = commitments1)
      }

    case Event(commit: CommitSig, d: DATA_NORMAL) =>
      Commitments.receiveCommit(d.commitments, commit, keyManager) match {
        case Right((commitments1, revocation)) =>
          log.debug("received a new sig, spec:\n{}", Commitments.specs2String(commitments1))
          if (Commitments.localHasChanges(commitments1)) {
            // if we have newly acknowledged changes let's sign them
            self ! CMD_SIGN()
          }
          if (d.commitments.availableBalanceForSend != commitments1.availableBalanceForSend) {
            // we send this event only when our balance changes
            context.system.eventStream.publish(AvailableBalanceChanged(self, d.channelId, d.shortChannelId, commitments1))
          }
          context.system.eventStream.publish(ChannelSignatureReceived(self, commitments1))
          stay using d.copy(commitments = commitments1) storing() sending revocation
        case Left(cause) => handleLocalError(cause, d, Some(commit))
      }

    case Event(revocation: RevokeAndAck, d: DATA_NORMAL) =>
      // we received a revocation because we sent a signature
      // => all our changes have been acked
      Commitments.receiveRevocation(d.commitments, revocation) match {
        case Right((commitments1, forwards)) =>
          cancelTimer(RevocationTimeout.toString)
          log.debug("received a new rev, spec:\n{}", Commitments.specs2String(commitments1))
          forwards.foreach {
            case Right(forwardAdd) =>
              log.debug("forwarding {} to relayer", forwardAdd)
              relayer ! forwardAdd
            case Left(result) =>
              log.debug("forwarding {} to relayer", result)
              relayer ! result
          }
          if (Commitments.localHasChanges(commitments1) && d.commitments.remoteNextCommitInfo.left.map(_.reSignAsap) == Left(true)) {
            self ! CMD_SIGN()
          }
          if (d.remoteShutdown.isDefined && !Commitments.localHasUnsignedOutgoingHtlcs(commitments1)) {
            // we were waiting for our pending htlcs to be signed before replying with our local shutdown
            val localShutdown = Shutdown(d.channelId, commitments1.localParams.defaultFinalScriptPubKey)
            // note: it means that we had pending htlcs to sign, therefore we go to SHUTDOWN, not to NEGOTIATING
            require(commitments1.remoteCommit.spec.htlcs.nonEmpty, "we must have just signed new htlcs, otherwise we would have sent our Shutdown earlier")
            goto(SHUTDOWN) using DATA_SHUTDOWN(commitments1, localShutdown, d.remoteShutdown.get) storing() sending localShutdown
          } else {
            stay using d.copy(commitments = commitments1) storing()
          }
        case Left(cause) => handleLocalError(cause, d, Some(revocation))
      }

    case Event(r: RevocationTimeout, d: DATA_NORMAL) => handleRevocationTimeout(r, d)

    case Event(c: CMD_CLOSE, d: DATA_NORMAL) =>
      val localScriptPubKey = c.scriptPubKey.getOrElse(d.commitments.localParams.defaultFinalScriptPubKey)
      val allowAnySegwit = Features.canUseFeature(d.commitments.localParams.features, d.commitments.remoteParams.features, Features.ShutdownAnySegwit)
      if (d.localShutdown.isDefined) {
        handleCommandError(ClosingAlreadyInProgress(d.channelId), c)
      } else if (Commitments.localHasUnsignedOutgoingHtlcs(d.commitments)) {
        // NB: simplistic behavior, we could also sign-then-close
        handleCommandError(CannotCloseWithUnsignedOutgoingHtlcs(d.channelId), c)
      } else if (Commitments.localHasUnsignedOutgoingUpdateFee(d.commitments)) {
        handleCommandError(CannotCloseWithUnsignedOutgoingUpdateFee(d.channelId), c)
<<<<<<< HEAD
      } else if (!Closing.isValidFinalScriptPubkey(localScriptPubKey.toArray)) {
=======
      } else if (!Closing.isValidFinalScriptPubkey(localScriptPubKey, allowAnySegwit)) {
>>>>>>> e2b3b473
        handleCommandError(InvalidFinalScript(d.channelId), c)
      } else {
        val shutdown = Shutdown(d.channelId, localScriptPubKey)
        handleCommandSuccess(c, d.copy(localShutdown = Some(shutdown))) storing() sending shutdown
      }

    case Event(remoteShutdown@Shutdown(_, remoteScriptPubKey), d: DATA_NORMAL) =>
      // they have pending unsigned htlcs         => they violated the spec, close the channel
      // they don't have pending unsigned htlcs
      //    we have pending unsigned htlcs
      //      we already sent a shutdown message  => spec violation (we can't send htlcs after having sent shutdown)
      //      we did not send a shutdown message
      //        we are ready to sign              => we stop sending further htlcs, we initiate a signature
      //        we are waiting for a rev          => we stop sending further htlcs, we wait for their revocation, will resign immediately after, and then we will send our shutdown message
      //    we have no pending unsigned htlcs
      //      we already sent a shutdown message
      //        there are pending signed changes  => send our shutdown message, go to SHUTDOWN
      //        there are no htlcs                => send our shutdown message, go to NEGOTIATING
      //      we did not send a shutdown message
      //        there are pending signed changes  => go to SHUTDOWN
      //        there are no htlcs                => go to NEGOTIATING
<<<<<<< HEAD
      if (!Closing.isValidFinalScriptPubkey(remoteScriptPubKey.toArray)) {
=======
      val allowAnySegwit = Features.canUseFeature(d.commitments.localParams.features, d.commitments.remoteParams.features, Features.ShutdownAnySegwit)
      if (!Closing.isValidFinalScriptPubkey(remoteScriptPubKey, allowAnySegwit)) {
>>>>>>> e2b3b473
        handleLocalError(InvalidFinalScript(d.channelId), d, Some(remoteShutdown))
      } else if (Commitments.remoteHasUnsignedOutgoingHtlcs(d.commitments)) {
        handleLocalError(CannotCloseWithUnsignedOutgoingHtlcs(d.channelId), d, Some(remoteShutdown))
      } else if (Commitments.remoteHasUnsignedOutgoingUpdateFee(d.commitments)) {
        handleLocalError(CannotCloseWithUnsignedOutgoingUpdateFee(d.channelId), d, Some(remoteShutdown))
      } else if (Commitments.localHasUnsignedOutgoingHtlcs(d.commitments)) { // do we have unsigned outgoing htlcs?
        require(d.localShutdown.isEmpty, "can't have pending unsigned outgoing htlcs after having sent Shutdown")
        // are we in the middle of a signature?
        d.commitments.remoteNextCommitInfo match {
          case Left(waitForRevocation) =>
            // yes, let's just schedule a new signature ASAP, which will include all pending unsigned changes
            val commitments1 = d.commitments.copy(remoteNextCommitInfo = Left(waitForRevocation.copy(reSignAsap = true)))
            // in the meantime we won't send new changes
            stay using d.copy(commitments = commitments1, remoteShutdown = Some(remoteShutdown))
          case Right(_) =>
            // no, let's sign right away
            self ! CMD_SIGN()
            // in the meantime we won't send new changes
            stay using d.copy(remoteShutdown = Some(remoteShutdown))
        }
      } else {
        // so we don't have any unsigned outgoing changes
        val (localShutdown, sendList) = d.localShutdown match {
          case Some(localShutdown) =>
            (localShutdown, Nil)
          case None =>
            val localShutdown = Shutdown(d.channelId, d.commitments.localParams.defaultFinalScriptPubKey)
            // we need to send our shutdown if we didn't previously
            (localShutdown, localShutdown :: Nil)
        }
        // are there pending signed changes on either side? we need to have received their last revocation!
        if (d.commitments.hasNoPendingHtlcsOrFeeUpdate) {
          // there are no pending signed changes, let's go directly to NEGOTIATING
          if (d.commitments.localParams.isFunder) {
            // we are funder, need to initiate the negotiation by sending the first closing_signed
            val (closingTx, closingSigned) = Closing.makeFirstClosingTx(keyManager, d.commitments, localShutdown.scriptPubKey, remoteShutdown.scriptPubKey, nodeParams.onChainFeeConf.feeEstimator, nodeParams.onChainFeeConf.feeTargets)
            goto(NEGOTIATING) using DATA_NEGOTIATING(d.commitments, localShutdown, remoteShutdown, List(List(ClosingTxProposed(closingTx, closingSigned))), bestUnpublishedClosingTx_opt = None) storing() sending sendList :+ closingSigned
          } else {
            // we are fundee, will wait for their closing_signed
            goto(NEGOTIATING) using DATA_NEGOTIATING(d.commitments, localShutdown, remoteShutdown, closingTxProposed = List(List()), bestUnpublishedClosingTx_opt = None) storing() sending sendList
          }
        } else {
          // there are some pending signed changes, we need to wait for them to be settled (fail/fulfill htlcs and sign fee updates)
          goto(SHUTDOWN) using DATA_SHUTDOWN(d.commitments, localShutdown, remoteShutdown) storing() sending sendList
        }
      }

    case Event(c: CurrentBlockCount, d: DATA_NORMAL) => handleNewBlock(c, d)

    case Event(c: CurrentFeerates, d: DATA_NORMAL) => handleCurrentFeerate(c, d)

    case Event(WatchFundingDeeplyBuriedTriggered(blockHeight, txIndex, _), d: DATA_NORMAL) if d.channelAnnouncement.isEmpty =>
      val shortChannelId = ShortChannelId(blockHeight, txIndex, d.commitments.commitInput.outPoint.index.toInt)
      log.info(s"funding tx is deeply buried at blockHeight=$blockHeight txIndex=$txIndex shortChannelId=$shortChannelId")
      // if final shortChannelId is different from the one we had before, we need to re-announce it
      val channelUpdate = if (shortChannelId != d.shortChannelId) {
        log.info(s"short channel id changed, probably due to a chain reorg: old=${d.shortChannelId} new=$shortChannelId")
        // we need to re-announce this shortChannelId
        context.system.eventStream.publish(ShortChannelIdAssigned(self, d.channelId, shortChannelId, Some(d.shortChannelId)))
        // we re-announce the channelUpdate for the same reason
        Announcements.makeChannelUpdate(nodeParams.chainHash, nodeParams.privateKey, remoteNodeId, shortChannelId, d.channelUpdate.cltvExpiryDelta, d.channelUpdate.htlcMinimumMsat, d.channelUpdate.feeBaseMsat, d.channelUpdate.feeProportionalMillionths, d.commitments.capacity.toMilliSatoshi, enable = Helpers.aboveReserve(d.commitments))
      } else d.channelUpdate
      val localAnnSigs_opt = if (d.commitments.announceChannel) {
        // if channel is public we need to send our announcement_signatures in order to generate the channel_announcement
        Some(Helpers.makeAnnouncementSignatures(nodeParams, d.commitments, shortChannelId))
      } else None
      // we use GOTO instead of stay because we want to fire transitions
      goto(NORMAL) using d.copy(shortChannelId = shortChannelId, buried = true, channelUpdate = channelUpdate) storing() sending localAnnSigs_opt.toSeq

    case Event(remoteAnnSigs: AnnouncementSignatures, d: DATA_NORMAL) if d.commitments.announceChannel =>
      // channels are publicly announced if both parties want it (defined as feature bit)
      if (d.buried) {
        // we are aware that the channel has reached enough confirmations
        // we already had sent our announcement_signatures but we don't store them so we need to recompute it
        val localAnnSigs = Helpers.makeAnnouncementSignatures(nodeParams, d.commitments, d.shortChannelId)
        d.channelAnnouncement match {
          case None =>
            require(d.shortChannelId == remoteAnnSigs.shortChannelId, s"shortChannelId mismatch: local=${d.shortChannelId} remote=${remoteAnnSigs.shortChannelId}")
            log.info(s"announcing channelId=${d.channelId} on the network with shortId=${d.shortChannelId}")
            import d.commitments.{localParams, remoteParams}
            val fundingPubKey = keyManager.fundingPublicKey(localParams.fundingKeyPath)
            val channelAnn = Announcements.makeChannelAnnouncement(nodeParams.chainHash, localAnnSigs.shortChannelId, nodeParams.nodeId, remoteParams.nodeId, fundingPubKey.getPublicKey, remoteParams.fundingPubKey, localAnnSigs.nodeSignature, remoteAnnSigs.nodeSignature, localAnnSigs.bitcoinSignature, remoteAnnSigs.bitcoinSignature)
            if (!Announcements.checkSigs(channelAnn)) {
              handleLocalError(InvalidAnnouncementSignatures(d.channelId, remoteAnnSigs), d, Some(remoteAnnSigs))
            } else {
              // we use GOTO instead of stay because we want to fire transitions
              goto(NORMAL) using d.copy(channelAnnouncement = Some(channelAnn)) storing()
            }
          case Some(_) =>
            // they have sent their announcement sigs, but we already have a valid channel announcement
            // this can happen if our announcement_signatures was lost during a disconnection
            // specs says that we "MUST respond to the first announcement_signatures message after reconnection with its own announcement_signatures message"
            // current implementation always replies to announcement_signatures, not only the first time
            // TODO: we should only be nice once, current behaviour opens way to DOS, but this should be handled higher in the stack anyway
            log.info("re-sending our announcement sigs")
            stay sending localAnnSigs
        }
      } else {
        // our watcher didn't notify yet that the tx has reached ANNOUNCEMENTS_MINCONF confirmations, let's delay remote's message
        // note: no need to persist their message, in case of disconnection they will resend it
        log.debug("received remote announcement signatures, delaying")
        context.system.scheduler.scheduleOnce(5 seconds, self, remoteAnnSigs)
        stay
      }

    case Event(c: CMD_UPDATE_RELAY_FEE, d: DATA_NORMAL) =>
      log.info("updating relay fees: prevFeeBaseMsat={} nextFeeBaseMsat={} prevFeeProportionalMillionths={} nextFeeProportionalMillionths={}", d.channelUpdate.feeBaseMsat, c.feeBase, d.channelUpdate.feeProportionalMillionths, c.feeProportionalMillionths)
      val channelUpdate = Announcements.makeChannelUpdate(nodeParams.chainHash, nodeParams.privateKey, remoteNodeId, d.shortChannelId, d.channelUpdate.cltvExpiryDelta, d.channelUpdate.htlcMinimumMsat, c.feeBase, c.feeProportionalMillionths, d.commitments.capacity.toMilliSatoshi, enable = Helpers.aboveReserve(d.commitments))
      val replyTo = if (c.replyTo == ActorRef.noSender) sender else c.replyTo
      replyTo ! RES_SUCCESS(c, d.channelId)
      // we use GOTO instead of stay because we want to fire transitions
      goto(NORMAL) using d.copy(channelUpdate = channelUpdate) storing()

    case Event(BroadcastChannelUpdate(reason), d: DATA_NORMAL) =>
      val age = System.currentTimeMillis.milliseconds - d.channelUpdate.timestamp.seconds
      val channelUpdate1 = Announcements.makeChannelUpdate(nodeParams.chainHash, nodeParams.privateKey, remoteNodeId, d.shortChannelId, d.channelUpdate.cltvExpiryDelta, d.channelUpdate.htlcMinimumMsat, d.channelUpdate.feeBaseMsat, d.channelUpdate.feeProportionalMillionths, d.commitments.capacity.toMilliSatoshi, enable = Helpers.aboveReserve(d.commitments))
      reason match {
        case Reconnected if d.commitments.announceChannel && Announcements.areSame(channelUpdate1, d.channelUpdate) && age < REFRESH_CHANNEL_UPDATE_INTERVAL =>
          // we already sent an identical channel_update not long ago (flapping protection in case we keep being disconnected/reconnected)
          log.debug("not sending a new identical channel_update, current one was created {} days ago", age.toDays)
          stay
        case _ =>
          log.info("refreshing channel_update announcement (reason={})", reason)
          // we use GOTO instead of stay because we want to fire transitions
          goto(NORMAL) using d.copy(channelUpdate = channelUpdate1) storing()
      }

    case Event(WatchFundingSpentTriggered(tx), d: DATA_NORMAL) if tx.txid == d.commitments.remoteCommit.txid => handleRemoteSpentCurrent(tx, d)

    case Event(WatchFundingSpentTriggered(tx), d: DATA_NORMAL) if d.commitments.remoteNextCommitInfo.left.toOption.exists(_.nextRemoteCommit.txid == tx.txid) => handleRemoteSpentNext(tx, d)

    case Event(WatchFundingSpentTriggered(tx), d: DATA_NORMAL) => handleRemoteSpentOther(tx, d)

    case Event(INPUT_DISCONNECTED, d: DATA_NORMAL) =>
      // we cancel the timer that would have made us send the enabled update after reconnection (flappy channel protection)
      cancelTimer(Reconnected.toString)
      // if we have pending unsigned htlcs, then we cancel them and advertise the fact that the channel is now disabled
      val d1 = if (d.commitments.localChanges.proposed.collectFirst { case add: UpdateAddHtlc => add }.isDefined) {
        log.info("updating channel_update announcement (reason=disabled)")
        val channelUpdate = Announcements.makeChannelUpdate(nodeParams.chainHash, nodeParams.privateKey, remoteNodeId, d.shortChannelId, d.channelUpdate.cltvExpiryDelta, d.channelUpdate.htlcMinimumMsat, d.channelUpdate.feeBaseMsat, d.channelUpdate.feeProportionalMillionths, d.commitments.capacity.toMilliSatoshi, enable = false)
        d.commitments.localChanges.proposed.collect {
          case add: UpdateAddHtlc => relayer ! RES_ADD_SETTLED(d.commitments.originChannels(add.id), add, HtlcResult.Disconnected(channelUpdate))
        }
        d.copy(channelUpdate = channelUpdate)
      } else {
        d
      }
      goto(OFFLINE) using d1

    case Event(e: Error, d: DATA_NORMAL) => handleRemoteError(e, d)

    case Event(_: FundingLocked, _: DATA_NORMAL) => stay // will happen after a reconnection if no updates were ever committed to the channel

  })

  /*
           .d8888b.  888      .d88888b.   .d8888b. 8888888 888b    888  .d8888b.
          d88P  Y88b 888     d88P" "Y88b d88P  Y88b  888   8888b   888 d88P  Y88b
          888    888 888     888     888 Y88b.       888   88888b  888 888    888
          888        888     888     888  "Y888b.    888   888Y88b 888 888
          888        888     888     888     "Y88b.  888   888 Y88b888 888  88888
          888    888 888     888     888       "888  888   888  Y88888 888    888
          Y88b  d88P 888     Y88b. .d88P Y88b  d88P  888   888   Y8888 Y88b  d88P
           "Y8888P"  88888888 "Y88888P"   "Y8888P" 8888888 888    Y888  "Y8888P88
   */

  when(SHUTDOWN)(handleExceptions {
    case Event(c: CMD_FULFILL_HTLC, d: DATA_SHUTDOWN) =>
      Commitments.sendFulfill(d.commitments, c) match {
        case Right((commitments1, fulfill)) =>
          if (c.commit) self ! CMD_SIGN()
          handleCommandSuccess(c, d.copy(commitments = commitments1)) sending fulfill
        case Left(cause) =>
          // we acknowledge the command right away in case of failure
          handleCommandError(cause, c).acking(d.channelId, c)
      }

    case Event(fulfill: UpdateFulfillHtlc, d: DATA_SHUTDOWN) =>
      Commitments.receiveFulfill(d.commitments, fulfill) match {
        case Right((commitments1, origin, htlc)) =>
          // we forward preimages as soon as possible to the upstream channel because it allows us to pull funds
          relayer ! RES_ADD_SETTLED(origin, htlc, HtlcResult.RemoteFulfill(fulfill))
          stay using d.copy(commitments = commitments1)
        case Left(cause) => handleLocalError(cause, d, Some(fulfill))
      }

    case Event(c: CMD_FAIL_HTLC, d: DATA_SHUTDOWN) =>
      Commitments.sendFail(d.commitments, c, nodeParams.privateKey) match {
        case Right((commitments1, fail)) =>
          if (c.commit) self ! CMD_SIGN()
          handleCommandSuccess(c, d.copy(commitments = commitments1)) sending fail
        case Left(cause) =>
          // we acknowledge the command right away in case of failure
          handleCommandError(cause, c).acking(d.channelId, c)
      }

    case Event(c: CMD_FAIL_MALFORMED_HTLC, d: DATA_SHUTDOWN) =>
      Commitments.sendFailMalformed(d.commitments, c) match {
        case Right((commitments1, fail)) =>
          if (c.commit) self ! CMD_SIGN()
          handleCommandSuccess(c, d.copy(commitments = commitments1)) sending fail
        case Left(cause) =>
          // we acknowledge the command right away in case of failure
          handleCommandError(cause, c).acking(d.channelId, c)
      }

    case Event(fail: UpdateFailHtlc, d: DATA_SHUTDOWN) =>
      Commitments.receiveFail(d.commitments, fail) match {
        case Right((commitments1, _, _)) =>
          stay using d.copy(commitments = commitments1)
        case Left(cause) => handleLocalError(cause, d, Some(fail))
      }

    case Event(fail: UpdateFailMalformedHtlc, d: DATA_SHUTDOWN) =>
      Commitments.receiveFailMalformed(d.commitments, fail) match {
        case Right((commitments1, _, _)) => stay using d.copy(commitments = commitments1)
        case Left(cause) => handleLocalError(cause, d, Some(fail))
      }

    case Event(c: CMD_UPDATE_FEE, d: DATA_SHUTDOWN) =>
      Commitments.sendFee(d.commitments, c) match {
        case Right((commitments1, fee)) =>
          if (c.commit) self ! CMD_SIGN()
          handleCommandSuccess(c, d.copy(commitments = commitments1)) sending fee
        case Left(cause) => handleCommandError(cause, c)
      }

    case Event(fee: UpdateFee, d: DATA_SHUTDOWN) =>
      Commitments.receiveFee(d.commitments, fee, nodeParams.onChainFeeConf) match {
        case Right(commitments1) => stay using d.copy(commitments = commitments1)
        case Left(cause) => handleLocalError(cause, d, Some(fee))
      }

    case Event(c: CMD_SIGN, d: DATA_SHUTDOWN) =>
      d.commitments.remoteNextCommitInfo match {
        case _ if !Commitments.localHasChanges(d.commitments) =>
          log.debug("ignoring CMD_SIGN (nothing to sign)")
          stay
        case Right(_) =>
          Commitments.sendCommit(d.commitments, keyManager) match {
            case Right((commitments1, commit)) =>
              log.debug("sending a new sig, spec:\n{}", Commitments.specs2String(commitments1))
              val nextRemoteCommit = commitments1.remoteNextCommitInfo.left.get.nextRemoteCommit
              val nextCommitNumber = nextRemoteCommit.index
              // we persist htlc data in order to be able to claim htlc outputs in case a revoked tx is published by our
              // counterparty, so only htlcs above remote's dust_limit matter
              val trimmedHtlcs = Transactions.trimOfferedHtlcs(d.commitments.remoteParams.dustLimit, nextRemoteCommit.spec, d.commitments.commitmentFormat) ++
                Transactions.trimReceivedHtlcs(d.commitments.remoteParams.dustLimit, nextRemoteCommit.spec, d.commitments.commitmentFormat)
              trimmedHtlcs.map(_.add).foreach { htlc =>
                log.info(s"adding paymentHash=${htlc.paymentHash} cltvExpiry=${htlc.cltvExpiry} to htlcs db for commitNumber=$nextCommitNumber")
                nodeParams.db.channels.addHtlcInfo(d.channelId, nextCommitNumber, htlc.paymentHash, htlc.cltvExpiry)
              }
              context.system.eventStream.publish(ChannelSignatureSent(self, commitments1))
              // we expect a quick response from our peer
              setTimer(RevocationTimeout.toString, RevocationTimeout(commitments1.remoteCommit.index, peer), timeout = nodeParams.revocationTimeout, repeat = false)
              handleCommandSuccess(c, d.copy(commitments = commitments1)).storing().sending(commit).acking(commitments1.localChanges.signed)
            case Left(cause) => handleCommandError(cause, c)
          }
        case Left(waitForRevocation) =>
          log.debug("already in the process of signing, will sign again as soon as possible")
          stay using d.copy(commitments = d.commitments.copy(remoteNextCommitInfo = Left(waitForRevocation.copy(reSignAsap = true))))
      }

    case Event(commit: CommitSig, d@DATA_SHUTDOWN(_, localShutdown, remoteShutdown)) =>
      Commitments.receiveCommit(d.commitments, commit, keyManager) match {
        case Right((commitments1, revocation)) =>
          // we always reply with a revocation
          log.debug("received a new sig:\n{}", Commitments.specs2String(commitments1))
          context.system.eventStream.publish(ChannelSignatureReceived(self, commitments1))
          if (commitments1.hasNoPendingHtlcsOrFeeUpdate) {
            if (d.commitments.localParams.isFunder) {
              // we are funder, need to initiate the negotiation by sending the first closing_signed
              val (closingTx, closingSigned) = Closing.makeFirstClosingTx(keyManager, commitments1, localShutdown.scriptPubKey, remoteShutdown.scriptPubKey, nodeParams.onChainFeeConf.feeEstimator, nodeParams.onChainFeeConf.feeTargets)
              goto(NEGOTIATING) using DATA_NEGOTIATING(commitments1, localShutdown, remoteShutdown, List(List(ClosingTxProposed(closingTx, closingSigned))), bestUnpublishedClosingTx_opt = None) storing() sending revocation :: closingSigned :: Nil
            } else {
              // we are fundee, will wait for their closing_signed
              goto(NEGOTIATING) using DATA_NEGOTIATING(commitments1, localShutdown, remoteShutdown, closingTxProposed = List(List()), bestUnpublishedClosingTx_opt = None) storing() sending revocation
            }
          } else {
            if (Commitments.localHasChanges(commitments1)) {
              // if we have newly acknowledged changes let's sign them
              self ! CMD_SIGN()
            }
            stay using d.copy(commitments = commitments1) storing() sending revocation
          }
        case Left(cause) => handleLocalError(cause, d, Some(commit))
      }

    case Event(revocation: RevokeAndAck, d@DATA_SHUTDOWN(commitments, localShutdown, remoteShutdown)) =>
      // we received a revocation because we sent a signature
      // => all our changes have been acked including the shutdown message
      Commitments.receiveRevocation(commitments, revocation) match {
        case Right((commitments1, forwards)) =>
          cancelTimer(RevocationTimeout.toString)
          log.debug("received a new rev, spec:\n{}", Commitments.specs2String(commitments1))
          forwards.foreach {
            case Right(forwardAdd) =>
              // BOLT 2: A sending node SHOULD fail to route any HTLC added after it sent shutdown.
              log.debug("closing in progress: failing {}", forwardAdd.add)
              self ! CMD_FAIL_HTLC(forwardAdd.add.id, Right(PermanentChannelFailure), commit = true)
            case Left(forward) =>
              log.debug("forwarding {} to relayer", forward)
              relayer ! forward
          }
          if (commitments1.hasNoPendingHtlcsOrFeeUpdate) {
            log.debug("switching to NEGOTIATING spec:\n{}", Commitments.specs2String(commitments1))
            if (d.commitments.localParams.isFunder) {
              // we are funder, need to initiate the negotiation by sending the first closing_signed
              val (closingTx, closingSigned) = Closing.makeFirstClosingTx(keyManager, commitments1, localShutdown.scriptPubKey, remoteShutdown.scriptPubKey, nodeParams.onChainFeeConf.feeEstimator, nodeParams.onChainFeeConf.feeTargets)
              goto(NEGOTIATING) using DATA_NEGOTIATING(commitments1, localShutdown, remoteShutdown, List(List(ClosingTxProposed(closingTx, closingSigned))), bestUnpublishedClosingTx_opt = None) storing() sending closingSigned
            } else {
              // we are fundee, will wait for their closing_signed
              goto(NEGOTIATING) using DATA_NEGOTIATING(commitments1, localShutdown, remoteShutdown, closingTxProposed = List(List()), bestUnpublishedClosingTx_opt = None) storing()
            }
          } else {
            if (Commitments.localHasChanges(commitments1) && d.commitments.remoteNextCommitInfo.left.map(_.reSignAsap) == Left(true)) {
              self ! CMD_SIGN()
            }
            stay using d.copy(commitments = commitments1) storing()
          }
        case Left(cause) => handleLocalError(cause, d, Some(revocation))
      }

    case Event(r: RevocationTimeout, d: DATA_SHUTDOWN) => handleRevocationTimeout(r, d)

    case Event(c: CurrentBlockCount, d: DATA_SHUTDOWN) => handleNewBlock(c, d)

    case Event(c: CurrentFeerates, d: DATA_SHUTDOWN) => handleCurrentFeerate(c, d)

    case Event(WatchFundingSpentTriggered(tx), d: DATA_SHUTDOWN) if tx.txid == d.commitments.remoteCommit.txid => handleRemoteSpentCurrent(tx, d)

    case Event(WatchFundingSpentTriggered(tx), d: DATA_SHUTDOWN) if d.commitments.remoteNextCommitInfo.left.toOption.exists(_.nextRemoteCommit.txid == tx.txid) => handleRemoteSpentNext(tx, d)

    case Event(WatchFundingSpentTriggered(tx), d: DATA_SHUTDOWN) => handleRemoteSpentOther(tx, d)

    case Event(c: CMD_CLOSE, d: DATA_SHUTDOWN) => handleCommandError(ClosingAlreadyInProgress(d.channelId), c)

    case Event(e: Error, d: DATA_SHUTDOWN) => handleRemoteError(e, d)

  })

  when(NEGOTIATING)(handleExceptions {
    case Event(c@ClosingSigned(_, remoteClosingFee, remoteSig), d: DATA_NEGOTIATING) =>
      log.info("received closingFeeSatoshis={}", remoteClosingFee)
      Closing.checkClosingSignature(keyManager, d.commitments, d.localShutdown.scriptPubKey, d.remoteShutdown.scriptPubKey, remoteClosingFee, remoteSig) match {
        case Right(signedClosingTx) if d.closingTxProposed.last.lastOption.exists(_.localClosingSigned.feeSatoshis == remoteClosingFee) || d.closingTxProposed.flatten.size >= MAX_NEGOTIATION_ITERATIONS =>
          // we close when we converge or when there were too many iterations
          handleMutualClose(signedClosingTx, Left(d.copy(bestUnpublishedClosingTx_opt = Some(signedClosingTx))))
        case Right(signedClosingTx) =>
          // if we are fundee and we were waiting for them to send their first closing_signed, we don't have a lastLocalClosingFee, so we compute a firstClosingFee
          val lastLocalClosingFee = d.closingTxProposed.last.lastOption.map(_.localClosingSigned.feeSatoshis)
          val nextClosingFee = if (d.commitments.localCommit.spec.toLocal == 0.msat) {
            // if we have nothing at stake there is no need to negotiate and we accept their fee right away
            remoteClosingFee
          } else {
            Closing.nextClosingFee(
              localClosingFee = lastLocalClosingFee.getOrElse(Closing.firstClosingFee(d.commitments, d.localShutdown.scriptPubKey, d.remoteShutdown.scriptPubKey, nodeParams.onChainFeeConf.feeEstimator, nodeParams.onChainFeeConf.feeTargets)),
              remoteClosingFee = remoteClosingFee)
          }
          val (closingTx, closingSigned) = Closing.makeClosingTx(keyManager, d.commitments, d.localShutdown.scriptPubKey, d.remoteShutdown.scriptPubKey, nextClosingFee)
          if (lastLocalClosingFee.contains(nextClosingFee)) {
            // next computed fee is the same than the one we previously sent (probably because of rounding), let's close now
            handleMutualClose(signedClosingTx, Left(d.copy(bestUnpublishedClosingTx_opt = Some(signedClosingTx))))
          } else if (nextClosingFee == remoteClosingFee) {
            // we have converged!
            val closingTxProposed1 = d.closingTxProposed match {
              case previousNegotiations :+ currentNegotiation => previousNegotiations :+ (currentNegotiation :+ ClosingTxProposed(closingTx, closingSigned))
            }
            handleMutualClose(signedClosingTx, Left(d.copy(closingTxProposed = closingTxProposed1, bestUnpublishedClosingTx_opt = Some(signedClosingTx)))) sending closingSigned
          } else {
            log.info("proposing closingFeeSatoshis={}", closingSigned.feeSatoshis)
            val closingTxProposed1 = d.closingTxProposed match {
              case previousNegotiations :+ currentNegotiation => previousNegotiations :+ (currentNegotiation :+ ClosingTxProposed(closingTx, closingSigned))
            }
            stay using d.copy(closingTxProposed = closingTxProposed1, bestUnpublishedClosingTx_opt = Some(signedClosingTx)) storing() sending closingSigned
          }
        case Left(cause) => handleLocalError(cause, d, Some(c))
      }

    case Event(WatchFundingSpentTriggered(tx), d: DATA_NEGOTIATING) if d.closingTxProposed.flatten.exists(_.unsignedTx.tx.txid == tx.txid) =>
      // they can publish a closing tx with any sig we sent them, even if we are not done negotiating
      handleMutualClose(getMutualClosePublished(tx, d.closingTxProposed), Left(d))

    case Event(WatchFundingSpentTriggered(tx), d: DATA_NEGOTIATING) if tx.txid == d.commitments.remoteCommit.txid => handleRemoteSpentCurrent(tx, d)

    case Event(WatchFundingSpentTriggered(tx), d: DATA_NEGOTIATING) if d.commitments.remoteNextCommitInfo.left.toOption.exists(_.nextRemoteCommit.txid == tx.txid) => handleRemoteSpentNext(tx, d)

    case Event(WatchFundingSpentTriggered(tx), d: DATA_NEGOTIATING) => handleRemoteSpentOther(tx, d)

    case Event(c: CMD_CLOSE, d: DATA_NEGOTIATING) => handleCommandError(ClosingAlreadyInProgress(d.channelId), c)

    case Event(e: Error, d: DATA_NEGOTIATING) => handleRemoteError(e, d)

  })

  when(CLOSING)(handleExceptions {
    case Event(c: CMD_FULFILL_HTLC, d: DATA_CLOSING) =>
      Commitments.sendFulfill(d.commitments, c) match {
        case Right((commitments1, _)) =>
          log.info("got valid payment preimage, recalculating transactions to redeem the corresponding htlc on-chain")
          val localCommitPublished1 = d.localCommitPublished.map(localCommitPublished => Helpers.Closing.claimCurrentLocalCommitTxOutputs(keyManager, commitments1, localCommitPublished.commitTx, nodeParams.onChainFeeConf.feeEstimator, nodeParams.onChainFeeConf.feeTargets))
          val remoteCommitPublished1 = d.remoteCommitPublished.map(remoteCommitPublished => Helpers.Closing.claimRemoteCommitTxOutputs(keyManager, commitments1, commitments1.remoteCommit, remoteCommitPublished.commitTx, nodeParams.onChainFeeConf.feeEstimator, nodeParams.onChainFeeConf.feeTargets))
          val nextRemoteCommitPublished1 = d.nextRemoteCommitPublished.map(remoteCommitPublished => {
            require(commitments1.remoteNextCommitInfo.isLeft, "next remote commit must be defined")
            val remoteCommit = commitments1.remoteNextCommitInfo.swap.toOption.get.nextRemoteCommit
            Helpers.Closing.claimRemoteCommitTxOutputs(keyManager, commitments1, remoteCommit, remoteCommitPublished.commitTx, nodeParams.onChainFeeConf.feeEstimator, nodeParams.onChainFeeConf.feeTargets)
          })

          def republish(): Unit = {
            localCommitPublished1.foreach(lcp => doPublish(lcp, commitments1))
            remoteCommitPublished1.foreach(doPublish)
            nextRemoteCommitPublished1.foreach(doPublish)
          }

          handleCommandSuccess(c, d.copy(commitments = commitments1, localCommitPublished = localCommitPublished1, remoteCommitPublished = remoteCommitPublished1, nextRemoteCommitPublished = nextRemoteCommitPublished1)) storing() calling republish()
        case Left(cause) => handleCommandError(cause, c)
      }

    case Event(getTxResponse: GetTxWithMetaResponse, d: DATA_CLOSING) if getTxResponse.txid == d.commitments.commitInput.outPoint.txid =>
      // NB: waitingSinceBlock contains the block at which closing was initiated, not the block at which funding was initiated.
      // That means we're lenient with our peer and give its funding tx more time to confirm, to avoid having to store two distinct
      // waitingSinceBlock (e.g. closingWaitingSinceBlock and fundingWaitingSinceBlock).
      handleGetFundingTx(getTxResponse, d.waitingSinceBlock, d.fundingTx)

    case Event(BITCOIN_FUNDING_PUBLISH_FAILED, d: DATA_CLOSING) => handleFundingPublishFailed(d)

    case Event(BITCOIN_FUNDING_TIMEOUT, d: DATA_CLOSING) => handleFundingTimeout(d)

    case Event(WatchFundingSpentTriggered(tx), d: DATA_CLOSING) =>
      if (d.mutualClosePublished.exists(_.tx.txid == tx.txid)) {
        // we already know about this tx, probably because we have published it ourselves after successful negotiation
        stay
      } else if (d.mutualCloseProposed.exists(_.tx.txid == tx.txid)) {
        // at any time they can publish a closing tx with any sig we sent them: we use their version since it has their sig as well
        val closingTx = d.mutualCloseProposed.find(_.tx.txid == tx.txid).get.copy(tx = tx)
        handleMutualClose(closingTx, Right(d))
      } else if (d.localCommitPublished.exists(_.commitTx.txid == tx.txid)) {
        // this is because WatchSpent watches never expire and we are notified multiple times
        stay
      } else if (d.remoteCommitPublished.exists(_.commitTx.txid == tx.txid)) {
        // this is because WatchSpent watches never expire and we are notified multiple times
        stay
      } else if (d.nextRemoteCommitPublished.exists(_.commitTx.txid == tx.txid)) {
        // this is because WatchSpent watches never expire and we are notified multiple times
        stay
      } else if (d.futureRemoteCommitPublished.exists(_.commitTx.txid == tx.txid)) {
        // this is because WatchSpent watches never expire and we are notified multiple times
        stay
      } else if (tx.txid == d.commitments.remoteCommit.txid) {
        // counterparty may attempt to spend its last commit tx at any time
        handleRemoteSpentCurrent(tx, d)
      } else if (d.commitments.remoteNextCommitInfo.left.toOption.exists(_.nextRemoteCommit.txid == tx.txid)) {
        // counterparty may attempt to spend its last commit tx at any time
        handleRemoteSpentNext(tx, d)
      } else {
        // counterparty may attempt to spend a revoked commit tx at any time
        handleRemoteSpentOther(tx, d)
      }

    case Event(WatchOutputSpentTriggered(tx), d: DATA_CLOSING) =>
      // one of the outputs of the local/remote/revoked commit was spent
      // we just put a watch to be notified when it is confirmed
      blockchain ! WatchTxConfirmed(self, tx.txid, nodeParams.minDepthBlocks)
      // when a remote or local commitment tx containing outgoing htlcs is published on the network,
      // we watch it in order to extract payment preimage if funds are pulled by the counterparty
      // we can then use these preimages to fulfill origin htlcs
      log.info(s"processing bitcoin output spent by txid=${tx.txid} tx=$tx")
      val extracted = Closing.extractPreimages(d.commitments.localCommit, tx)
      extracted foreach { case (htlc, preimage) =>
        d.commitments.originChannels.get(htlc.id) match {
          case Some(origin) =>
            log.info(s"fulfilling htlc #${htlc.id} paymentHash=${htlc.paymentHash} origin=$origin")
            relayer ! RES_ADD_SETTLED(origin, htlc, HtlcResult.OnChainFulfill(preimage))
          case None =>
            // if we don't have the origin, it means that we already have forwarded the fulfill so that's not a big deal.
            // this can happen if they send a signature containing the fulfill, then fail the channel before we have time to sign it
            log.info(s"cannot fulfill htlc #${htlc.id} paymentHash=${htlc.paymentHash} (origin not found)")
        }
      }
      val revokedCommitPublished1 = d.revokedCommitPublished.map { rev =>
        val (rev1, penaltyTxs) = Closing.claimRevokedHtlcTxOutputs(keyManager, d.commitments, rev, tx, nodeParams.onChainFeeConf.feeEstimator)
        penaltyTxs.foreach(claimTx => txPublisher ! PublishRawTx(claimTx))
        penaltyTxs.foreach(claimTx => blockchain ! WatchOutputSpent(self, tx.txid, claimTx.input.outPoint.index.toInt, hints = Set(claimTx.tx.txid)))
        rev1
      }
      stay using d.copy(revokedCommitPublished = revokedCommitPublished1) storing()

    case Event(WatchTxConfirmedTriggered(blockHeight, _, tx), d: DATA_CLOSING) =>
      log.info(s"txid=${tx.txid} has reached mindepth, updating closing state")
      // first we check if this tx belongs to one of the current local/remote commits, update it and update the channel data
      val d1 = d.copy(
        localCommitPublished = d.localCommitPublished.map(localCommitPublished => {
          // If the tx is one of our HTLC txs, we now publish a 3rd-stage claim-htlc-tx that claims its output.
          val (localCommitPublished1, claimHtlcTx_opt) = Closing.claimLocalCommitHtlcTxOutput(localCommitPublished, keyManager, d.commitments, tx, nodeParams.onChainFeeConf.feeEstimator, nodeParams.onChainFeeConf.feeTargets)
          claimHtlcTx_opt.foreach(claimHtlcTx => {
            txPublisher ! PublishRawTx(claimHtlcTx)
            blockchain ! WatchTxConfirmed(self, claimHtlcTx.tx.txid, nodeParams.minDepthBlocks)
          })
          Closing.updateLocalCommitPublished(localCommitPublished1, tx)
        }),
        remoteCommitPublished = d.remoteCommitPublished.map(Closing.updateRemoteCommitPublished(_, tx)),
        nextRemoteCommitPublished = d.nextRemoteCommitPublished.map(Closing.updateRemoteCommitPublished(_, tx)),
        futureRemoteCommitPublished = d.futureRemoteCommitPublished.map(Closing.updateRemoteCommitPublished(_, tx)),
        revokedCommitPublished = d.revokedCommitPublished.map(Closing.updateRevokedCommitPublished(_, tx))
      )
      // if the local commitment tx just got confirmed, let's send an event telling when we will get the main output refund
      if (d1.localCommitPublished.exists(_.commitTx.txid == tx.txid)) {
        context.system.eventStream.publish(LocalCommitConfirmed(self, remoteNodeId, d.channelId, blockHeight + d.commitments.remoteParams.toSelfDelay.toInt))
      }
      // we may need to fail some htlcs in case a commitment tx was published and they have reached the timeout threshold
      val timedOutHtlcs = Closing.isClosingTypeAlreadyKnown(d1) match {
        case Some(c: Closing.LocalClose) => Closing.timedOutHtlcs(d.commitments.commitmentFormat, c.localCommit, c.localCommitPublished, d.commitments.localParams.dustLimit, tx)
        case Some(c: Closing.RemoteClose) => Closing.timedOutHtlcs(d.commitments.commitmentFormat, c.remoteCommit, c.remoteCommitPublished, d.commitments.remoteParams.dustLimit, tx)
        case _ => Set.empty[UpdateAddHtlc] // we lose htlc outputs in dataloss protection scenarii (future remote commit)
      }
      timedOutHtlcs.foreach { add =>
        d.commitments.originChannels.get(add.id) match {
          case Some(origin) =>
            log.info(s"failing htlc #${add.id} paymentHash=${add.paymentHash} origin=$origin: htlc timed out")
            relayer ! RES_ADD_SETTLED(origin, add, HtlcResult.OnChainFail(HtlcsTimedoutDownstream(d.channelId, Set(add))))
          case None =>
            // same as for fulfilling the htlc (no big deal)
            log.info(s"cannot fail timedout htlc #${add.id} paymentHash=${add.paymentHash} (origin not found)")
        }
      }
      // we also need to fail outgoing htlcs that we know will never reach the blockchain
      Closing.overriddenOutgoingHtlcs(d, tx).foreach { add =>
        d.commitments.originChannels.get(add.id) match {
          case Some(origin) =>
            log.info(s"failing htlc #${add.id} paymentHash=${add.paymentHash} origin=$origin: overridden by local commit")
            relayer ! RES_ADD_SETTLED(origin, add, HtlcResult.OnChainFail(HtlcOverriddenByLocalCommit(d.channelId, add)))
          case None =>
            // same as for fulfilling the htlc (no big deal)
            log.info(s"cannot fail overridden htlc #${add.id} paymentHash=${add.paymentHash} (origin not found)")
        }
      }
      // for our outgoing payments, let's send events if we know that they will settle on chain
      Closing
        .onChainOutgoingHtlcs(d.commitments.localCommit, d.commitments.remoteCommit, d.commitments.remoteNextCommitInfo.left.toOption.map(_.nextRemoteCommit), tx)
        .map(add => (add, d.commitments.originChannels.get(add.id).collect { case o: Origin.Local => o.id })) // we resolve the payment id if this was a local payment
        .collect { case (add, Some(id)) => context.system.eventStream.publish(PaymentSettlingOnChain(id, amount = add.amountMsat, add.paymentHash)) }
      // and we also send events related to fee
      Closing.networkFeePaid(tx, d1) foreach { case (fee, desc) => feePaid(fee, tx, desc, d.channelId) }
      // then let's see if any of the possible close scenarii can be considered done
      val closingType_opt = Closing.isClosed(d1, Some(tx))
      // finally, if one of the unilateral closes is done, we move to CLOSED state, otherwise we stay (note that we don't store the state)
      closingType_opt match {
        case Some(closingType) =>
          log.info(s"channel closed (type=$closingType)")
          context.system.eventStream.publish(ChannelClosed(self, d.channelId, closingType, d.commitments))
          goto(CLOSED) using d1 storing()
        case None =>
          stay using d1 storing()
      }

    case Event(_: ChannelReestablish, d: DATA_CLOSING) =>
      // they haven't detected that we were closing and are trying to reestablish a connection
      // we give them one of the published txes as a hint
      // note spendingTx != Nil (that's a requirement of DATA_CLOSING)
      val exc = FundingTxSpent(d.channelId, d.spendingTxs.head)
      val error = Error(d.channelId, exc.getMessage)
      stay sending error

    case Event(c: CMD_CLOSE, d: DATA_CLOSING) => handleCommandError(ClosingAlreadyInProgress(d.channelId), c)

    case Event(e: Error, d: DATA_CLOSING) => handleRemoteError(e, d)

    case Event(INPUT_DISCONNECTED | INPUT_RECONNECTED(_, _, _), _) => stay // we don't really care at this point
  })

  when(CLOSED)(handleExceptions {
    case Event(Symbol("shutdown"), _) =>
      stateData match {
        case d: HasCommitments =>
          log.info(s"deleting database record for channelId=${d.channelId}")
          nodeParams.db.channels.removeChannel(d.channelId)
        case _ =>
      }
      log.info("shutting down")
      stop(FSM.Normal)

    case Event(MakeFundingTxResponse(fundingTx, _, _), _) =>
      // this may happen if connection is lost, or remote sends an error while we were waiting for the funding tx to be created by our wallet
      // in that case we rollback the tx
      wallet.rollback(fundingTx)
      stay

    case Event(INPUT_DISCONNECTED, _) => stay // we are disconnected, but it doesn't matter anymore
  })

  when(OFFLINE)(handleExceptions {
    case Event(INPUT_RECONNECTED(r, localInit, remoteInit), d: DATA_WAIT_FOR_REMOTE_PUBLISH_FUTURE_COMMITMENT) =>
      activeConnection = r
      // they already proved that we have an outdated commitment
      // there isn't much to do except asking them again to publish their current commitment by sending an error
      val exc = PleasePublishYourCommitment(d.channelId)
      val error = Error(d.channelId, exc.getMessage)
      val d1 = Helpers.updateFeatures(d, localInit, remoteInit)
      goto(WAIT_FOR_REMOTE_PUBLISH_FUTURE_COMMITMENT) using d1 sending error

    case Event(INPUT_RECONNECTED(r, localInit, remoteInit), d: HasCommitments) =>
      activeConnection = r

      val yourLastPerCommitmentSecret = d.commitments.remotePerCommitmentSecrets.lastIndex.flatMap(d.commitments.remotePerCommitmentSecrets.getHash).getOrElse(ByteVector32.Zeroes)
      val channelKeyPath = keyManager.keyPath(d.commitments.localParams, d.commitments.channelVersion)
      val myCurrentPerCommitmentPoint = keyManager.commitmentPoint(channelKeyPath, d.commitments.localCommit.index)

      val channelReestablish = ChannelReestablish(
        channelId = d.channelId,
        nextLocalCommitmentNumber = d.commitments.localCommit.index + 1,
        nextRemoteRevocationNumber = d.commitments.remoteCommit.index,
        yourLastPerCommitmentSecret = new PrivateKey(yourLastPerCommitmentSecret),
        myCurrentPerCommitmentPoint = myCurrentPerCommitmentPoint
      )

      // we update local/remote connection-local global/local features, we don't persist it right now
      val d1 = Helpers.updateFeatures(d, localInit, remoteInit)

      goto(SYNCING) using d1 sending channelReestablish

    // note: this can only happen if state is NORMAL or SHUTDOWN
    // -> in NEGOTIATING there are no more htlcs
    // -> in CLOSING we either have mutual closed (so no more htlcs), or already have unilaterally closed (so no action required), and we can't be in OFFLINE state anyway
    case Event(c: CurrentBlockCount, d: HasCommitments) => handleNewBlock(c, d)

    case Event(c: CurrentFeerates, d: HasCommitments) =>
      handleOfflineFeerate(c, d)

    case Event(c: CMD_ADD_HTLC, d: DATA_NORMAL) => handleAddDisconnected(c, d)

    case Event(c: CMD_UPDATE_RELAY_FEE, d: DATA_NORMAL) =>
      log.info(s"updating relay fees: prevFeeBaseMsat={} nextFeeBaseMsat={} prevFeeProportionalMillionths={} nextFeeProportionalMillionths={}", d.channelUpdate.feeBaseMsat, c.feeBase, d.channelUpdate.feeProportionalMillionths, c.feeProportionalMillionths)
      val channelUpdate = Announcements.makeChannelUpdate(nodeParams.chainHash, nodeParams.privateKey, remoteNodeId, d.shortChannelId, d.channelUpdate.cltvExpiryDelta, d.channelUpdate.htlcMinimumMsat, c.feeBase, c.feeProportionalMillionths, d.commitments.capacity.toMilliSatoshi, enable = false)
      val replyTo = if (c.replyTo == ActorRef.noSender) sender else c.replyTo
      replyTo ! RES_SUCCESS(c, d.channelId)
      // we're in OFFLINE state, we don't broadcast the new update right away, we will do that when next time we go to NORMAL state
      stay using d.copy(channelUpdate = channelUpdate) storing()

    case Event(getTxResponse: GetTxWithMetaResponse, d: DATA_WAIT_FOR_FUNDING_CONFIRMED) if getTxResponse.txid == d.commitments.commitInput.outPoint.txid => handleGetFundingTx(getTxResponse, d.waitingSinceBlock, d.fundingTx)

    case Event(BITCOIN_FUNDING_PUBLISH_FAILED, d: DATA_WAIT_FOR_FUNDING_CONFIRMED) => handleFundingPublishFailed(d)

    case Event(BITCOIN_FUNDING_TIMEOUT, d: DATA_WAIT_FOR_FUNDING_CONFIRMED) => handleFundingTimeout(d)

    // just ignore this, we will put a new watch when we reconnect, and we'll be notified again
    case Event(WatchFundingConfirmedTriggered(_, _, _), _) => stay

    case Event(WatchFundingDeeplyBuriedTriggered(_, _, _), _) => stay

    case Event(WatchFundingSpentTriggered(tx), d: DATA_NEGOTIATING) if d.closingTxProposed.flatten.exists(_.unsignedTx.tx.txid == tx.txid) =>
      handleMutualClose(getMutualClosePublished(tx, d.closingTxProposed), Left(d))

    case Event(WatchFundingSpentTriggered(tx), d: HasCommitments) if tx.txid == d.commitments.remoteCommit.txid => handleRemoteSpentCurrent(tx, d)

    case Event(WatchFundingSpentTriggered(tx), d: HasCommitments) if d.commitments.remoteNextCommitInfo.left.toOption.exists(_.nextRemoteCommit.txid == tx.txid) => handleRemoteSpentNext(tx, d)

    case Event(WatchFundingSpentTriggered(tx), d: DATA_WAIT_FOR_REMOTE_PUBLISH_FUTURE_COMMITMENT) => handleRemoteSpentFuture(tx, d)

    case Event(WatchFundingSpentTriggered(tx), d: HasCommitments) => handleRemoteSpentOther(tx, d)

  })

  when(SYNCING)(handleExceptions {
    case Event(_: ChannelReestablish, d: DATA_WAIT_FOR_FUNDING_CONFIRMED) =>
      val minDepth = if (d.commitments.localParams.isFunder) {
        nodeParams.minDepthBlocks
      } else {
        // when we're fundee we scale the min_depth confirmations depending on the funding amount
        Helpers.minDepthForFunding(nodeParams, d.commitments.commitInput.txOut.amount)
      }
      // we put back the watch (operation is idempotent) because the event may have been fired while we were in OFFLINE
      blockchain ! WatchFundingConfirmed(self, d.commitments.commitInput.outPoint.txid, minDepth)
      goto(WAIT_FOR_FUNDING_CONFIRMED)

    case Event(_: ChannelReestablish, d: DATA_WAIT_FOR_FUNDING_LOCKED) =>
      log.debug("re-sending fundingLocked")
      val channelKeyPath = keyManager.keyPath(d.commitments.localParams, d.commitments.channelVersion)
      val nextPerCommitmentPoint = keyManager.commitmentPoint(channelKeyPath, 1)
      val fundingLocked = FundingLocked(d.commitments.channelId, nextPerCommitmentPoint)
      goto(WAIT_FOR_FUNDING_LOCKED) sending fundingLocked

    case Event(channelReestablish: ChannelReestablish, d: DATA_NORMAL) =>
      var sendQueue = Queue.empty[LightningMessage]
      val channelKeyPath = keyManager.keyPath(d.commitments.localParams, d.commitments.channelVersion)
      channelReestablish match {
        case ChannelReestablish(_, _, nextRemoteRevocationNumber, yourLastPerCommitmentSecret, _) if !Helpers.checkLocalCommit(d, nextRemoteRevocationNumber) =>
          // if next_remote_revocation_number is greater than our local commitment index, it means that either we are using an outdated commitment, or they are lying
          // but first we need to make sure that the last per_commitment_secret that they claim to have received from us is correct for that next_remote_revocation_number minus 1
          if (keyManager.commitmentSecret(channelKeyPath, nextRemoteRevocationNumber - 1) == yourLastPerCommitmentSecret) {
            log.warning(s"counterparty proved that we have an outdated (revoked) local commitment!!! ourCommitmentNumber=${d.commitments.localCommit.index} theirCommitmentNumber=$nextRemoteRevocationNumber")
            // their data checks out, we indeed seem to be using an old revoked commitment, and must absolutely *NOT* publish it, because that would be a cheating attempt and they
            // would punish us by taking all the funds in the channel
            val exc = PleasePublishYourCommitment(d.channelId)
            val error = Error(d.channelId, exc.getMessage)
            goto(WAIT_FOR_REMOTE_PUBLISH_FUTURE_COMMITMENT) using DATA_WAIT_FOR_REMOTE_PUBLISH_FUTURE_COMMITMENT(d.commitments, channelReestablish) storing() sending error
          } else {
            // they lied! the last per_commitment_secret they claimed to have received from us is invalid
            throw InvalidRevokedCommitProof(d.channelId, d.commitments.localCommit.index, nextRemoteRevocationNumber, yourLastPerCommitmentSecret)
          }
        case ChannelReestablish(_, nextLocalCommitmentNumber, _, _, _) if !Helpers.checkRemoteCommit(d, nextLocalCommitmentNumber) =>
          // if next_local_commit_number is more than one more our remote commitment index, it means that either we are using an outdated commitment, or they are lying
          log.warning(s"counterparty says that they have a more recent commitment than the one we know of!!! ourCommitmentNumber=${d.commitments.remoteNextCommitInfo.left.toOption.map(_.nextRemoteCommit.index).getOrElse(d.commitments.remoteCommit.index)} theirCommitmentNumber=$nextLocalCommitmentNumber")
          // there is no way to make sure that they are saying the truth, the best thing to do is ask them to publish their commitment right now
          // maybe they will publish their commitment, in that case we need to remember their commitment point in order to be able to claim our outputs
          // not that if they don't comply, we could publish our own commitment (it is not stale, otherwise we would be in the case above)
          val exc = PleasePublishYourCommitment(d.channelId)
          val error = Error(d.channelId, exc.getMessage)
          goto(WAIT_FOR_REMOTE_PUBLISH_FUTURE_COMMITMENT) using DATA_WAIT_FOR_REMOTE_PUBLISH_FUTURE_COMMITMENT(d.commitments, channelReestablish) storing() sending error
        case _ =>
          // normal case, our data is up-to-date
          if (channelReestablish.nextLocalCommitmentNumber == 1 && d.commitments.localCommit.index == 0) {
            // If next_local_commitment_number is 1 in both the channel_reestablish it sent and received, then the node MUST retransmit funding_locked, otherwise it MUST NOT
            log.debug("re-sending fundingLocked")
            val nextPerCommitmentPoint = keyManager.commitmentPoint(channelKeyPath, 1)
            val fundingLocked = FundingLocked(d.commitments.channelId, nextPerCommitmentPoint)
            sendQueue = sendQueue :+ fundingLocked
          }

          val (commitments1, sendQueue1) = handleSync(channelReestablish, d)
          sendQueue = sendQueue ++ sendQueue1

          // BOLT 2: A node if it has sent a previous shutdown MUST retransmit shutdown.
          d.localShutdown.foreach {
            localShutdown =>
              log.debug("re-sending localShutdown")
              sendQueue = sendQueue :+ localShutdown
          }

          if (!d.buried) {
            // even if we were just disconnected/reconnected, we need to put back the watch because the event may have been
            // fired while we were in OFFLINE (if not, the operation is idempotent anyway)
            blockchain ! WatchFundingDeeplyBuried(self, d.commitments.commitInput.outPoint.txid, ANNOUNCEMENTS_MINCONF)
          } else {
            // channel has been buried enough, should we (re)send our announcement sigs?
            d.channelAnnouncement match {
              case None if !d.commitments.announceChannel =>
                // that's a private channel, nothing to do
                ()
              case None =>
                // BOLT 7: a node SHOULD retransmit the announcement_signatures message if it has not received an announcement_signatures message
                val localAnnSigs = Helpers.makeAnnouncementSignatures(nodeParams, d.commitments, d.shortChannelId)
                sendQueue = sendQueue :+ localAnnSigs
              case Some(_) =>
                // channel was already announced, nothing to do
                ()
            }
          }

          if (d.commitments.announceChannel) {
            // we will re-enable the channel after some delay to prevent flappy updates in case the connection is unstable
            setTimer(Reconnected.toString, BroadcastChannelUpdate(Reconnected), 10 seconds, repeat = false)
          } else {
            // except for private channels where our peer is likely a mobile wallet: they will stay online only for a short period of time,
            // so we need to re-enable them immediately to ensure we can route payments to them. It's also less of a problem to frequently
            // refresh the channel update for private channels, since we won't broadcast it to the rest of the network.
            self ! BroadcastChannelUpdate(Reconnected)
          }

          // We usually handle feerate updates once per block (~10 minutes), but when our remote is a mobile wallet that
          // only briefly connects and then disconnects, we may never have the opportunity to send our `update_fee`, so
          // we send it (if needed) when reconnected.
          val shutdownInProgress = d.localShutdown.nonEmpty || d.remoteShutdown.nonEmpty
          if (d.commitments.localParams.isFunder && !shutdownInProgress) {
            val currentFeeratePerKw = d.commitments.localCommit.spec.feeratePerKw
            val networkFeeratePerKw = nodeParams.onChainFeeConf.getCommitmentFeerate(remoteNodeId, d.commitments.channelVersion, d.commitments.capacity, None)
            if (nodeParams.onChainFeeConf.shouldUpdateFee(currentFeeratePerKw, networkFeeratePerKw)) {
              self ! CMD_UPDATE_FEE(networkFeeratePerKw, commit = true)
            }
          }

          goto(NORMAL) using d.copy(commitments = commitments1) sending sendQueue
      }

    case Event(c: CMD_ADD_HTLC, d: DATA_NORMAL) => handleAddDisconnected(c, d)

    case Event(channelReestablish: ChannelReestablish, d: DATA_SHUTDOWN) =>
      var sendQueue = Queue.empty[LightningMessage]
      val (commitments1, sendQueue1) = handleSync(channelReestablish, d)
      sendQueue = sendQueue ++ sendQueue1 :+ d.localShutdown
      // BOLT 2: A node if it has sent a previous shutdown MUST retransmit shutdown.
      goto(SHUTDOWN) using d.copy(commitments = commitments1) sending sendQueue

    case Event(_: ChannelReestablish, d: DATA_NEGOTIATING) =>
      // BOLT 2: A node if it has sent a previous shutdown MUST retransmit shutdown.
      // negotiation restarts from the beginning, and is initialized by the funder
      // note: in any case we still need to keep all previously sent closing_signed, because they may publish one of them
      if (d.commitments.localParams.isFunder) {
        // we could use the last closing_signed we sent, but network fees may have changed while we were offline so it is better to restart from scratch
        val (closingTx, closingSigned) = Closing.makeFirstClosingTx(keyManager, d.commitments, d.localShutdown.scriptPubKey, d.remoteShutdown.scriptPubKey, nodeParams.onChainFeeConf.feeEstimator, nodeParams.onChainFeeConf.feeTargets)
        val closingTxProposed1 = d.closingTxProposed :+ List(ClosingTxProposed(closingTx, closingSigned))
        goto(NEGOTIATING) using d.copy(closingTxProposed = closingTxProposed1) storing() sending d.localShutdown :: closingSigned :: Nil
      } else {
        // we start a new round of negotiation
        val closingTxProposed1 = if (d.closingTxProposed.last.isEmpty) d.closingTxProposed else d.closingTxProposed :+ List()
        goto(NEGOTIATING) using d.copy(closingTxProposed = closingTxProposed1) sending d.localShutdown
      }

    // This handler is a workaround for an issue in lnd: starting with versions 0.10 / 0.11, they sometimes fail to send
    // a channel_reestablish when reconnecting a channel that recently got confirmed, and instead send a funding_locked
    // first and then go silent. This is due to a race condition on their side, so we trigger a reconnection, hoping that
    // we will eventually receive their channel_reestablish.
    case Event(_: FundingLocked, _) =>
      log.warning("received funding_locked before channel_reestablish (known lnd bug): disconnecting...")
      peer ! Peer.Disconnect(remoteNodeId)
      stay

    case Event(c: CurrentBlockCount, d: HasCommitments) => handleNewBlock(c, d)

    case Event(c: CurrentFeerates, d: HasCommitments) =>
      handleOfflineFeerate(c, d)

    case Event(getTxResponse: GetTxWithMetaResponse, d: DATA_WAIT_FOR_FUNDING_CONFIRMED) if getTxResponse.txid == d.commitments.commitInput.outPoint.txid => handleGetFundingTx(getTxResponse, d.waitingSinceBlock, d.fundingTx)

    case Event(BITCOIN_FUNDING_PUBLISH_FAILED, d: DATA_WAIT_FOR_FUNDING_CONFIRMED) => handleFundingPublishFailed(d)

    case Event(BITCOIN_FUNDING_TIMEOUT, d: DATA_WAIT_FOR_FUNDING_CONFIRMED) => handleFundingTimeout(d)

    // just ignore this, we will put a new watch when we reconnect, and we'll be notified again
    case Event(WatchFundingConfirmedTriggered(_, _, _), _) => stay

    case Event(WatchFundingDeeplyBuriedTriggered(_, _, _), _) => stay

    case Event(WatchFundingSpentTriggered(tx), d: DATA_NEGOTIATING) if d.closingTxProposed.flatten.exists(_.unsignedTx.tx.txid == tx.txid) =>
      handleMutualClose(getMutualClosePublished(tx, d.closingTxProposed), Left(d))

    case Event(WatchFundingSpentTriggered(tx), d: HasCommitments) if tx.txid == d.commitments.remoteCommit.txid => handleRemoteSpentCurrent(tx, d)

    case Event(WatchFundingSpentTriggered(tx), d: HasCommitments) if d.commitments.remoteNextCommitInfo.left.toOption.exists(_.nextRemoteCommit.txid == tx.txid) => handleRemoteSpentNext(tx, d)

    case Event(WatchFundingSpentTriggered(tx), d: HasCommitments) => handleRemoteSpentOther(tx, d)

    case Event(e: Error, d: HasCommitments) => handleRemoteError(e, d)
  })

  when(WAIT_FOR_REMOTE_PUBLISH_FUTURE_COMMITMENT)(handleExceptions {
    case Event(WatchFundingSpentTriggered(tx), d: DATA_WAIT_FOR_REMOTE_PUBLISH_FUTURE_COMMITMENT) => handleRemoteSpentFuture(tx, d)
  })

  private def errorStateHandler: StateFunction = {
    case Event(Symbol("nevermatches"), _) => stay // we can't define a state with no event handler, so we put a dummy one here
  }

  when(ERR_INFORMATION_LEAK)(errorStateHandler)

  when(ERR_FUNDING_LOST)(errorStateHandler)

  whenUnhandled {

    case Event(INPUT_DISCONNECTED, _) => goto(OFFLINE)

    case Event(WatchFundingLostTriggered(_), _) => goto(ERR_FUNDING_LOST)

    case Event(c: CMD_GETSTATE, _) =>
      val replyTo = if (c.replyTo == ActorRef.noSender) sender else c.replyTo
      replyTo ! RES_GETSTATE(stateName)
      stay

    case Event(c: CMD_GETSTATEDATA, _) =>
      val replyTo = if (c.replyTo == ActorRef.noSender) sender else c.replyTo
      replyTo ! RES_GETSTATEDATA(stateData)
      stay

    case Event(c: CMD_GETINFO, _) =>
      val replyTo = if (c.replyTo == ActorRef.noSender) sender else c.replyTo
      replyTo ! RES_GETINFO(remoteNodeId, stateData.channelId, stateName, stateData)
      stay

    case Event(c: CMD_ADD_HTLC, d: HasCommitments) =>
      log.info(s"rejecting htlc request in state=$stateName")
      val error = ChannelUnavailable(d.channelId)
      handleAddHtlcCommandError(c, error, None) // we don't provide a channel_update: this will be a permanent channel failure

    case Event(c: CMD_CLOSE, d) => handleCommandError(CommandUnavailableInThisState(d.channelId, "close", stateName), c)

    case Event(c: CMD_FORCECLOSE, d) =>
      d match {
        case data: HasCommitments =>
          val replyTo = if (c.replyTo == ActorRef.noSender) sender else c.replyTo
          replyTo ! RES_SUCCESS(c, data.channelId)
          handleLocalError(ForcedLocalCommit(data.channelId), data, Some(c))
        case _ => handleCommandError(CommandUnavailableInThisState(d.channelId, "forceclose", stateName), c)
      }

    case Event(c: CMD_UPDATE_RELAY_FEE, d) => handleCommandError(CommandUnavailableInThisState(d.channelId, "updaterelayfee", stateName), c)

    // we only care about this event in NORMAL and SHUTDOWN state, and there may be cases where the task is not cancelled
    case Event(_: RevocationTimeout, _) => stay

    // we only care about this event in NORMAL and SHUTDOWN state, and we never unregister to the event stream
    case Event(CurrentBlockCount(_), _) => stay

    // we only care about this event in NORMAL and SHUTDOWN state, and we never unregister to the event stream
    case Event(CurrentFeerates(_), _) => stay

    // we only care about this event in NORMAL state
    case Event(_: BroadcastChannelUpdate, _) => stay

    // we receive this when we tell the peer to disconnect
    case Event("disconnecting", _) => stay

    // funding tx was confirmed in time, let's just ignore this
    case Event(BITCOIN_FUNDING_TIMEOUT, _: HasCommitments) => stay

    // peer doesn't cancel the timer
    case Event(TickChannelOpenTimeout, _) => stay

    case Event(WatchFundingSpentTriggered(tx), d: HasCommitments) if tx.txid == d.commitments.localCommit.publishableTxs.commitTx.tx.txid =>
      log.warning(s"processing local commit spent in catch-all handler")
      spendLocalCurrent(d)
  }

  onTransition {
    case WAIT_FOR_INIT_INTERNAL -> WAIT_FOR_INIT_INTERNAL => () // called at channel initialization
    case state -> nextState =>
      if (state != nextState) {
        val commitments_opt = nextStateData match {
          case hasCommitments: HasCommitments => Some(hasCommitments.commitments)
          case _ => None
        }
        context.system.eventStream.publish(ChannelStateChanged(self, nextStateData.channelId, peer, remoteNodeId, state, nextState, commitments_opt))
      }

      if (nextState == CLOSED) {
        // channel is closed, scheduling this actor for self destruction
        context.system.scheduler.scheduleOnce(10 seconds, self, Symbol("shutdown"))
      }
      if (nextState == OFFLINE) {
        // we can cancel the timer, we are not expecting anything when disconnected
        cancelTimer(RevocationTimeout.toString)
      }

      // if channel is private, we send the channel_update directly to remote
      // they need it "to learn the other end's forwarding parameters" (BOLT 7)
      (state, nextState, stateData, nextStateData) match {
        case (_, _, d1: DATA_NORMAL, d2: DATA_NORMAL) if !d1.commitments.announceChannel && !d1.buried && d2.buried =>
          // for a private channel, when the tx was just buried we need to send the channel_update to our peer (even if it didn't change)
          send(d2.channelUpdate)
        case (SYNCING, NORMAL, d1: DATA_NORMAL, d2: DATA_NORMAL) if !d1.commitments.announceChannel && d2.buried =>
          // otherwise if we're coming back online, we rebroadcast the latest channel_update
          // this makes sure that if the channel_update was missed, we have a chance to re-send it
          send(d2.channelUpdate)
        case (_, _, d1: DATA_NORMAL, d2: DATA_NORMAL) if !d1.commitments.announceChannel && d1.channelUpdate != d2.channelUpdate && d2.buried =>
          // otherwise, we only send it when it is different, and tx is already buried
          send(d2.channelUpdate)
        case _ => ()
      }

      (state, nextState, stateData, nextStateData) match {
        // ORDER MATTERS!
        case (WAIT_FOR_INIT_INTERNAL, OFFLINE, _, normal: DATA_NORMAL) =>
          Logs.withMdc(diagLog)(Logs.mdc(category_opt = Some(Logs.LogCategory.CONNECTION))) {
            log.debug("re-emitting channel_update={} enabled={} ", normal.channelUpdate, Announcements.isEnabled(normal.channelUpdate.channelFlags))
          }
          context.system.eventStream.publish(LocalChannelUpdate(self, normal.commitments.channelId, normal.shortChannelId, normal.commitments.remoteParams.nodeId, normal.channelAnnouncement, normal.channelUpdate, normal.commitments))
        case (_, _, d1: DATA_NORMAL, d2: DATA_NORMAL) if d1.channelUpdate == d2.channelUpdate && d1.channelAnnouncement == d2.channelAnnouncement =>
          // don't do anything if neither the channel_update nor the channel_announcement didn't change
          ()
        case (WAIT_FOR_FUNDING_LOCKED | NORMAL | OFFLINE | SYNCING, NORMAL | OFFLINE, _, normal: DATA_NORMAL) =>
          // when we do WAIT_FOR_FUNDING_LOCKED->NORMAL or NORMAL->NORMAL or SYNCING->NORMAL or NORMAL->OFFLINE, we send out the new channel_update (most of the time it will just be to enable/disable the channel)
          log.info("emitting channel_update={} enabled={} ", normal.channelUpdate, Announcements.isEnabled(normal.channelUpdate.channelFlags))
          context.system.eventStream.publish(LocalChannelUpdate(self, normal.commitments.channelId, normal.shortChannelId, normal.commitments.remoteParams.nodeId, normal.channelAnnouncement, normal.channelUpdate, normal.commitments))
        case (_, _, _: DATA_NORMAL, _: DATA_NORMAL) =>
          // in any other case (e.g. OFFLINE->SYNCING) we do nothing
          ()
        case (_, _, normal: DATA_NORMAL, _) =>
          // when we finally leave the NORMAL state (or OFFLINE with NORMAL data) to go to SHUTDOWN/NEGOTIATING/CLOSING/ERR*, we advertise the fact that channel can't be used for payments anymore
          // if the channel is private we don't really need to tell the counterparty because it is already aware that the channel is being closed
          context.system.eventStream.publish(LocalChannelDown(self, normal.commitments.channelId, normal.shortChannelId, normal.commitments.remoteParams.nodeId))
        case _ => ()
      }
  }

  onTransition {
    case state -> nextState if state != nextState =>
      if (state != WAIT_FOR_INIT_INTERNAL) Metrics.ChannelsCount.withTag(Tags.State, state.toString).decrement()
      if (nextState != WAIT_FOR_INIT_INTERNAL) Metrics.ChannelsCount.withTag(Tags.State, nextState.toString).increment()
  }

  onTransition {
    case _ -> CLOSING =>
      PendingRelayDb.getPendingFailsAndFulfills(nodeParams.db.pendingRelay, nextStateData.asInstanceOf[HasCommitments].channelId) match {
        case Nil =>
          log.debug("nothing to replay")
        case cmds =>
          log.info("replaying {} unacked fulfills/fails", cmds.size)
          cmds.foreach(self ! _) // they all have commit = false
      }
    case SYNCING -> (NORMAL | SHUTDOWN) =>
      PendingRelayDb.getPendingFailsAndFulfills(nodeParams.db.pendingRelay, nextStateData.asInstanceOf[HasCommitments].channelId) match {
        case Nil =>
          log.debug("nothing to replay")
        case cmds =>
          log.info("replaying {} unacked fulfills/fails", cmds.size)
          cmds.foreach(self ! _) // they all have commit = false
          self ! CMD_SIGN() // so we can sign all of them at once
      }
  }

  /*
          888    888        d8888 888b    888 8888888b.  888      8888888888 8888888b.   .d8888b.
          888    888       d88888 8888b   888 888  "Y88b 888      888        888   Y88b d88P  Y88b
          888    888      d88P888 88888b  888 888    888 888      888        888    888 Y88b.
          8888888888     d88P 888 888Y88b 888 888    888 888      8888888    888   d88P  "Y888b.
          888    888    d88P  888 888 Y88b888 888    888 888      888        8888888P"      "Y88b.
          888    888   d88P   888 888  Y88888 888    888 888      888        888 T88b         "888
          888    888  d8888888888 888   Y8888 888  .d88P 888      888        888  T88b  Y88b  d88P
          888    888 d88P     888 888    Y888 8888888P"  88888888 8888888888 888   T88b  "Y8888P"
   */

  /**
   * This function is used to return feedback to user at channel opening
   */
  private def channelOpenReplyToUser(message: Either[ChannelOpenError, ChannelOpenResponse]): Unit = {
    val m = message match {
      case Left(LocalError(t)) => Status.Failure(t)
      case Left(RemoteError(e)) => Status.Failure(new RuntimeException(s"peer sent error: ascii='${e.toAscii}' bin=${e.data.toHex}"))
      case Right(s) => s
    }
    origin_opt.foreach(_ ! m)
  }

  private def handleCurrentFeerate(c: CurrentFeerates, d: HasCommitments) = {
    val networkFeeratePerKw = nodeParams.onChainFeeConf.getCommitmentFeerate(remoteNodeId, d.commitments.channelVersion, d.commitments.capacity, Some(c))
    val currentFeeratePerKw = d.commitments.localCommit.spec.feeratePerKw
    val shouldUpdateFee = d.commitments.localParams.isFunder && nodeParams.onChainFeeConf.shouldUpdateFee(currentFeeratePerKw, networkFeeratePerKw)
    val shouldClose = !d.commitments.localParams.isFunder &&
      nodeParams.onChainFeeConf.feerateToleranceFor(d.commitments.remoteNodeId).isFeeDiffTooHigh(d.commitments.channelVersion, networkFeeratePerKw, currentFeeratePerKw) &&
      d.commitments.hasPendingOrProposedHtlcs // we close only if we have HTLCs potentially at risk
    if (shouldUpdateFee) {
      self ! CMD_UPDATE_FEE(networkFeeratePerKw, commit = true)
      stay
    } else if (shouldClose) {
      handleLocalError(FeerateTooDifferent(d.channelId, localFeeratePerKw = networkFeeratePerKw, remoteFeeratePerKw = d.commitments.localCommit.spec.feeratePerKw), d, Some(c))
    } else {
      stay
    }
  }

  /**
   * This is used to check for the commitment fees when the channel is not operational but we have something at stake
   *
   * @param c the new feerates
   * @param d the channel commtiments
   * @return
   */
  private def handleOfflineFeerate(c: CurrentFeerates, d: HasCommitments) = {
    val networkFeeratePerKw = nodeParams.onChainFeeConf.getCommitmentFeerate(remoteNodeId, d.commitments.channelVersion, d.commitments.capacity, Some(c))
    val currentFeeratePerKw = d.commitments.localCommit.spec.feeratePerKw
    // if the network fees are too high we risk to not be able to confirm our current commitment
    val shouldClose = networkFeeratePerKw > currentFeeratePerKw &&
      nodeParams.onChainFeeConf.feerateToleranceFor(d.commitments.remoteNodeId).isFeeDiffTooHigh(d.commitments.channelVersion, networkFeeratePerKw, currentFeeratePerKw) &&
      d.commitments.hasPendingOrProposedHtlcs // we close only if we have HTLCs potentially at risk
    if (shouldClose) {
      if (nodeParams.onChainFeeConf.closeOnOfflineMismatch) {
        log.warning(s"closing OFFLINE channel due to fee mismatch: currentFeeratePerKw=$currentFeeratePerKw networkFeeratePerKw=$networkFeeratePerKw")
        handleLocalError(FeerateTooDifferent(d.channelId, localFeeratePerKw = currentFeeratePerKw, remoteFeeratePerKw = networkFeeratePerKw), d, Some(c))
      } else {
        log.warning(s"channel is OFFLINE but its fee mismatch is over the threshold: currentFeeratePerKw=$currentFeeratePerKw networkFeeratePerKw=$networkFeeratePerKw")
        stay
      }
    } else {
      stay
    }
  }

  private def handleFastClose(c: CloseCommand, channelId: ByteVector32) = {
    val replyTo = if (c.replyTo == ActorRef.noSender) sender else c.replyTo
    replyTo ! RES_SUCCESS(c, channelId)
    goto(CLOSED)
  }

  private def handleCommandSuccess(c: channel.Command, newData: Data) = {
    val replyTo_opt = c match {
      case hasOptionalReplyTo: HasOptionalReplyToCommand => hasOptionalReplyTo.replyTo_opt
      case hasReplyTo: HasReplyToCommand => if (hasReplyTo.replyTo == ActorRef.noSender) Some(sender) else Some(hasReplyTo.replyTo)
    }
    replyTo_opt.foreach { replyTo =>
      replyTo ! RES_SUCCESS(c, newData.channelId)
    }
    stay using newData
  }

  private def handleAddHtlcCommandError(c: CMD_ADD_HTLC, cause: ChannelException, channelUpdate: Option[ChannelUpdate]) = {
    log.warning(s"${cause.getMessage} while processing cmd=${c.getClass.getSimpleName} in state=$stateName")
    val replyTo = if (c.replyTo == ActorRef.noSender) sender else c.replyTo
    replyTo ! RES_ADD_FAILED(c, cause, channelUpdate)
    context.system.eventStream.publish(ChannelErrorOccurred(self, stateData.channelId, remoteNodeId, stateData, LocalError(cause), isFatal = false))
    stay
  }

  private def handleCommandError(cause: ChannelException, c: channel.Command) = {
    log.warning(s"${cause.getMessage} while processing cmd=${c.getClass.getSimpleName} in state=$stateName")
    val replyTo_opt = c match {
      case hasOptionalReplyTo: HasOptionalReplyToCommand => hasOptionalReplyTo.replyTo_opt
      case hasReplyTo: HasReplyToCommand => if (hasReplyTo.replyTo == ActorRef.noSender) Some(sender) else Some(hasReplyTo.replyTo)
    }
    replyTo_opt.foreach(replyTo => replyTo ! RES_FAILURE(c, cause))
    context.system.eventStream.publish(ChannelErrorOccurred(self, stateData.channelId, remoteNodeId, stateData, LocalError(cause), isFatal = false))
    stay
  }

  private def watchFundingTx(commitments: Commitments, additionalKnownSpendingTxs: Set[ByteVector32] = Set.empty): Unit = {
    // TODO: should we wait for an acknowledgment from the watcher?
    val knownSpendingTxs = Set(commitments.localCommit.publishableTxs.commitTx.tx.txid, commitments.remoteCommit.txid) ++ commitments.remoteNextCommitInfo.left.toSeq.map(_.nextRemoteCommit.txid).toSet ++ additionalKnownSpendingTxs
    blockchain ! WatchFundingSpent(self, commitments.commitInput.outPoint.txid, commitments.commitInput.outPoint.index.toInt, knownSpendingTxs)
    // TODO: implement this? (not needed if we use a reasonable min_depth)
    //blockchain ! WatchLost(self, commitments.commitInput.outPoint.txid, nodeParams.minDepthBlocks, BITCOIN_FUNDING_LOST)
  }

  /**
   * When we are funder, we use this function to detect when our funding tx has been double-spent (by another transaction
   * that we made for some reason). If the funding tx has been double spent we can forget about the channel.
   */
  private def checkDoubleSpent(fundingTx: Transaction): Unit = {
    log.debug(s"checking status of funding tx txid=${fundingTx.txid}")
    wallet.doubleSpent(fundingTx).onComplete {
      case Success(true) =>
        log.warning(s"funding tx has been double spent! fundingTxid=${fundingTx.txid} fundingTx=$fundingTx")
        self ! BITCOIN_FUNDING_PUBLISH_FAILED
      case Success(false) => ()
      case Failure(t) => log.error(t, s"error while testing status of funding tx fundingTxid=${fundingTx.txid}: ")
    }
  }

  private def handleGetFundingTx(getTxResponse: GetTxWithMetaResponse, waitingSinceBlock: Long, fundingTx_opt: Option[Transaction]) = {
    import getTxResponse._
    tx_opt match {
      case Some(_) => () // the funding tx exists, nothing to do
      case None =>
        fundingTx_opt match {
          // ORDER MATTERS!!
          case Some(fundingTx) =>
            // if we are funder, we never give up
            log.info(s"republishing the funding tx...")
            txPublisher ! PublishRawTx(fundingTx, "funding-tx")
            // we also check if the funding tx has been double-spent
            checkDoubleSpent(fundingTx)
            context.system.scheduler.scheduleOnce(1 day, blockchain.toClassic, GetTxWithMeta(self, txid))
          case None if (nodeParams.currentBlockHeight - waitingSinceBlock) > FUNDING_TIMEOUT_FUNDEE =>
            // if we are fundee, we give up after some time
            log.warning(s"funding tx hasn't been published in ${nodeParams.currentBlockHeight - waitingSinceBlock} blocks")
            self ! BITCOIN_FUNDING_TIMEOUT
          case None =>
            // let's wait a little longer
            log.info(s"funding tx still hasn't been published in ${nodeParams.currentBlockHeight - waitingSinceBlock} blocks, will wait ${FUNDING_TIMEOUT_FUNDEE - nodeParams.currentBlockHeight + waitingSinceBlock} more blocks...")
            context.system.scheduler.scheduleOnce(1 day, blockchain.toClassic, GetTxWithMeta(self, txid))
        }
    }
    stay
  }

  private def handleFundingPublishFailed(d: HasCommitments) = {
    log.error(s"failed to publish funding tx")
    val exc = ChannelFundingError(d.channelId)
    val error = Error(d.channelId, exc.getMessage)
    // NB: we don't use the handleLocalError handler because it would result in the commit tx being published, which we don't want:
    // implementation *guarantees* that in case of BITCOIN_FUNDING_PUBLISH_FAILED, the funding tx hasn't and will never be published, so we can close the channel right away
    context.system.eventStream.publish(ChannelErrorOccurred(self, stateData.channelId, remoteNodeId, stateData, LocalError(exc), isFatal = true))
    goto(CLOSED) sending error
  }

  private def handleFundingTimeout(d: HasCommitments) = {
    log.warning(s"funding tx hasn't been confirmed in time, cancelling channel delay=$FUNDING_TIMEOUT_FUNDEE")
    val exc = FundingTxTimedout(d.channelId)
    val error = Error(d.channelId, exc.getMessage)
    context.system.eventStream.publish(ChannelErrorOccurred(self, stateData.channelId, remoteNodeId, stateData, LocalError(exc), isFatal = true))
    goto(CLOSED) sending error
  }

  private def handleRevocationTimeout(revocationTimeout: RevocationTimeout, d: HasCommitments) = {
    d.commitments.remoteNextCommitInfo match {
      case Left(waitingForRevocation) if revocationTimeout.remoteCommitNumber + 1 == waitingForRevocation.nextRemoteCommit.index =>
        log.warning(s"waited for too long for a revocation to remoteCommitNumber=${revocationTimeout.remoteCommitNumber}, disconnecting")
        revocationTimeout.peer ! Peer.Disconnect(remoteNodeId)
      case _ => ()
    }
    stay
  }

  private def handleAddDisconnected(c: CMD_ADD_HTLC, d: DATA_NORMAL) = {
    log.info(s"rejecting htlc request in state=$stateName")
    // in order to reduce gossip spam, we don't disable the channel right away when disconnected
    // we will only emit a new channel_update with the disable flag set if someone tries to use that channel
    if (Announcements.isEnabled(d.channelUpdate.channelFlags)) {
      // if the channel isn't disabled we generate a new channel_update
      log.info("updating channel_update announcement (reason=disabled)")
      val channelUpdate = Announcements.makeChannelUpdate(nodeParams.chainHash, nodeParams.privateKey, remoteNodeId, d.shortChannelId, d.channelUpdate.cltvExpiryDelta, d.channelUpdate.htlcMinimumMsat, d.channelUpdate.feeBaseMsat, d.channelUpdate.feeProportionalMillionths, d.commitments.capacity.toMilliSatoshi, enable = false)
      // then we update the state and replay the request
      self forward c
      // we use goto to fire transitions
      goto(stateName) using d.copy(channelUpdate = channelUpdate)
    } else {
      // channel is already disabled, we reply to the request
      val error = ChannelUnavailable(d.channelId)
      handleAddHtlcCommandError(c, error, Some(d.channelUpdate)) // can happen if we are in OFFLINE or SYNCING state (channelUpdate will have enable=false)
    }
  }

  private def handleNewBlock(c: CurrentBlockCount, d: HasCommitments) = {
    val timedOutOutgoing = d.commitments.timedOutOutgoingHtlcs(c.blockCount)
    val almostTimedOutIncoming = d.commitments.almostTimedOutIncomingHtlcs(c.blockCount, nodeParams.fulfillSafetyBeforeTimeout)
    if (timedOutOutgoing.nonEmpty) {
      // Downstream timed out.
      handleLocalError(HtlcsTimedoutDownstream(d.channelId, timedOutOutgoing), d, Some(c))
    } else if (almostTimedOutIncoming.nonEmpty) {
      // Upstream is close to timing out, we need to test if we have funds at risk: htlcs for which we know the preimage
      // that are still in our commitment (upstream will try to timeout on-chain).
      val relayedFulfills = d.commitments.localChanges.all.collect { case u: UpdateFulfillHtlc => u.id }.toSet
      val offendingRelayedHtlcs = almostTimedOutIncoming.filter(htlc => relayedFulfills.contains(htlc.id))
      if (offendingRelayedHtlcs.nonEmpty) {
        handleLocalError(HtlcsWillTimeoutUpstream(d.channelId, offendingRelayedHtlcs), d, Some(c))
      } else {
        // There might be pending fulfill commands that we haven't relayed yet.
        // Since this involves a DB call, we only want to check it if all the previous checks failed (this is the slow path).
        val pendingRelayFulfills = nodeParams.db.pendingRelay.listPendingRelay(d.channelId).collect { case c: CMD_FULFILL_HTLC => c.id }
        val offendingPendingRelayFulfills = almostTimedOutIncoming.filter(htlc => pendingRelayFulfills.contains(htlc.id))
        if (offendingPendingRelayFulfills.nonEmpty) {
          handleLocalError(HtlcsWillTimeoutUpstream(d.channelId, offendingPendingRelayFulfills), d, Some(c))
        } else {
          stay
        }
      }
    } else {
      stay
    }
  }

  private def handleLocalError(cause: Throwable, d: Data, msg: Option[Any]) = {
    cause match {
      case _: ForcedLocalCommit => log.warning(s"force-closing channel at user request")
      case _ => log.error(s"${cause.getMessage} while processing msg=${msg.getOrElse("n/a").getClass.getSimpleName} in state=$stateName")
    }
    cause match {
      case _: ChannelException => ()
      case _ => log.error(cause, s"msg=${msg.getOrElse("n/a")} stateData=$stateData ")
    }
    val error = Error(d.channelId, cause.getMessage)
    context.system.eventStream.publish(ChannelErrorOccurred(self, stateData.channelId, remoteNodeId, stateData, LocalError(cause), isFatal = true))

    d match {
      case dd: HasCommitments if Closing.nothingAtStake(dd) => goto(CLOSED)
      case negotiating@DATA_NEGOTIATING(_, _, _, _, Some(bestUnpublishedClosingTx)) =>
        log.info(s"we have a valid closing tx, publishing it instead of our commitment: closingTxId=${bestUnpublishedClosingTx.tx.txid}")
        // if we were in the process of closing and already received a closing sig from the counterparty, it's always better to use that
        handleMutualClose(bestUnpublishedClosingTx, Left(negotiating))
      case dd: HasCommitments => spendLocalCurrent(dd) sending error // otherwise we use our current commitment
      case _ => goto(CLOSED) sending error // when there is no commitment yet, we just send an error to our peer and go to CLOSED state
    }
  }

  private def handleRemoteError(e: Error, d: Data) = {
    // see BOLT 1: only print out data verbatim if is composed of printable ASCII characters
    log.error(s"peer sent error: ascii='${e.toAscii}' bin=${e.data.toHex}")
    context.system.eventStream.publish(ChannelErrorOccurred(self, stateData.channelId, remoteNodeId, stateData, RemoteError(e), isFatal = true))

    d match {
      case _: DATA_CLOSING => stay // nothing to do, there is already a spending tx published
      case negotiating@DATA_NEGOTIATING(_, _, _, _, Some(bestUnpublishedClosingTx)) =>
        // if we were in the process of closing and already received a closing sig from the counterparty, it's always better to use that
        handleMutualClose(bestUnpublishedClosingTx, Left(negotiating))
      case hasCommitments: HasCommitments => spendLocalCurrent(hasCommitments) // NB: we publish the commitment even if we have nothing at stake (in a dataloss situation our peer will send us an error just for that)
      case _ => goto(CLOSED) // when there is no commitment yet, we just go to CLOSED state in case an error occurs
    }
  }

  /**
   * Return full information about a known closing tx.
   */
  private def getMutualClosePublished(tx: Transaction, closingTxProposed: List[List[ClosingTxProposed]]): ClosingTx = {
    // they can publish a closing tx with any sig we sent them, even if we are not done negotiating
    val proposedTx_opt = closingTxProposed.flatten.find(_.unsignedTx.tx.txid == tx.txid)
    require(proposedTx_opt.nonEmpty, s"closing tx not found in our proposed transactions: tx=$tx")
    // they added their signature, so we use their version of the transaction
    proposedTx_opt.get.unsignedTx.copy(tx = tx)
  }

  private def handleMutualClose(closingTx: ClosingTx, d: Either[DATA_NEGOTIATING, DATA_CLOSING]) = {
    log.info(s"closing tx published: closingTxId=${closingTx.tx.txid}")
    val nextData = d match {
      case Left(negotiating) => DATA_CLOSING(negotiating.commitments, fundingTx = None, waitingSinceBlock = nodeParams.currentBlockHeight, negotiating.closingTxProposed.flatten.map(_.unsignedTx), mutualClosePublished = closingTx :: Nil)
      case Right(closing) => closing.copy(mutualClosePublished = closing.mutualClosePublished :+ closingTx)
    }
    goto(CLOSING) using nextData storing() calling doPublish(closingTx)
  }

  private def doPublish(closingTx: ClosingTx): Unit = {
    txPublisher ! PublishRawTx(closingTx)
    blockchain ! WatchTxConfirmed(self, closingTx.tx.txid, nodeParams.minDepthBlocks)
  }

  private def spendLocalCurrent(d: HasCommitments) = {
    val outdatedCommitment = d match {
      case _: DATA_WAIT_FOR_REMOTE_PUBLISH_FUTURE_COMMITMENT => true
      case closing: DATA_CLOSING if closing.futureRemoteCommitPublished.isDefined => true
      case _ => false
    }
    if (outdatedCommitment) {
      log.warning("we have an outdated commitment: will not publish our local tx")
      stay
    } else {
      val commitTx = d.commitments.localCommit.publishableTxs.commitTx.tx
      val localCommitPublished = Helpers.Closing.claimCurrentLocalCommitTxOutputs(keyManager, d.commitments, commitTx, nodeParams.onChainFeeConf.feeEstimator, nodeParams.onChainFeeConf.feeTargets)
      val nextData = d match {
        case closing: DATA_CLOSING => closing.copy(localCommitPublished = Some(localCommitPublished))
        case negotiating: DATA_NEGOTIATING => DATA_CLOSING(d.commitments, fundingTx = None, waitingSinceBlock = nodeParams.currentBlockHeight, negotiating.closingTxProposed.flatten.map(_.unsignedTx), localCommitPublished = Some(localCommitPublished))
        case waitForFundingConfirmed: DATA_WAIT_FOR_FUNDING_CONFIRMED => DATA_CLOSING(d.commitments, fundingTx = waitForFundingConfirmed.fundingTx, waitingSinceBlock = nodeParams.currentBlockHeight, mutualCloseProposed = Nil, localCommitPublished = Some(localCommitPublished))
        case _ => DATA_CLOSING(d.commitments, fundingTx = None, waitingSinceBlock = nodeParams.currentBlockHeight, mutualCloseProposed = Nil, localCommitPublished = Some(localCommitPublished))
      }
      goto(CLOSING) using nextData storing() calling doPublish(localCommitPublished, d.commitments)
    }
  }

  /**
   * This helper method will publish txs only if they haven't yet reached minDepth
   */
  private def publishIfNeeded(txs: Iterable[PublishTx], irrevocablySpent: Map[OutPoint, Transaction]): Unit = {
    val (skip, process) = txs.partition(publishTx => Closing.inputsAlreadySpent(publishTx.tx, irrevocablySpent))
    process.foreach { publishTx =>
      log.info(s"publishing txid=${publishTx.tx.txid}")
      txPublisher ! publishTx
    }
    skip.foreach(publishTx => log.info(s"no need to republish txid=${publishTx.tx.txid}, it has already been confirmed"))
  }

  /**
   * This helper method will watch txs only if they haven't yet reached minDepth
   */
  private def watchConfirmedIfNeeded(txs: Iterable[Transaction], irrevocablySpent: Map[OutPoint, Transaction]): Unit = {
    val (skip, process) = txs.partition(Closing.inputsAlreadySpent(_, irrevocablySpent))
    process.foreach(tx => blockchain ! WatchTxConfirmed(self, tx.txid, nodeParams.minDepthBlocks))
    skip.foreach(tx => log.info(s"no need to watch txid=${tx.txid}, it has already been confirmed"))
  }

  /**
   * This helper method will watch txs only if the utxo they spend hasn't already been irrevocably spent
   *
   * @param parentTx transaction which outputs will be watched
   * @param outputs  outputs that will be watched. They must be a subset of the outputs of the `parentTx`
   */
  private def watchSpentIfNeeded(parentTx: Transaction, outputs: Iterable[OutPoint], irrevocablySpent: Map[OutPoint, Transaction]): Unit = {
    outputs.foreach { output =>
      require(output.txid == parentTx.txid && output.index < parentTx.txOut.size, s"output doesn't belong to the given parentTx: output=${output.txid}:${output.index} (expected txid=${parentTx.txid} index < ${parentTx.txOut.size})")
    }
    val (skip, process) = outputs.partition(irrevocablySpent.contains)
    process.foreach(output => blockchain ! WatchOutputSpent(self, parentTx.txid, output.index.toInt, Set.empty))
    skip.foreach(output => log.info(s"no need to watch output=${output.txid}:${output.index}, it has already been spent by txid=${irrevocablySpent.get(output).map(_.txid)}"))
  }

  private def doPublish(localCommitPublished: LocalCommitPublished, commitments: Commitments): Unit = {
    import localCommitPublished._

    val publishQueue = commitments.commitmentFormat match {
      case Transactions.DefaultCommitmentFormat =>
        List(PublishRawTx(commitTx, "commit-tx")) ++ (claimMainDelayedOutputTx ++ htlcTxs.values.flatten ++ claimHtlcDelayedTxs).map(tx => PublishRawTx(tx))
      case Transactions.AnchorOutputsCommitmentFormat =>
        val claimLocalAnchor = claimAnchorTxs.collect { case tx: Transactions.ClaimLocalAnchorOutputTx => SignAndPublishTx(tx, commitments) }
        val redeemableHtlcTxs = htlcTxs.values.collect { case Some(tx) => SignAndPublishTx(tx, commitments) }
        List(PublishRawTx(commitTx, "commit-tx")) ++ claimLocalAnchor ++ claimMainDelayedOutputTx.map(tx => PublishRawTx(tx)) ++ redeemableHtlcTxs ++ claimHtlcDelayedTxs.map(tx => PublishRawTx(tx))
    }
    publishIfNeeded(publishQueue, irrevocablySpent)

    // we watch:
    // - the commitment tx itself, so that we can handle the case where we don't have any outputs
    // - 'final txs' that send funds to our wallet and that spend outputs that only us control
    val watchConfirmedQueue = List(commitTx) ++ claimMainDelayedOutputTx.map(_.tx) ++ claimHtlcDelayedTxs.map(_.tx)
    watchConfirmedIfNeeded(watchConfirmedQueue, irrevocablySpent)

    // we watch outputs of the commitment tx that both parties may spend
    val watchSpentQueue = htlcTxs.keys
    watchSpentIfNeeded(commitTx, watchSpentQueue, irrevocablySpent)
  }

  private def handleRemoteSpentCurrent(commitTx: Transaction, d: HasCommitments) = {
    log.warning(s"they published their current commit in txid=${commitTx.txid}")
    require(commitTx.txid == d.commitments.remoteCommit.txid, "txid mismatch")

    val remoteCommitPublished = Helpers.Closing.claimRemoteCommitTxOutputs(keyManager, d.commitments, d.commitments.remoteCommit, commitTx, nodeParams.onChainFeeConf.feeEstimator, nodeParams.onChainFeeConf.feeTargets)
    val nextData = d match {
      case closing: DATA_CLOSING => closing.copy(remoteCommitPublished = Some(remoteCommitPublished))
      case negotiating: DATA_NEGOTIATING => DATA_CLOSING(d.commitments, fundingTx = None, waitingSinceBlock = nodeParams.currentBlockHeight, negotiating.closingTxProposed.flatten.map(_.unsignedTx), remoteCommitPublished = Some(remoteCommitPublished))
      case waitForFundingConfirmed: DATA_WAIT_FOR_FUNDING_CONFIRMED => DATA_CLOSING(d.commitments, fundingTx = waitForFundingConfirmed.fundingTx, waitingSinceBlock = nodeParams.currentBlockHeight, mutualCloseProposed = Nil, remoteCommitPublished = Some(remoteCommitPublished))
      case _ => DATA_CLOSING(d.commitments, fundingTx = None, waitingSinceBlock = nodeParams.currentBlockHeight, mutualCloseProposed = Nil, remoteCommitPublished = Some(remoteCommitPublished))
    }
    goto(CLOSING) using nextData storing() calling doPublish(remoteCommitPublished)
  }

  private def handleRemoteSpentFuture(commitTx: Transaction, d: DATA_WAIT_FOR_REMOTE_PUBLISH_FUTURE_COMMITMENT) = {
    log.warning(s"they published their future commit (because we asked them to) in txid=${commitTx.txid}")
    d.commitments.channelVersion match {
      case v if v.paysDirectlyToWallet =>
        val remoteCommitPublished = RemoteCommitPublished(commitTx, None, Map.empty, List.empty, Map.empty)
        val nextData = DATA_CLOSING(d.commitments, fundingTx = None, waitingSinceBlock = nodeParams.currentBlockHeight, Nil, futureRemoteCommitPublished = Some(remoteCommitPublished))
        goto(CLOSING) using nextData storing() // we don't need to claim our main output in the remote commit because it already spends to our wallet address
      case _ =>
        val remotePerCommitmentPoint = d.remoteChannelReestablish.myCurrentPerCommitmentPoint
        val remoteCommitPublished = Helpers.Closing.claimRemoteCommitMainOutput(keyManager, d.commitments, remotePerCommitmentPoint, commitTx, nodeParams.onChainFeeConf.feeEstimator, nodeParams.onChainFeeConf.feeTargets)
        val nextData = DATA_CLOSING(d.commitments, fundingTx = None, waitingSinceBlock = nodeParams.currentBlockHeight, Nil, futureRemoteCommitPublished = Some(remoteCommitPublished))
        goto(CLOSING) using nextData storing() calling doPublish(remoteCommitPublished)
    }
  }

  private def handleRemoteSpentNext(commitTx: Transaction, d: HasCommitments) = {
    log.warning(s"they published their next commit in txid=${commitTx.txid}")
    require(d.commitments.remoteNextCommitInfo.isLeft, "next remote commit must be defined")
    val remoteCommit = d.commitments.remoteNextCommitInfo.left.get.nextRemoteCommit
    require(commitTx.txid == remoteCommit.txid, "txid mismatch")

    val remoteCommitPublished = Helpers.Closing.claimRemoteCommitTxOutputs(keyManager, d.commitments, remoteCommit, commitTx, nodeParams.onChainFeeConf.feeEstimator, nodeParams.onChainFeeConf.feeTargets)
    val nextData = d match {
      case closing: DATA_CLOSING => closing.copy(nextRemoteCommitPublished = Some(remoteCommitPublished))
      case negotiating: DATA_NEGOTIATING => DATA_CLOSING(d.commitments, fundingTx = None, waitingSinceBlock = nodeParams.currentBlockHeight, negotiating.closingTxProposed.flatten.map(_.unsignedTx), nextRemoteCommitPublished = Some(remoteCommitPublished))
      // NB: if there is a next commitment, we can't be in DATA_WAIT_FOR_FUNDING_CONFIRMED so we don't have the case where fundingTx is defined
      case _ => DATA_CLOSING(d.commitments, fundingTx = None, waitingSinceBlock = nodeParams.currentBlockHeight, mutualCloseProposed = Nil, nextRemoteCommitPublished = Some(remoteCommitPublished))
    }
    goto(CLOSING) using nextData storing() calling doPublish(remoteCommitPublished)
  }

  private def doPublish(remoteCommitPublished: RemoteCommitPublished): Unit = {
    import remoteCommitPublished._

    val publishQueue = (claimMainOutputTx ++ claimHtlcTxs.values.flatten).map(tx => PublishRawTx(tx))
    publishIfNeeded(publishQueue, irrevocablySpent)

    // we watch:
    // - the commitment tx itself, so that we can handle the case where we don't have any outputs
    // - 'final txs' that send funds to our wallet and that spend outputs that only us control
    val watchConfirmedQueue = List(commitTx) ++ claimMainOutputTx.map(_.tx)
    watchConfirmedIfNeeded(watchConfirmedQueue, irrevocablySpent)

    // we watch outputs of the commitment tx that both parties may spend
    val watchSpentQueue = claimHtlcTxs.keys
    watchSpentIfNeeded(commitTx, watchSpentQueue, irrevocablySpent)
  }

  private def handleRemoteSpentOther(tx: Transaction, d: HasCommitments) = {
    log.warning(s"funding tx spent in txid=${tx.txid}")
    Helpers.Closing.claimRevokedRemoteCommitTxOutputs(keyManager, d.commitments, tx, nodeParams.db.channels, nodeParams.onChainFeeConf.feeEstimator, nodeParams.onChainFeeConf.feeTargets) match {
      case Some(revokedCommitPublished) =>
        log.warning(s"txid=${tx.txid} was a revoked commitment, publishing the penalty tx")
        val exc = FundingTxSpent(d.channelId, tx)
        val error = Error(d.channelId, exc.getMessage)

        val nextData = d match {
          case closing: DATA_CLOSING => closing.copy(revokedCommitPublished = closing.revokedCommitPublished :+ revokedCommitPublished)
          case negotiating: DATA_NEGOTIATING => DATA_CLOSING(d.commitments, fundingTx = None, waitingSinceBlock = nodeParams.currentBlockHeight, negotiating.closingTxProposed.flatten.map(_.unsignedTx), revokedCommitPublished = revokedCommitPublished :: Nil)
          // NB: if there is a revoked commitment, we can't be in DATA_WAIT_FOR_FUNDING_CONFIRMED so we don't have the case where fundingTx is defined
          case _ => DATA_CLOSING(d.commitments, fundingTx = None, waitingSinceBlock = nodeParams.currentBlockHeight, mutualCloseProposed = Nil, revokedCommitPublished = revokedCommitPublished :: Nil)
        }
        goto(CLOSING) using nextData storing() calling doPublish(revokedCommitPublished) sending error
      case None =>
        // the published tx was neither their current commitment nor a revoked one
        log.error(s"couldn't identify txid=${tx.txid}, something very bad is going on!!!")
        goto(ERR_INFORMATION_LEAK)
    }
  }

  private def doPublish(revokedCommitPublished: RevokedCommitPublished): Unit = {
    import revokedCommitPublished._

    val publishQueue = (claimMainOutputTx ++ mainPenaltyTx ++ htlcPenaltyTxs ++ claimHtlcDelayedPenaltyTxs).map(tx => PublishRawTx(tx))
    publishIfNeeded(publishQueue, irrevocablySpent)

    // we watch:
    // - the commitment tx itself, so that we can handle the case where we don't have any outputs
    // - 'final txs' that send funds to our wallet and that spend outputs that only us control
    val watchConfirmedQueue = List(commitTx) ++ claimMainOutputTx.map(_.tx)
    watchConfirmedIfNeeded(watchConfirmedQueue, irrevocablySpent)

    // we watch outputs of the commitment tx that both parties may spend
    val watchSpentQueue = (mainPenaltyTx ++ htlcPenaltyTxs).map(_.input.outPoint)
    watchSpentIfNeeded(commitTx, watchSpentQueue, irrevocablySpent)
  }

  private def handleInformationLeak(tx: Transaction, d: HasCommitments) = {
    // this is never supposed to happen !!
    log.error(s"our funding tx ${d.commitments.commitInput.outPoint.txid} was spent by txid=${tx.txid} !!")
    val exc = FundingTxSpent(d.channelId, tx)
    val error = Error(d.channelId, exc.getMessage)

    // let's try to spend our current local tx
    val commitTx = d.commitments.localCommit.publishableTxs.commitTx.tx
    val localCommitPublished = Helpers.Closing.claimCurrentLocalCommitTxOutputs(keyManager, d.commitments, commitTx, nodeParams.onChainFeeConf.feeEstimator, nodeParams.onChainFeeConf.feeTargets)

    goto(ERR_INFORMATION_LEAK) calling doPublish(localCommitPublished, d.commitments) sending error
  }

  private def handleSync(channelReestablish: ChannelReestablish, d: HasCommitments): (Commitments, Queue[LightningMessage]) = {
    var sendQueue = Queue.empty[LightningMessage]
    // first we clean up unacknowledged updates
    log.debug("discarding proposed OUT: {}", d.commitments.localChanges.proposed.map(Commitments.msg2String(_)).mkString(","))
    log.debug("discarding proposed IN: {}", d.commitments.remoteChanges.proposed.map(Commitments.msg2String(_)).mkString(","))
    val commitments1 = d.commitments.copy(
      localChanges = d.commitments.localChanges.copy(proposed = Nil),
      remoteChanges = d.commitments.remoteChanges.copy(proposed = Nil),
      localNextHtlcId = d.commitments.localNextHtlcId - d.commitments.localChanges.proposed.collect { case u: UpdateAddHtlc => u }.size,
      remoteNextHtlcId = d.commitments.remoteNextHtlcId - d.commitments.remoteChanges.proposed.collect { case u: UpdateAddHtlc => u }.size)
    log.debug(s"localNextHtlcId=${d.commitments.localNextHtlcId}->${commitments1.localNextHtlcId}")
    log.debug(s"remoteNextHtlcId=${d.commitments.remoteNextHtlcId}->${commitments1.remoteNextHtlcId}")

    def resendRevocation(): Unit = {
      // let's see the state of remote sigs
      if (commitments1.localCommit.index == channelReestablish.nextRemoteRevocationNumber) {
        // nothing to do
      } else if (commitments1.localCommit.index == channelReestablish.nextRemoteRevocationNumber + 1) {
        // our last revocation got lost, let's resend it
        log.debug("re-sending last revocation")
        val channelKeyPath = keyManager.keyPath(d.commitments.localParams, d.commitments.channelVersion)
        val localPerCommitmentSecret = keyManager.commitmentSecret(channelKeyPath, d.commitments.localCommit.index - 1)
        val localNextPerCommitmentPoint = keyManager.commitmentPoint(channelKeyPath, d.commitments.localCommit.index + 1)
        val revocation = RevokeAndAck(
          channelId = commitments1.channelId,
          perCommitmentSecret = localPerCommitmentSecret,
          nextPerCommitmentPoint = localNextPerCommitmentPoint
        )
        sendQueue = sendQueue :+ revocation
      } else throw RevocationSyncError(d.channelId)
    }

    // re-sending sig/rev (in the right order)
    commitments1.remoteNextCommitInfo match {
      case Left(waitingForRevocation) if waitingForRevocation.nextRemoteCommit.index + 1 == channelReestablish.nextLocalCommitmentNumber =>
        // we had sent a new sig and were waiting for their revocation
        // they had received the new sig but their revocation was lost during the disconnection
        // they will send us the revocation, nothing to do here
        log.debug("waiting for them to re-send their last revocation")
        resendRevocation()
      case Left(waitingForRevocation) if waitingForRevocation.nextRemoteCommit.index == channelReestablish.nextLocalCommitmentNumber =>
        // we had sent a new sig and were waiting for their revocation
        // they didn't receive the new sig because of the disconnection
        // we just resend the same updates and the same sig

        val revWasSentLast = commitments1.localCommit.index > waitingForRevocation.sentAfterLocalCommitIndex
        if (!revWasSentLast) resendRevocation()

        log.debug("re-sending previously local signed changes: {}", commitments1.localChanges.signed.map(Commitments.msg2String(_)).mkString(","))
        commitments1.localChanges.signed.foreach(revocation => sendQueue = sendQueue :+ revocation)
        log.debug("re-sending the exact same previous sig")
        sendQueue = sendQueue :+ waitingForRevocation.sent

        if (revWasSentLast) resendRevocation()
      case Right(_) if commitments1.remoteCommit.index + 1 == channelReestablish.nextLocalCommitmentNumber =>
        // there wasn't any sig in-flight when the disconnection occurred
        resendRevocation()
      case _ => throw CommitmentSyncError(d.channelId)
    }

    commitments1.remoteNextCommitInfo match {
      case Left(_) =>
        // we expect them to (re-)send the revocation immediately
        setTimer(RevocationTimeout.toString, RevocationTimeout(commitments1.remoteCommit.index, peer), timeout = nodeParams.revocationTimeout, repeat = false)
      case _ => ()
    }

    // have I something to sign?
    if (Commitments.localHasChanges(commitments1)) {
      self ! CMD_SIGN()
    }

    (commitments1, sendQueue)
  }

  /**
   * This helper function runs the state's default event handlers, and react to exceptions by unilaterally closing the channel
   */
  private def handleExceptions(s: StateFunction): StateFunction = {
    case event if s.isDefinedAt(event) =>
      try {
        s(event)
      } catch {
        case t: SQLException =>
          log.error(t, "fatal database error\n")
          sys.exit(-2)
        case t: Throwable => handleLocalError(t, event.stateData, None)
      }
  }

  private def feePaid(fee: Satoshi, tx: Transaction, desc: String, channelId: ByteVector32): Unit = Try { // this may fail with an NPE in tests because context has been cleaned up, but it's not a big deal
    log.info(s"paid feeSatoshi=${fee.toLong} for txid=${tx.txid} desc=$desc")
    context.system.eventStream.publish(NetworkFeePaid(self, remoteNodeId, channelId, tx, fee, desc))
  }

  implicit private def state2mystate(state: FSM.State[fr.acinq.eclair.channel.State, Data]): MyState = MyState(state)

  case class MyState(state: FSM.State[fr.acinq.eclair.channel.State, Data]) {

    def storing(unused: Unit = ()): FSM.State[fr.acinq.eclair.channel.State, Data] = {
      state.stateData match {
        case d: HasCommitments =>
          log.debug("updating database record for channelId={}", d.channelId)
          nodeParams.db.channels.addOrUpdateChannel(d)
          context.system.eventStream.publish(ChannelPersisted(self, remoteNodeId, d.channelId, d))
          state
        case _ =>
          log.error(s"can't store data=${state.stateData} in state=${state.stateName}")
          state
      }
    }

    def sending(msgs: Seq[LightningMessage]): FSM.State[fr.acinq.eclair.channel.State, Data] = {
      msgs.foreach(sending)
      state
    }

    def sending(msg: LightningMessage): FSM.State[fr.acinq.eclair.channel.State, Data] = {
      send(msg)
      state
    }

    /**
     * This method allows performing actions during the transition, e.g. after a call to [[MyState.storing]]. This is
     * particularly useful to publish transactions only after we are sure that the state has been persisted.
     */
    def calling(f: => Unit): FSM.State[fr.acinq.eclair.channel.State, Data] = {
      f
      state
    }

    /**
     * We don't acknowledge htlc commands immediately, because we send them to the channel as soon as possible, and they
     * may not yet have been written to the database.
     *
     * @param cmd fail/fulfill command that has been processed
     */
    def acking(channelId: ByteVector32, cmd: HtlcSettlementCommand): FSM.State[fr.acinq.eclair.channel.State, Data] = {
      log.debug("scheduling acknowledgement of cmd id={}", cmd.id)
      context.system.scheduler.scheduleOnce(10 seconds)(PendingRelayDb.ackCommand(nodeParams.db.pendingRelay, channelId, cmd))(context.system.dispatcher)
      state
    }

    def acking(updates: List[UpdateMessage]): FSM.State[fr.acinq.eclair.channel.State, Data] = {
      log.debug("scheduling acknowledgement of cmds ids={}", updates.collect { case s: HtlcSettlementMessage => s.id }.mkString(","))
      context.system.scheduler.scheduleOnce(10 seconds)(PendingRelayDb.ackPendingFailsAndFulfills(nodeParams.db.pendingRelay, updates))(context.system.dispatcher)
      state
    }

  }

  private def send(msg: LightningMessage): Unit = {
    peer ! OutgoingMessage(msg, activeConnection)
  }

  override def mdc(currentMessage: Any): MDC = {
    val category_opt = LogCategory(currentMessage)
    val id = currentMessage match {
      case INPUT_RESTORED(data) => data.channelId
      case _ => stateData.channelId
    }
    Logs.mdc(category_opt, remoteNodeId_opt = Some(remoteNodeId), channelId_opt = Some(id))
  }

  // we let the peer decide what to do
  override val supervisorStrategy = OneForOneStrategy(loggingEnabled = true) { case _ => SupervisorStrategy.Escalate }

  initialize()

}

<|MERGE_RESOLUTION|>--- conflicted
+++ resolved
@@ -872,11 +872,7 @@
         handleCommandError(CannotCloseWithUnsignedOutgoingHtlcs(d.channelId), c)
       } else if (Commitments.localHasUnsignedOutgoingUpdateFee(d.commitments)) {
         handleCommandError(CannotCloseWithUnsignedOutgoingUpdateFee(d.channelId), c)
-<<<<<<< HEAD
-      } else if (!Closing.isValidFinalScriptPubkey(localScriptPubKey.toArray)) {
-=======
       } else if (!Closing.isValidFinalScriptPubkey(localScriptPubKey, allowAnySegwit)) {
->>>>>>> e2b3b473
         handleCommandError(InvalidFinalScript(d.channelId), c)
       } else {
         val shutdown = Shutdown(d.channelId, localScriptPubKey)
@@ -898,12 +894,8 @@
       //      we did not send a shutdown message
       //        there are pending signed changes  => go to SHUTDOWN
       //        there are no htlcs                => go to NEGOTIATING
-<<<<<<< HEAD
-      if (!Closing.isValidFinalScriptPubkey(remoteScriptPubKey.toArray)) {
-=======
       val allowAnySegwit = Features.canUseFeature(d.commitments.localParams.features, d.commitments.remoteParams.features, Features.ShutdownAnySegwit)
-      if (!Closing.isValidFinalScriptPubkey(remoteScriptPubKey, allowAnySegwit)) {
->>>>>>> e2b3b473
+      if (!Closing.isValidFinalScriptPubkey(remoteScriptPubKey.toArray, allowAnySegwit)) {
         handleLocalError(InvalidFinalScript(d.channelId), d, Some(remoteShutdown))
       } else if (Commitments.remoteHasUnsignedOutgoingHtlcs(d.commitments)) {
         handleLocalError(CannotCloseWithUnsignedOutgoingHtlcs(d.channelId), d, Some(remoteShutdown))
