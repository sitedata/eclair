--- conflicted
+++ resolved
@@ -499,11 +499,7 @@
                 LocalChanges(Nil, Nil, Nil), RemoteChanges(Nil, Nil, Nil),
                 localNextHtlcId = 0L, remoteNextHtlcId = 0L,
                 originChannels = Map.empty,
-<<<<<<< HEAD
-                remoteNextCommitInfo = Right(randomKey.publicKey()), // we will receive their next per-commitment point in the next message, so we temporarily put a random byte array,
-=======
-                remoteNextCommitInfo = Right(randomKey().publicKey), // we will receive their next per-commitment point in the next message, so we temporarily put a random byte array,
->>>>>>> 9a20aade
+                remoteNextCommitInfo = Right(randomKey().publicKey()), // we will receive their next per-commitment point in the next message, so we temporarily put a random byte array,
                 commitInput, ShaChain.init, channelId = channelId)
               peer ! ChannelIdAssigned(self, remoteNodeId, temporaryChannelId, channelId) // we notify the peer asap so it knows how to route messages
               txPublisher ! SetChannelId(remoteNodeId, channelId)
