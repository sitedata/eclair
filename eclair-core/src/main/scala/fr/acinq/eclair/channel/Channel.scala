--- conflicted
+++ resolved
@@ -308,14 +308,13 @@
         case Success(_) =>
           context.system.eventStream.publish(ChannelCreated(self, peer, remoteNodeId, isFunder = false, open.temporaryChannelId, open.feeratePerKw, None))
           val fundingPubkey = keyManager.fundingPublicKey(localParams.fundingKeyPath).publicKey
-<<<<<<< HEAD
-          val channelVersion = Helpers.getChannelVersion(open)
-=======
-          val channelVersion = Features.canUseFeature(localParams.features, remoteInit.features, StaticRemoteKey) match {
-            case false => ChannelVersion.STANDARD
-            case true => ChannelVersion.STATIC_REMOTEKEY
+          val channelVersion = {
+            val baseVersion = Helpers.getChannelVersion(open)
+            Features.canUseFeature(localParams.features, remoteInit.features, StaticRemoteKey) match {
+              case false => baseVersion
+              case true => baseVersion | ChannelVersion.STATIC_REMOTEKEY
+            }
           }
->>>>>>> 67525ce4
           val channelKeyPath = keyManager.channelKeyPath(localParams, channelVersion)
           // TODO: maybe also check uniqueness of temporary channel id
           val minimumDepth = Helpers.minDepthForFunding(nodeParams, open.fundingSatoshis)
