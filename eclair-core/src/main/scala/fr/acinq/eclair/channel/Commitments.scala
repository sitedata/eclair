--- conflicted
+++ resolved
@@ -30,14 +30,8 @@
 import fr.acinq.eclair.transactions.DirectedHtlc._
 import fr.acinq.eclair.transactions.Transactions._
 import fr.acinq.eclair.transactions._
-<<<<<<< HEAD
-import fr.acinq.eclair.wire._
+import fr.acinq.eclair.wire.protocol._
 import KotlinUtils._
-
-import scala.math.Numeric.Implicits.infixNumericOps
-=======
-import fr.acinq.eclair.wire.protocol._
->>>>>>> c37eb1ad
 
 // @formatter:off
 case class LocalChanges(proposed: List[UpdateMessage], signed: List[UpdateMessage], acked: List[UpdateMessage]) {
@@ -493,7 +487,7 @@
       // a node cannot spend pending incoming htlcs, and need to keep funds above the reserve required by the counterparty, after paying the fee
       // we look from remote's point of view, so if local is funder remote doesn't pay the fees
       val fees = commitTxTotalCost(commitments1.remoteParams.dustLimit, reduced, commitments.commitmentFormat)
-      val missing = reduced.toRemote.truncateToSatoshi - commitments1.remoteParams.channelReserve - fees
+      val missing = reduced.toRemote.truncateToSatoshi minus commitments1.remoteParams.channelReserve minus fees
       if (missing < 0.sat) {
         Left(CannotAffordFees(commitments.channelId, missing = missing.unaryMinus(), reserve = commitments1.localParams.channelReserve, fees = fees))
       } else {
@@ -526,7 +520,7 @@
 
         // a node cannot spend pending incoming htlcs, and need to keep funds above the reserve required by the counterparty, after paying the fee
         val fees = commitTxTotalCost(commitments1.remoteParams.dustLimit, reduced, commitments.commitmentFormat)
-        val missing = reduced.toRemote.truncateToSatoshi - commitments1.localParams.channelReserve - fees
+        val missing = reduced.toRemote.truncateToSatoshi minus commitments1.localParams.channelReserve minus fees
         if (missing < 0.sat) {
           Left(CannotAffordFees(commitments.channelId, missing = missing.unaryMinus(), reserve = commitments1.localParams.channelReserve, fees = fees))
         } else {
