--- conflicted
+++ resolved
@@ -261,28 +261,16 @@
       if (!localParams.isFunder) {
         // they are funder, therefore they pay the fee: we need to make sure they can afford it!
         val toRemoteMsat = remoteSpec.toLocal
-<<<<<<< HEAD
-        val fees = commitTxTotalCost(remoteParams.dustLimit, remoteSpec, channelVersion.commitmentFormat)
-        val missing = toRemoteMsat.truncateToSatoshi minus localParams.channelReserve minus fees
-        if (missing < new Satoshi(0)) {
-          return Left(CannotAffordFees(temporaryChannelId, missing = missing.unaryMinus(), reserve = localParams.channelReserve, fees = fees))
-=======
         val fees = commitTxTotalCost(remoteParams.dustLimit, remoteSpec, channelFeatures.commitmentFormat)
         val missing = toRemoteMsat.truncateToSatoshi - localParams.channelReserve - fees
         if (missing < Satoshi(0)) {
           return Left(CannotAffordFees(temporaryChannelId, missing = -missing, reserve = localParams.channelReserve, fees = fees))
->>>>>>> ca51a2d1
         }
       }
 
       val fundingPubKey = keyManager.fundingPublicKey(localParams.fundingKeyPath)
-<<<<<<< HEAD
-      val channelKeyPath = keyManager.keyPath(localParams, channelVersion)
-      val commitmentInput = makeFundingInputInfo(fundingTxHash, fundingTxOutputIndex, fundingAmount, fundingPubKey.getPublicKey, remoteParams.fundingPubKey)
-=======
       val channelKeyPath = keyManager.keyPath(localParams, channelConfig)
       val commitmentInput = makeFundingInputInfo(fundingTxHash, fundingTxOutputIndex, fundingAmount, fundingPubKey.publicKey, remoteParams.fundingPubKey)
->>>>>>> ca51a2d1
       val localPerCommitmentPoint = keyManager.commitmentPoint(channelKeyPath, 0)
       val (localCommitTx, _) = Commitments.makeLocalTxs(keyManager, channelConfig, channelFeatures, 0, localParams, remoteParams, commitmentInput, localPerCommitmentPoint, localSpec)
       val (remoteCommitTx, _) = Commitments.makeRemoteTxs(keyManager, channelConfig, channelFeatures, 0, localParams, remoteParams, commitmentInput, remoteFirstPerCommitmentPoint, remoteSpec)
@@ -485,13 +473,8 @@
 
     def checkClosingSignature(keyManager: ChannelKeyManager, commitments: Commitments, localScriptPubkey: ByteVector, remoteScriptPubkey: ByteVector, remoteClosingFee: Satoshi, remoteClosingSig: ByteVector64)(implicit log: LoggingAdapter): Either[ChannelException, ClosingTx] = {
       import commitments._
-<<<<<<< HEAD
-      val lastCommitFeeSatoshi = commitments.commitInput.txOut.amount minus commitments.localCommit.publishableTxs.commitTx.tx.txOut.map(_.amount).sum
-      if (remoteClosingFee > lastCommitFeeSatoshi && !commitments.channelVersion.hasAnchorOutputs) {
-=======
       val lastCommitFeeSatoshi = commitments.commitInput.txOut.amount - commitments.localCommit.commitTxAndRemoteSig.commitTx.tx.txOut.map(_.amount).sum
       if (remoteClosingFee > lastCommitFeeSatoshi && !commitments.channelFeatures.hasFeature(Features.AnchorOutputs)) {
->>>>>>> ca51a2d1
         log.error(s"remote proposed a commit fee higher than the last commitment fee: remoteClosingFeeSatoshi=${remoteClosingFee.toLong} lastCommitFeeSatoshi=$lastCommitFeeSatoshi")
         Left(InvalidCloseFee(commitments.channelId, remoteClosingFee))
       } else {
@@ -628,15 +611,9 @@
       require(remoteCommit.txid == tx.txid, "txid mismatch, provided tx is not the current remote commit tx")
       val (remoteCommitTx, _) = Commitments.makeRemoteTxs(keyManager, channelConfig, channelFeatures, remoteCommit.index, localParams, remoteParams, commitInput, remoteCommit.remotePerCommitmentPoint, remoteCommit.spec)
       require(remoteCommitTx.tx.txid == tx.txid, "txid mismatch, cannot recompute the current remote commit tx")
-<<<<<<< HEAD
-      val channelKeyPath = keyManager.keyPath(localParams, channelVersion)
-      val localFundingPubkey = keyManager.fundingPublicKey(localParams.fundingKeyPath).getPublicKey
-      val localHtlcPubkey = Generators.derivePubKey(keyManager.htlcPoint(channelKeyPath).getPublicKey, remoteCommit.remotePerCommitmentPoint)
-=======
       val channelKeyPath = keyManager.keyPath(localParams, channelConfig)
       val localFundingPubkey = keyManager.fundingPublicKey(localParams.fundingKeyPath).publicKey
       val localHtlcPubkey = Generators.derivePubKey(keyManager.htlcPoint(channelKeyPath).publicKey, remoteCommit.remotePerCommitmentPoint)
->>>>>>> ca51a2d1
       val remoteHtlcPubkey = Generators.derivePubKey(remoteParams.htlcBasepoint, remoteCommit.remotePerCommitmentPoint)
       val remoteRevocationPubkey = Generators.revocationPubKey(keyManager.revocationPoint(channelKeyPath).getPublicKey, remoteCommit.remotePerCommitmentPoint)
       val remoteDelayedPaymentPubkey = Generators.derivePubKey(remoteParams.delayedPaymentBasepoint, remoteCommit.remotePerCommitmentPoint)
@@ -715,15 +692,9 @@
      * @return a transaction claiming our main output
      */
     def claimRemoteCommitMainOutput(keyManager: ChannelKeyManager, commitments: Commitments, remotePerCommitmentPoint: PublicKey, tx: Transaction, feeEstimator: FeeEstimator, feeTargets: FeeTargets)(implicit log: LoggingAdapter): RemoteCommitPublished = {
-<<<<<<< HEAD
-      val channelKeyPath = keyManager.keyPath(commitments.localParams, commitments.channelVersion)
-      val localPubkey = Generators.derivePubKey(keyManager.paymentPoint(channelKeyPath).getPublicKey, remotePerCommitmentPoint)
-      val localPaymentPoint = keyManager.paymentPoint(channelKeyPath).getPublicKey
-=======
       val channelKeyPath = keyManager.keyPath(commitments.localParams, commitments.channelConfig)
       val localPubkey = Generators.derivePubKey(keyManager.paymentPoint(channelKeyPath).publicKey, remotePerCommitmentPoint)
       val localPaymentPoint = keyManager.paymentPoint(channelKeyPath).publicKey
->>>>>>> ca51a2d1
       val feeratePerKwMain = feeEstimator.getFeeratePerKw(feeTargets.claimMainBlockTarget)
 
       val mainTx = commitments.commitmentFormat match {
@@ -865,13 +836,8 @@
         import commitments._
         val commitTx = revokedCommitPublished.commitTx
         val obscuredTxNumber = Transactions.decodeTxNumber(commitTx.txIn.head.sequence, commitTx.lockTime)
-<<<<<<< HEAD
-        val channelKeyPath = keyManager.keyPath(localParams, channelVersion)
-        val localPaymentPoint = localParams.walletStaticPaymentBasepoint.getOrElse(keyManager.paymentPoint(channelKeyPath).getPublicKey)
-=======
         val channelKeyPath = keyManager.keyPath(localParams, channelConfig)
         val localPaymentPoint = localParams.walletStaticPaymentBasepoint.getOrElse(keyManager.paymentPoint(channelKeyPath).publicKey)
->>>>>>> ca51a2d1
         // this tx has been published by remote, so we need to invert local/remote params
         val txNumber = Transactions.obscuredCommitTxNumber(obscuredTxNumber, !localParams.isFunder, remoteParams.paymentBasepoint, localPaymentPoint)
         // now we know what commit number this tx is referring to, we can derive the commitment point from the shachain
