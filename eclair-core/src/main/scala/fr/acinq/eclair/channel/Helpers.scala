--- conflicted
+++ resolved
@@ -30,7 +30,7 @@
 import fr.acinq.eclair.transactions.Scripts._
 import fr.acinq.eclair.transactions.Transactions._
 import fr.acinq.eclair.transactions._
-import fr.acinq.eclair.wire.OpenTlv.ChannelVersionTlv
+import fr.acinq.eclair.wire.OpenChannelTlv.ChannelVersionTlv
 import fr.acinq.eclair.wire._
 import fr.acinq.eclair.{NodeParams, ShortChannelId, addressToPublicKeyScript, _}
 import scodec.bits.ByteVector
@@ -84,14 +84,14 @@
   }
 
   /**
-<<<<<<< HEAD
-    * Retrieves channel version from a tlv record in message `open_channel`
-    */
+   * Retrieves channel version from a tlv record in message `open_channel`
+   */
   def getChannelVersion(open: OpenChannel): ChannelVersion =
-    open.tlvStream_opt
-      .flatMap(_.records.collectFirst { case tlv: ChannelVersionTlv => tlv.channelVersion })
+    open.tlvStream.records
+      .collectFirst { case tlv: ChannelVersionTlv => tlv.channelVersion }
       .getOrElse(ChannelVersion.STANDARD)
-=======
+
+  /**
    * Returns the number of confirmations needed to safely handle the funding transaction,
    * we make sure the cumulative block reward largely exceeds the channel size.
    *
@@ -107,7 +107,6 @@
       val blocksToReachFunding = (((scalingFactor * funding.toBtc.toDouble) / blockReward).ceil + 1).toInt
       nodeParams.minDepthBlocks.max(blocksToReachFunding)
   }
->>>>>>> e7ac433a
 
   /**
    * Called by the fundee
