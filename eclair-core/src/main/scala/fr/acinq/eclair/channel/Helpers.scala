/*
 * Copyright 2019 ACINQ SAS
 *
 * Licensed under the Apache License, Version 2.0 (the "License");
 * you may not use this file except in compliance with the License.
 * You may obtain a copy of the License at
 *
 *     http://www.apache.org/licenses/LICENSE-2.0
 *
 * Unless required by applicable law or agreed to in writing, software
 * distributed under the License is distributed on an "AS IS" BASIS,
 * WITHOUT WARRANTIES OR CONDITIONS OF ANY KIND, either express or implied.
 * See the License for the specific language governing permissions and
 * limitations under the License.
 */

package fr.acinq.eclair.channel

import akka.event.{DiagnosticLoggingAdapter, LoggingAdapter}
import fr.acinq.bitcoin.{PrivateKey, PublicKey}
import fr.acinq.bitcoin.Crypto.{ripemd160, sha256}
import fr.acinq.bitcoin.Script._
import fr.acinq.bitcoin._
import fr.acinq.eclair._
import fr.acinq.eclair.blockchain.EclairWallet
import fr.acinq.eclair.blockchain.fee.{FeeEstimator, FeeTargets, FeeratePerKw}
import fr.acinq.eclair.channel.Channel.REFRESH_CHANNEL_UPDATE_INTERVAL
import fr.acinq.eclair.crypto.Generators
import fr.acinq.eclair.crypto.keymanager.ChannelKeyManager
import fr.acinq.eclair.db.ChannelsDb
import fr.acinq.eclair.router.Announcements
import fr.acinq.eclair.transactions.DirectedHtlc._
import fr.acinq.eclair.transactions.Scripts._
import fr.acinq.eclair.transactions.Transactions._
import fr.acinq.eclair.transactions._
import fr.acinq.eclair.wire.protocol._
import scodec.bits.ByteVector
import KotlinUtils._
import fr.acinq.secp256k1.Hex

import scala.concurrent.Await
import scala.concurrent.duration._
import scala.util.{Failure, Success, Try}

/**
 * Created by PM on 20/05/2016.
 */

object Helpers {
  /**
   * We update local/global features at reconnection
   */
  def updateFeatures(data: HasCommitments, localInit: Init, remoteInit: Init): HasCommitments = {
    val commitments1 = data.commitments.copy(
      localParams = data.commitments.localParams.copy(features = localInit.features),
      remoteParams = data.commitments.remoteParams.copy(features = remoteInit.features))
    data match {
      case d: DATA_WAIT_FOR_FUNDING_CONFIRMED => d.copy(commitments = commitments1)
      case d: DATA_WAIT_FOR_FUNDING_LOCKED => d.copy(commitments = commitments1)
      case d: DATA_NORMAL => d.copy(commitments = commitments1)
      case d: DATA_SHUTDOWN => d.copy(commitments = commitments1)
      case d: DATA_NEGOTIATING => d.copy(commitments = commitments1)
      case d: DATA_CLOSING => d.copy(commitments = commitments1)
      case d: DATA_WAIT_FOR_REMOTE_PUBLISH_FUTURE_COMMITMENT => d.copy(commitments = commitments1)
    }
  }

  /**
   * Returns the number of confirmations needed to safely handle the funding transaction,
   * we make sure the cumulative block reward largely exceeds the channel size.
   *
   * @param fundingSatoshis funding amount of the channel
   * @return number of confirmations needed
   */
  def minDepthForFunding(nodeParams: NodeParams, fundingSatoshis: Satoshi): Long = fundingSatoshis match {
    case funding if funding <= Channel.MAX_FUNDING => nodeParams.minDepthBlocks
    case funding if funding > Channel.MAX_FUNDING =>
      val blockReward = 6.25 // this is true as of ~May 2020, but will be too large after 2024
      val scalingFactor = 15
      val blocksToReachFunding = (((scalingFactor * funding.toBtc.toDouble) / blockReward).ceil + 1).toInt
      nodeParams.minDepthBlocks.max(blocksToReachFunding)
  }

  /**
   * Called by the fundee
   */
  def validateParamsFundee(nodeParams: NodeParams, features: Features, channelVersion: ChannelVersion, open: OpenChannel, remoteNodeId: PublicKey): Either[ChannelException, Unit] = {
    // BOLT #2: if the chain_hash value, within the open_channel, message is set to a hash of a chain that is unknown to the receiver:
    // MUST reject the channel.
    if (nodeParams.chainHash != open.chainHash) return Left(InvalidChainHash(open.temporaryChannelId, local = nodeParams.chainHash, remote = open.chainHash))

    if (open.fundingSatoshis < nodeParams.minFundingSatoshis || open.fundingSatoshis > nodeParams.maxFundingSatoshis) return Left(InvalidFundingAmount(open.temporaryChannelId, open.fundingSatoshis, nodeParams.minFundingSatoshis, nodeParams.maxFundingSatoshis))

    // BOLT #2: Channel funding limits
    if (open.fundingSatoshis >= Channel.MAX_FUNDING && !features.hasFeature(Features.Wumbo)) return Left(InvalidFundingAmount(open.temporaryChannelId, open.fundingSatoshis, nodeParams.minFundingSatoshis, Channel.MAX_FUNDING))

    // BOLT #2: The receiving node MUST fail the channel if: push_msat is greater than funding_satoshis * 1000.
    if (open.pushMsat > open.fundingSatoshis) return Left(InvalidPushAmount(open.temporaryChannelId, open.pushMsat, open.fundingSatoshis.toMilliSatoshi))

    // BOLT #2: The receiving node MUST fail the channel if: to_self_delay is unreasonably large.
    if (open.toSelfDelay > Channel.MAX_TO_SELF_DELAY || open.toSelfDelay > nodeParams.maxToLocalDelay) return Left(ToSelfDelayTooHigh(open.temporaryChannelId, open.toSelfDelay, nodeParams.maxToLocalDelay))

    // BOLT #2: The receiving node MUST fail the channel if: max_accepted_htlcs is greater than 483.
    if (open.maxAcceptedHtlcs > Channel.MAX_ACCEPTED_HTLCS) return Left(InvalidMaxAcceptedHtlcs(open.temporaryChannelId, open.maxAcceptedHtlcs, Channel.MAX_ACCEPTED_HTLCS))

    // BOLT #2: The receiving node MUST fail the channel if: it considers feerate_per_kw too small for timely processing.
    if (isFeeTooSmall(open.feeratePerKw)) return Left(FeerateTooSmall(open.temporaryChannelId, open.feeratePerKw))

    if (open.dustLimitSatoshis > nodeParams.maxRemoteDustLimit) return Left(DustLimitTooLarge(open.temporaryChannelId, open.dustLimitSatoshis, nodeParams.maxRemoteDustLimit))

    // BOLT #2: The receiving node MUST fail the channel if: dust_limit_satoshis is greater than channel_reserve_satoshis.
    if (open.dustLimitSatoshis > open.channelReserveSatoshis) return Left(DustLimitTooLarge(open.temporaryChannelId, open.dustLimitSatoshis, open.channelReserveSatoshis))

    // BOLT #2: The receiving node MUST fail the channel if both to_local and to_remote amounts for the initial commitment
    // transaction are less than or equal to channel_reserve_satoshis (see BOLT 3).
    val (toLocalMsat, toRemoteMsat) = (open.pushMsat, open.fundingSatoshis.toMilliSatoshi - open.pushMsat)
    if (toLocalMsat < open.channelReserveSatoshis && toRemoteMsat < open.channelReserveSatoshis) {
      return Left(ChannelReserveNotMet(open.temporaryChannelId, toLocalMsat, toRemoteMsat, open.channelReserveSatoshis))
    }

    // BOLT #2: The receiving node MUST fail the channel if: it considers feerate_per_kw too small for timely processing or unreasonably large.
    val localFeeratePerKw = nodeParams.onChainFeeConf.getCommitmentFeerate(remoteNodeId, channelVersion, open.fundingSatoshis, None)
    if (nodeParams.onChainFeeConf.feerateToleranceFor(remoteNodeId).isFeeDiffTooHigh(channelVersion, localFeeratePerKw, open.feeratePerKw)) return Left(FeerateTooDifferent(open.temporaryChannelId, localFeeratePerKw, open.feeratePerKw))
    // only enforce dust limit check on mainnet
    if (nodeParams.chainHash == Block.LivenetGenesisBlock.hash) {
      if (open.dustLimitSatoshis < Channel.MIN_DUSTLIMIT) return Left(DustLimitTooSmall(open.temporaryChannelId, open.dustLimitSatoshis, Channel.MIN_DUSTLIMIT))
    }

    // we don't check that the funder's amount for the initial commitment transaction is sufficient for full fee payment
    // now, but it will be done later when we receive `funding_created`

    val reserveToFundingRatio = open.channelReserveSatoshis.toLong.toDouble / Math.max(open.fundingSatoshis.toLong, 1)
    if (reserveToFundingRatio > nodeParams.maxReserveToFundingRatio) return Left(ChannelReserveTooHigh(open.temporaryChannelId, open.channelReserveSatoshis, reserveToFundingRatio, nodeParams.maxReserveToFundingRatio))

    Right()
  }

  /**
   * Called by the funder
   */
  def validateParamsFunder(nodeParams: NodeParams, open: OpenChannel, accept: AcceptChannel): Either[ChannelException, Unit] = {
    if (accept.maxAcceptedHtlcs > Channel.MAX_ACCEPTED_HTLCS) return Left(InvalidMaxAcceptedHtlcs(accept.temporaryChannelId, accept.maxAcceptedHtlcs, Channel.MAX_ACCEPTED_HTLCS))
    // only enforce dust limit check on mainnet
    if (nodeParams.chainHash == Block.LivenetGenesisBlock.hash) {
      if (accept.dustLimitSatoshis < Channel.MIN_DUSTLIMIT) return Left(DustLimitTooSmall(accept.temporaryChannelId, accept.dustLimitSatoshis, Channel.MIN_DUSTLIMIT))
    }

    if (accept.dustLimitSatoshis > nodeParams.maxRemoteDustLimit) return Left(DustLimitTooLarge(open.temporaryChannelId, accept.dustLimitSatoshis, nodeParams.maxRemoteDustLimit))

    // BOLT #2: The receiving node MUST fail the channel if: dust_limit_satoshis is greater than channel_reserve_satoshis.
    if (accept.dustLimitSatoshis > accept.channelReserveSatoshis) return Left(DustLimitTooLarge(accept.temporaryChannelId, accept.dustLimitSatoshis, accept.channelReserveSatoshis))

    // if minimum_depth is unreasonably large:
    // MAY reject the channel.
    if (accept.toSelfDelay > Channel.MAX_TO_SELF_DELAY || accept.toSelfDelay > nodeParams.maxToLocalDelay) return Left(ToSelfDelayTooHigh(accept.temporaryChannelId, accept.toSelfDelay, nodeParams.maxToLocalDelay))

    // if channel_reserve_satoshis is less than dust_limit_satoshis within the open_channel message:
    //  MUST reject the channel.
    if (accept.channelReserveSatoshis < open.dustLimitSatoshis) return Left(ChannelReserveBelowOurDustLimit(accept.temporaryChannelId, accept.channelReserveSatoshis, open.dustLimitSatoshis))

    // if channel_reserve_satoshis from the open_channel message is less than dust_limit_satoshis:
    // MUST reject the channel. Other fields have the same requirements as their counterparts in open_channel.
    if (open.channelReserveSatoshis < accept.dustLimitSatoshis) return Left(DustLimitAboveOurChannelReserve(accept.temporaryChannelId, accept.dustLimitSatoshis, open.channelReserveSatoshis))

    val reserveToFundingRatio = accept.channelReserveSatoshis.toLong.toDouble / Math.max(open.fundingSatoshis.toLong, 1)
    if (reserveToFundingRatio > nodeParams.maxReserveToFundingRatio) return Left(ChannelReserveTooHigh(open.temporaryChannelId, accept.channelReserveSatoshis, reserveToFundingRatio, nodeParams.maxReserveToFundingRatio))

    Right()
  }

  /**
   * Compute the delay until we need to refresh the channel_update for our channel not to be considered stale by
   * other nodes.
   *
   * If current update more than [[Channel.REFRESH_CHANNEL_UPDATE_INTERVAL]] old then the delay will be zero.
   *
   * @return the delay until the next update
   */
  def nextChannelUpdateRefresh(currentUpdateTimestamp: Long)(implicit log: DiagnosticLoggingAdapter): FiniteDuration = {
    val age = System.currentTimeMillis.milliseconds - currentUpdateTimestamp.seconds
    val delay = 0.days.max(REFRESH_CHANNEL_UPDATE_INTERVAL - age)
    Logs.withMdc(log)(Logs.mdc(category_opt = Some(Logs.LogCategory.CONNECTION))) {
      log.debug("current channel_update was created {} days ago, will refresh it in {} days", age.toDays, delay.toDays)
    }
    delay
  }

  /**
   * @param remoteFeeratePerKw remote fee rate per kiloweight
   * @return true if the remote fee rate is too small
   */
  def isFeeTooSmall(remoteFeeratePerKw: FeeratePerKw): Boolean = {
    remoteFeeratePerKw < FeeratePerKw.MinimumFeeratePerKw
  }

  def makeAnnouncementSignatures(nodeParams: NodeParams, commitments: Commitments, shortChannelId: ShortChannelId): AnnouncementSignatures = {
    val features = Features.empty // empty features for now
    val fundingPubKey = nodeParams.channelKeyManager.fundingPublicKey(commitments.localParams.fundingKeyPath)
    val witness = Announcements.generateChannelAnnouncementWitness(
      nodeParams.chainHash,
      shortChannelId,
      nodeParams.nodeKeyManager.nodeId,
      commitments.remoteParams.nodeId,
      fundingPubKey.getPublicKey,
      commitments.remoteParams.fundingPubKey,
      features
    )
    val localBitcoinSig = nodeParams.channelKeyManager.signChannelAnnouncement(witness, fundingPubKey.path)
    val localNodeSig = nodeParams.nodeKeyManager.signChannelAnnouncement(witness)
    AnnouncementSignatures(commitments.channelId, shortChannelId, localNodeSig, localBitcoinSig)
  }

  /**
   * This indicates whether our side of the channel is above the reserve requested by our counterparty. In other words,
   * this tells if we can use the channel to make a payment.
   */
  def aboveReserve(commitments: Commitments)(implicit log: LoggingAdapter): Boolean = {
    val remoteCommit = commitments.remoteNextCommitInfo match {
      case Left(waitingForRevocation) => waitingForRevocation.nextRemoteCommit
      case _ => commitments.remoteCommit
    }
    val toRemoteSatoshis = remoteCommit.spec.toRemote.truncateToSatoshi
    // NB: this is an approximation (we don't take network fees into account)
    val result = toRemoteSatoshis > commitments.remoteParams.channelReserve
    log.debug(s"toRemoteSatoshis=$toRemoteSatoshis reserve=${commitments.remoteParams.channelReserve} aboveReserve=$result for remoteCommitNumber=${remoteCommit.index}")
    result
  }

  /** NB: this is a blocking call, use carefully! */
  def getFinalScriptPubKey(wallet: EclairWallet, chainHash: ByteVector32): Array[Byte] = {
    import scala.concurrent.duration._
    val finalAddress = Await.result(wallet.getReceiveAddress(), 40 seconds)

    Script.write(addressToPublicKeyScript(finalAddress, chainHash))
  }

  /** NB: this is a blocking call, use carefully! */
  def getWalletPaymentBasepoint(wallet: EclairWallet): PublicKey = {
    Await.result(wallet.getReceivePubkey(), 40 seconds)
  }

  object Funding {

    def makeFundingInputInfo(fundingTxId: ByteVector32, fundingTxOutputIndex: Int, fundingSatoshis: Satoshi, fundingPubkey1: PublicKey, fundingPubkey2: PublicKey): InputInfo = {
      val fundingScript = multiSig2of2(fundingPubkey1, fundingPubkey2)
      val fundingTxOut = new TxOut(fundingSatoshis, pay2wsh(fundingScript))
      InputInfo(new OutPoint(fundingTxId, fundingTxOutputIndex), fundingTxOut, write(fundingScript))
    }

    /**
     * Creates both sides' first commitment transaction
     *
     * @return (localSpec, localTx, remoteSpec, remoteTx, fundingTxOutput)
     */
    def makeFirstCommitTxs(keyManager: ChannelKeyManager, channelVersion: ChannelVersion, temporaryChannelId: ByteVector32, localParams: LocalParams, remoteParams: RemoteParams, fundingAmount: Satoshi, pushMsat: MilliSatoshi, initialFeeratePerKw: FeeratePerKw, fundingTxHash: ByteVector32, fundingTxOutputIndex: Int, remoteFirstPerCommitmentPoint: PublicKey): Either[ChannelException, (CommitmentSpec, CommitTx, CommitmentSpec, CommitTx)] = {
      val toLocalMsat = if (localParams.isFunder) fundingAmount.toMilliSatoshi - pushMsat else pushMsat
      val toRemoteMsat = if (localParams.isFunder) pushMsat else fundingAmount.toMilliSatoshi - pushMsat

      val localSpec = CommitmentSpec(Set.empty[DirectedHtlc], feeratePerKw = initialFeeratePerKw, toLocal = toLocalMsat, toRemote = toRemoteMsat)
      val remoteSpec = CommitmentSpec(Set.empty[DirectedHtlc], feeratePerKw = initialFeeratePerKw, toLocal = toRemoteMsat, toRemote = toLocalMsat)

      if (!localParams.isFunder) {
        // they are funder, therefore they pay the fee: we need to make sure they can afford it!
        val toRemoteMsat = remoteSpec.toLocal
        val fees = commitTxTotalCost(remoteParams.dustLimit, remoteSpec, channelVersion.commitmentFormat)
        val missing = toRemoteMsat.truncateToSatoshi minus localParams.channelReserve minus fees
        if (missing < new Satoshi(0)) {
          return Left(CannotAffordFees(temporaryChannelId, missing = missing.unaryMinus(), reserve = localParams.channelReserve, fees = fees))
        }
      }

      val fundingPubKey = keyManager.fundingPublicKey(localParams.fundingKeyPath)
      val channelKeyPath = keyManager.keyPath(localParams, channelVersion)
      val commitmentInput = makeFundingInputInfo(fundingTxHash, fundingTxOutputIndex, fundingAmount, fundingPubKey.getPublicKey, remoteParams.fundingPubKey)
      val localPerCommitmentPoint = keyManager.commitmentPoint(channelKeyPath, 0)
      val (localCommitTx, _) = Commitments.makeLocalTxs(keyManager, channelVersion, 0, localParams, remoteParams, commitmentInput, localPerCommitmentPoint, localSpec)
      val (remoteCommitTx, _) = Commitments.makeRemoteTxs(keyManager, channelVersion, 0, localParams, remoteParams, commitmentInput, remoteFirstPerCommitmentPoint, remoteSpec)

      Right(localSpec, localCommitTx, remoteSpec, remoteCommitTx)
    }

  }

  /**
   * Tells whether or not their expected next remote commitment number matches with our data
   *
   * @return
   *         - true if parties are in sync or remote is behind
   *         - false if we are behind
   */
  def checkLocalCommit(d: HasCommitments, nextRemoteRevocationNumber: Long): Boolean = {
    if (d.commitments.localCommit.index == nextRemoteRevocationNumber) {
      // they just sent a new commit_sig, we have received it but they didn't receive our revocation
      true
    } else if (d.commitments.localCommit.index == nextRemoteRevocationNumber + 1) {
      // we are in sync
      true
    } else if (d.commitments.localCommit.index > nextRemoteRevocationNumber + 1) {
      // remote is behind: we return true because things are fine on our side
      true
    } else {
      // we are behind
      false
    }
  }

  /**
   * Tells whether or not their expected next local commitment number matches with our data
   *
   * @return
   *         - true if parties are in sync or remote is behind
   *         - false if we are behind
   */
  def checkRemoteCommit(d: HasCommitments, nextLocalCommitmentNumber: Long): Boolean = {
    d.commitments.remoteNextCommitInfo match {
      case Left(waitingForRevocation) if nextLocalCommitmentNumber == waitingForRevocation.nextRemoteCommit.index =>
        // we just sent a new commit_sig but they didn't receive it
        true
      case Left(waitingForRevocation) if nextLocalCommitmentNumber == (waitingForRevocation.nextRemoteCommit.index + 1) =>
        // we just sent a new commit_sig, they have received it but we haven't received their revocation
        true
      case Left(waitingForRevocation) if nextLocalCommitmentNumber < waitingForRevocation.nextRemoteCommit.index =>
        // they are behind
        true
      case Right(_) if nextLocalCommitmentNumber == (d.commitments.remoteCommit.index + 1) =>
        // they have acknowledged the last commit_sig we sent
        true
      case Right(_) if nextLocalCommitmentNumber < (d.commitments.remoteCommit.index + 1) =>
        // they are behind
        true
      case _ =>
        // we are behind
        false
    }
  }

  object Closing {

    // @formatter:off
    sealed trait ClosingType
    case class MutualClose(tx: ClosingTx) extends ClosingType
    case class LocalClose(localCommit: LocalCommit, localCommitPublished: LocalCommitPublished) extends ClosingType
    sealed trait RemoteClose extends ClosingType { def remoteCommit: RemoteCommit; def remoteCommitPublished: RemoteCommitPublished }
    case class CurrentRemoteClose(remoteCommit: RemoteCommit, remoteCommitPublished: RemoteCommitPublished) extends RemoteClose
    case class NextRemoteClose(remoteCommit: RemoteCommit, remoteCommitPublished: RemoteCommitPublished) extends RemoteClose
    case class RecoveryClose(remoteCommitPublished: RemoteCommitPublished) extends ClosingType
    case class RevokedClose(revokedCommitPublished: RevokedCommitPublished) extends ClosingType
    // @formatter:on

    /**
     * Indicates whether local has anything at stake in this channel
     *
     * @return true if channel was never open, or got closed immediately, had never any htlcs and local never had a positive balance
     */
    def nothingAtStake(data: HasCommitments): Boolean =
      data.commitments.localCommit.index == 0 &&
        data.commitments.localCommit.spec.toLocal == 0.msat &&
        data.commitments.remoteCommit.index == 0 &&
        data.commitments.remoteCommit.spec.toRemote == 0.msat &&
        data.commitments.remoteNextCommitInfo.isRight

    /**
     * As soon as a tx spending the funding tx has reached min_depth, we know what the closing type will be, before
     * the whole closing process finishes (e.g. there may still be delayed or unconfirmed child transactions). It can
     * save us from attempting to publish some transactions.
     *
     * Note that we can't tell for mutual close before it is already final, because only one tx needs to be confirmed.
     *
     * @param closing channel state data
     * @return the channel closing type, if applicable
     */
    def isClosingTypeAlreadyKnown(closing: DATA_CLOSING): Option[ClosingType] = {
      closing match {
        case _ if closing.localCommitPublished.exists(_.isConfirmed) =>
          Some(LocalClose(closing.commitments.localCommit, closing.localCommitPublished.get))
        case _ if closing.remoteCommitPublished.exists(_.isConfirmed) =>
          Some(CurrentRemoteClose(closing.commitments.remoteCommit, closing.remoteCommitPublished.get))
        case _ if closing.nextRemoteCommitPublished.exists(_.isConfirmed) =>
          Some(NextRemoteClose(closing.commitments.remoteNextCommitInfo.left.get.nextRemoteCommit, closing.nextRemoteCommitPublished.get))
        case _ if closing.futureRemoteCommitPublished.exists(_.isConfirmed) =>
          Some(RecoveryClose(closing.futureRemoteCommitPublished.get))
        case _ if closing.revokedCommitPublished.exists(_.isConfirmed) =>
          Some(RevokedClose(closing.revokedCommitPublished.find(_.isConfirmed).get))
        case _ => None // we don't know yet what the closing type will be
      }
    }

    /**
     * Checks if a channel is closed (i.e. its closing tx has been confirmed)
     *
     * @param data                      channel state data
     * @param additionalConfirmedTx_opt additional confirmed transaction; we need this for the mutual close scenario
     *                                  because we don't store the closing tx in the channel state
     * @return the channel closing type, if applicable
     */
    def isClosed(data: HasCommitments, additionalConfirmedTx_opt: Option[Transaction]): Option[ClosingType] = data match {
      case closing: DATA_CLOSING if additionalConfirmedTx_opt.exists(closing.mutualClosePublished.map(_.tx).contains) =>
        val closingTx = closing.mutualClosePublished.find(_.tx.txid == additionalConfirmedTx_opt.get.txid).get
        Some(MutualClose(closingTx))
      case closing: DATA_CLOSING if closing.localCommitPublished.exists(_.isDone) =>
        Some(LocalClose(closing.commitments.localCommit, closing.localCommitPublished.get))
      case closing: DATA_CLOSING if closing.remoteCommitPublished.exists(_.isDone) =>
        Some(CurrentRemoteClose(closing.commitments.remoteCommit, closing.remoteCommitPublished.get))
      case closing: DATA_CLOSING if closing.nextRemoteCommitPublished.exists(_.isDone) =>
        Some(NextRemoteClose(closing.commitments.remoteNextCommitInfo.left.get.nextRemoteCommit, closing.nextRemoteCommitPublished.get))
      case closing: DATA_CLOSING if closing.futureRemoteCommitPublished.exists(_.isDone) =>
        Some(RecoveryClose(closing.futureRemoteCommitPublished.get))
      case closing: DATA_CLOSING if closing.revokedCommitPublished.exists(_.isDone) =>
        Some(RevokedClose(closing.revokedCommitPublished.find(_.isDone).get))
      case _ => None
    }

    // used only to compute tx weights and estimate fees
    lazy val dummyPublicKey = new PrivateKey(Hex.decode("0101010101010101010101010101010101010101010101010101010101010101")).publicKey

    def isValidFinalScriptPubkey(scriptPubKey: Array[Byte]): Boolean = {
      Try(Script.parse(scriptPubKey)).map(parsed => Script.isPay2pkh(parsed) || Script.isPay2sh(parsed) || Script.isPay2wpkh(parsed) || Script.isPay2wsh(parsed)).getOrElse(false)
    }

    def isValidFinalScriptPubkey(scriptPubKey: ByteVector): Boolean = isValidFinalScriptPubkey(scriptPubKey.toArray)

    def firstClosingFee(commitments: Commitments, localScriptPubkey: ByteVector, remoteScriptPubkey: ByteVector, feeratePerKw: FeeratePerKw)(implicit log: LoggingAdapter): Satoshi = {
      import commitments._
      // this is just to estimate the weight, it depends on size of the pubkey scripts
      val dummyClosingTx = Transactions.makeClosingTx(commitInput, localScriptPubkey, remoteScriptPubkey, localParams.isFunder, new Satoshi(0), new Satoshi(0), localCommit.spec)
      val closingWeight = Transaction.weight(Transactions.addSigs(dummyClosingTx, dummyPublicKey, remoteParams.fundingPubKey, Transactions.PlaceHolderSig, Transactions.PlaceHolderSig).tx)
      log.info(s"using feeratePerKw=$feeratePerKw for initial closing tx")
      Transactions.weight2fee(feeratePerKw, closingWeight)
    }

    def firstClosingFee(commitments: Commitments, localScriptPubkey: ByteVector, remoteScriptPubkey: ByteVector, feeEstimator: FeeEstimator, feeTargets: FeeTargets)(implicit log: LoggingAdapter): Satoshi = {
      val requestedFeerate = feeEstimator.getFeeratePerKw(feeTargets.mutualCloseBlockTarget)
      val feeratePerKw = if (commitments.channelVersion.hasAnchorOutputs) {
        requestedFeerate
      } else {
        // we "MUST set fee_satoshis less than or equal to the base fee of the final commitment transaction"
        requestedFeerate.min(commitments.localCommit.spec.feeratePerKw)
      }
      firstClosingFee(commitments, localScriptPubkey, remoteScriptPubkey, feeratePerKw)
    }

    def nextClosingFee(localClosingFee: Satoshi, remoteClosingFee: Satoshi): Satoshi = ((localClosingFee plus remoteClosingFee) div 4) times 2

    def makeFirstClosingTx(keyManager: ChannelKeyManager, commitments: Commitments, localScriptPubkey: ByteVector, remoteScriptPubkey: ByteVector, feeEstimator: FeeEstimator, feeTargets: FeeTargets)(implicit log: LoggingAdapter): (ClosingTx, ClosingSigned) = {
      val closingFee = firstClosingFee(commitments, localScriptPubkey, remoteScriptPubkey, feeEstimator, feeTargets)
      makeClosingTx(keyManager, commitments, localScriptPubkey, remoteScriptPubkey, closingFee)
    }

    def makeClosingTx(keyManager: ChannelKeyManager, commitments: Commitments, localScriptPubkey: ByteVector, remoteScriptPubkey: ByteVector, closingFee: Satoshi)(implicit log: LoggingAdapter): (ClosingTx, ClosingSigned) = {
      import commitments._
      require(isValidFinalScriptPubkey(localScriptPubkey), "invalid localScriptPubkey")
      require(isValidFinalScriptPubkey(remoteScriptPubkey), "invalid remoteScriptPubkey")
      log.debug("making closing tx with closingFee={} and commitments:\n{}", closingFee, Commitments.specs2String(commitments))
      val dustLimitSatoshis = localParams.dustLimit.max(remoteParams.dustLimit)
      val closingTx = Transactions.makeClosingTx(commitInput, localScriptPubkey, remoteScriptPubkey, localParams.isFunder, dustLimitSatoshis, closingFee, localCommit.spec)
      val localClosingSig = keyManager.sign(closingTx, keyManager.fundingPublicKey(commitments.localParams.fundingKeyPath), TxOwner.Local, commitmentFormat)
      val closingSigned = ClosingSigned(channelId, closingFee, localClosingSig)
      log.info(s"signed closing txid=${closingTx.tx.txid} with closingFeeSatoshis=${closingSigned.feeSatoshis}")
      log.debug(s"closingTxid=${closingTx.tx.txid} closingTx=${closingTx.tx}}")
      (closingTx, closingSigned)
    }

    def checkClosingSignature(keyManager: ChannelKeyManager, commitments: Commitments, localScriptPubkey: ByteVector, remoteScriptPubkey: ByteVector, remoteClosingFee: Satoshi, remoteClosingSig: ByteVector64)(implicit log: LoggingAdapter): Either[ChannelException, ClosingTx] = {
      import commitments._
      val lastCommitFeeSatoshi = commitments.commitInput.txOut.amount minus commitments.localCommit.publishableTxs.commitTx.tx.txOut.map(_.amount).sum
      if (remoteClosingFee > lastCommitFeeSatoshi && !commitments.channelVersion.hasAnchorOutputs) {
        log.error(s"remote proposed a commit fee higher than the last commitment fee: remoteClosingFeeSatoshi=${remoteClosingFee.toLong} lastCommitFeeSatoshi=$lastCommitFeeSatoshi")
        Left(InvalidCloseFee(commitments.channelId, remoteClosingFee))
      } else {
        val (closingTx, closingSigned) = makeClosingTx(keyManager, commitments, localScriptPubkey, remoteScriptPubkey, remoteClosingFee)
        val signedClosingTx = Transactions.addSigs(closingTx, keyManager.fundingPublicKey(commitments.localParams.fundingKeyPath).getPublicKey, remoteParams.fundingPubKey, closingSigned.signature, remoteClosingSig)
        Transactions.checkSpendable(signedClosingTx) match {
          case Success(_) => Right(signedClosingTx)
          case _ => Left(InvalidCloseSignature(commitments.channelId, signedClosingTx.tx))
        }
      }
    }

    /** Wraps transaction generation in a Try and filters failures to avoid one transaction negatively impacting a whole commitment. */
    private def generateTx[T <: TransactionWithInputInfo](desc: String)(attempt: => Either[TxGenerationSkipped, T])(implicit log: LoggingAdapter): Option[T] = {
      Try {
        attempt
      } match {
        case Success(Right(txinfo)) =>
          log.info(s"tx generation success: desc=$desc txid=${txinfo.tx.txid} amount=${txinfo.tx.txOut.map(_.amount).sum} tx=${txinfo.tx}")
          Some(txinfo)
        case Success(Left(skipped)) =>
          log.info(s"tx generation skipped: desc=$desc reason: ${skipped.toString}")
          None
        case Failure(t) =>
          log.warning(s"tx generation failure: desc=$desc reason: ${t.getMessage}")
          None
      }
    }

    /**
     * Claim all the HTLCs that we've received from our current commit tx. This will be done using 2nd stage HTLC transactions.
     *
     * @param commitments our commitment data, which include payment preimages
     * @return a list of transactions (one per output of the commit tx that we can claim)
     */
    def claimCurrentLocalCommitTxOutputs(keyManager: ChannelKeyManager, commitments: Commitments, tx: Transaction, feeEstimator: FeeEstimator, feeTargets: FeeTargets)(implicit log: LoggingAdapter): LocalCommitPublished = {
      import commitments._
      require(localCommit.publishableTxs.commitTx.tx.txid == tx.txid, "txid mismatch, provided tx is not the current local commit tx")
      val channelKeyPath = keyManager.keyPath(localParams, channelVersion)
      val localPerCommitmentPoint = keyManager.commitmentPoint(channelKeyPath, commitments.localCommit.index.toInt)
      val localRevocationPubkey = Generators.revocationPubKey(remoteParams.revocationBasepoint, localPerCommitmentPoint)
      val localDelayedPubkey = Generators.derivePubKey(keyManager.delayedPaymentPoint(channelKeyPath).getPublicKey, localPerCommitmentPoint)
      val localFundingPubKey = keyManager.fundingPublicKey(commitments.localParams.fundingKeyPath).getPublicKey
      val feeratePerKwDelayed = feeEstimator.getFeeratePerKw(feeTargets.claimMainBlockTarget)

      // first we will claim our main output as soon as the delay is over
      val mainDelayedTx = generateTx("local-main-delayed") {
        Transactions.makeClaimLocalDelayedOutputTx(tx, localParams.dustLimit, localRevocationPubkey, remoteParams.toSelfDelay, localDelayedPubkey, localParams.defaultFinalScriptPubKey, feeratePerKwDelayed).map(claimDelayed => {
          val sig = keyManager.sign(claimDelayed, keyManager.delayedPaymentPoint(channelKeyPath), localPerCommitmentPoint, TxOwner.Local, commitmentFormat)
          Transactions.addSigs(claimDelayed, sig)
        })
      }

      // those are the preimages to existing received htlcs
      val preimages = commitments.localChanges.all.collect { case u: UpdateFulfillHtlc => u.paymentPreimage }.map(r => r.sha256() -> r).toMap

      val htlcTxs: Map[OutPoint, Option[HtlcTx]] = localCommit.publishableTxs.htlcTxsAndSigs.collect {
        case HtlcTxAndSigs(txInfo@HtlcSuccessTx(_, _, paymentHash, _), localSig, remoteSig) =>
          if (preimages.contains(paymentHash)) {
            // incoming htlc for which we have the preimage: we can spend it immediately
            txInfo.input.outPoint -> generateTx("htlc-success") {
              Right(Transactions.addSigs(txInfo, localSig, remoteSig, preimages(paymentHash), commitmentFormat))
            }
          } else {
            // incoming htlc for which we don't have the preimage: we can't spend it immediately, but we may learn the
            // preimage later, otherwise it will eventually timeout and they will get their funds back
            txInfo.input.outPoint -> None
          }
        case HtlcTxAndSigs(txInfo: HtlcTimeoutTx, localSig, remoteSig) =>
          // outgoing htlc: they may or may not have the preimage, the only thing to do is try to get back our funds after timeout
          txInfo.input.outPoint -> generateTx("htlc-timeout") {
            Right(Transactions.addSigs(txInfo, localSig, remoteSig, commitmentFormat))
          }
      }.toMap

      val claimAnchorTxs: List[ClaimAnchorOutputTx] = List(
        generateTx("local-anchor") {
          Transactions.makeClaimLocalAnchorOutputTx(tx, localFundingPubKey)
        },
        generateTx("remote-anchor") {
          Transactions.makeClaimRemoteAnchorOutputTx(tx, commitments.remoteParams.fundingPubKey)
        }
      ).flatten

      LocalCommitPublished(
        commitTx = tx,
        claimMainDelayedOutputTx = mainDelayedTx,
        htlcTxs = htlcTxs,
        claimHtlcDelayedTxs = Nil, // we will claim these once the htlc txs are confirmed
        claimAnchorTxs = claimAnchorTxs,
        irrevocablySpent = Map.empty)
    }

    /**
     * Claim the output of a 2nd-stage HTLC transaction. If the provided transaction isn't an htlc, this will be a no-op.
     *
     * NB: with anchor outputs, it's possible to have transactions that spend *many* HTLC outputs at once, but we're not
     * doing that because it introduces a lot of subtle edge cases.
     */
    def claimLocalCommitHtlcTxOutput(localCommitPublished: LocalCommitPublished, keyManager: ChannelKeyManager, commitments: Commitments, tx: Transaction, feeEstimator: FeeEstimator, feeTargets: FeeTargets)(implicit log: LoggingAdapter): (LocalCommitPublished, Option[TransactionWithInputInfo]) = {
      import commitments._
      if (isHtlcSuccess(tx, localCommitPublished) || isHtlcTimeout(tx, localCommitPublished)) {
        val feeratePerKwDelayed = feeEstimator.getFeeratePerKw(feeTargets.claimMainBlockTarget)
        val channelKeyPath = keyManager.keyPath(localParams, channelVersion)
        val localPerCommitmentPoint = keyManager.commitmentPoint(channelKeyPath, commitments.localCommit.index.toInt)
        val localRevocationPubkey = Generators.revocationPubKey(remoteParams.revocationBasepoint, localPerCommitmentPoint)
<<<<<<< HEAD
        val localDelayedPubkey = Generators.derivePubKey(keyManager.delayedPaymentPoint(channelKeyPath).getPublicKey, localPerCommitmentPoint)
        val htlcDelayedTx = generateTx("claim-htlc-delayed") {
          Transactions.makeClaimLocalDelayedOutputTx(tx, localParams.dustLimit, localRevocationPubkey, remoteParams.toSelfDelay, localDelayedPubkey, localParams.defaultFinalScriptPubKey, feeratePerKwDelayed).map(claimDelayed => {
=======
        val localDelayedPubkey = Generators.derivePubKey(keyManager.delayedPaymentPoint(channelKeyPath).publicKey, localPerCommitmentPoint)
        val htlcDelayedTx = generateTx("htlc-delayed") {
          Transactions.makeHtlcDelayedTx(tx, localParams.dustLimit, localRevocationPubkey, remoteParams.toSelfDelay, localDelayedPubkey, localParams.defaultFinalScriptPubKey, feeratePerKwDelayed).map(claimDelayed => {
>>>>>>> ccae92d7
            val sig = keyManager.sign(claimDelayed, keyManager.delayedPaymentPoint(channelKeyPath), localPerCommitmentPoint, TxOwner.Local, commitmentFormat)
            Transactions.addSigs(claimDelayed, sig)
          })
        }
        val localCommitPublished1 = localCommitPublished.copy(claimHtlcDelayedTxs = localCommitPublished.claimHtlcDelayedTxs ++ htlcDelayedTx.toSeq)
        (localCommitPublished1, htlcDelayedTx)
      } else {
        (localCommitPublished, None)
      }
    }

    /**
<<<<<<< HEAD
     * Create tx publishing strategy (target feerate) for our local commit tx and its HTLC txs. Only used for anchor outputs.
     */
    def createLocalCommitAnchorPublishStrategy(keyManager: ChannelKeyManager, commitments: Commitments, feeEstimator: FeeEstimator, feeTargets: FeeTargets): (PublishAsap, List[PublishAsap]) = {
      val commitTx = commitments.localCommit.publishableTxs.commitTx.tx
      val currentFeerate = commitments.localCommit.spec.feeratePerKw
      val targetFeerate = feeEstimator.getFeeratePerKw(feeTargets.commitmentBlockTarget)
      val localFundingPubKey = keyManager.fundingPublicKey(commitments.localParams.fundingKeyPath)
      val channelKeyPath = keyManager.keyPath(commitments.localParams, commitments.channelVersion)
      val localPerCommitmentPoint = keyManager.commitmentPoint(channelKeyPath, commitments.localCommit.index)
      val localHtlcBasepoint = keyManager.htlcPoint(channelKeyPath)

      // If we have an anchor output available, we will use it to CPFP the commit tx.
      val publishCommitTx = Transactions.makeClaimLocalAnchorOutputTx(commitTx, localFundingPubKey.getPublicKey).map(claimAnchorOutputTx => {
        TransactionSigningKit.ClaimAnchorOutputSigningKit(keyManager, claimAnchorOutputTx, localFundingPubKey)
      }) match {
        case Left(_) => PublishAsap(commitTx, PublishStrategy.JustPublish)
        case Right(signingKit) => PublishAsap(commitTx, PublishStrategy.SetFeerate(currentFeerate, targetFeerate, commitments.localParams.dustLimit, signingKit))
      }

      // HTLC txs will use RBF to add wallet inputs to reach the targeted feerate.
      val preimages = commitments.localChanges.all.collect { case u: UpdateFulfillHtlc => u.paymentPreimage }.map(r => r.sha256() -> r).toMap
      val htlcTxs = commitments.localCommit.publishableTxs.htlcTxsAndSigs.collect {
        case HtlcTxAndSigs(htlcSuccess: Transactions.HtlcSuccessTx, localSig, remoteSig) if preimages.contains(htlcSuccess.paymentHash) =>
          val preimage = preimages(htlcSuccess.paymentHash)
          val signedTx = Transactions.addSigs(htlcSuccess, localSig, remoteSig, preimage, commitments.commitmentFormat)
          val signingKit = TransactionSigningKit.HtlcSuccessSigningKit(keyManager, commitments.commitmentFormat, signedTx, localHtlcBasepoint, localPerCommitmentPoint, remoteSig, preimage)
          PublishAsap(signedTx.tx, PublishStrategy.SetFeerate(currentFeerate, targetFeerate, commitments.localParams.dustLimit, signingKit))
        case HtlcTxAndSigs(htlcTimeout: Transactions.HtlcTimeoutTx, localSig, remoteSig) =>
          val signedTx = Transactions.addSigs(htlcTimeout, localSig, remoteSig, commitments.commitmentFormat)
          val signingKit = TransactionSigningKit.HtlcTimeoutSigningKit(keyManager, commitments.commitmentFormat, signedTx, localHtlcBasepoint, localPerCommitmentPoint, remoteSig)
          PublishAsap(signedTx.tx, PublishStrategy.SetFeerate(currentFeerate, targetFeerate, commitments.localParams.dustLimit, signingKit))
      }

      (publishCommitTx, htlcTxs)
    }

    /**
=======
>>>>>>> ccae92d7
     * Claim all the HTLCs that we've received from their current commit tx, if the channel used option_static_remotekey
     * we don't need to claim our main output because it directly pays to one of our wallet's p2wpkh addresses.
     *
     * @param commitments  our commitment data, which include payment preimages
     * @param remoteCommit the remote commitment data to use to claim outputs (it can be their current or next commitment)
     * @param tx           the remote commitment transaction that has just been published
     * @return a list of transactions (one per output of the commit tx that we can claim)
     */
    def claimRemoteCommitTxOutputs(keyManager: ChannelKeyManager, commitments: Commitments, remoteCommit: RemoteCommit, tx: Transaction, feeEstimator: FeeEstimator, feeTargets: FeeTargets)(implicit log: LoggingAdapter): RemoteCommitPublished = {
      import commitments.{channelVersion, commitInput, localParams, remoteParams}
      require(remoteCommit.txid == tx.txid, "txid mismatch, provided tx is not the current remote commit tx")
      val (remoteCommitTx, _) = Commitments.makeRemoteTxs(keyManager, channelVersion, remoteCommit.index, localParams, remoteParams, commitInput, remoteCommit.remotePerCommitmentPoint, remoteCommit.spec)
      require(remoteCommitTx.tx.txid == tx.txid, "txid mismatch, cannot recompute the current remote commit tx")
      val channelKeyPath = keyManager.keyPath(localParams, channelVersion)
      val localFundingPubkey = keyManager.fundingPublicKey(localParams.fundingKeyPath).getPublicKey
      val localHtlcPubkey = Generators.derivePubKey(keyManager.htlcPoint(channelKeyPath).getPublicKey, remoteCommit.remotePerCommitmentPoint)
      val remoteHtlcPubkey = Generators.derivePubKey(remoteParams.htlcBasepoint, remoteCommit.remotePerCommitmentPoint)
      val remoteRevocationPubkey = Generators.revocationPubKey(keyManager.revocationPoint(channelKeyPath).getPublicKey, remoteCommit.remotePerCommitmentPoint)
      val remoteDelayedPaymentPubkey = Generators.derivePubKey(remoteParams.delayedPaymentBasepoint, remoteCommit.remotePerCommitmentPoint)
      val localPaymentPubkey = Generators.derivePubKey(keyManager.paymentPoint(channelKeyPath).getPublicKey, remoteCommit.remotePerCommitmentPoint)
      val outputs = makeCommitTxOutputs(!localParams.isFunder, remoteParams.dustLimit, remoteRevocationPubkey, localParams.toSelfDelay, remoteDelayedPaymentPubkey, localPaymentPubkey, remoteHtlcPubkey, localHtlcPubkey, remoteParams.fundingPubKey, localFundingPubkey, remoteCommit.spec, commitments.commitmentFormat)

      // we need to use a rather high fee for htlc-claim because we compete with the counterparty
      val feeratePerKwHtlc = feeEstimator.getFeeratePerKw(target = 2)

      // those are the preimages to existing received htlcs
      val preimages = commitments.localChanges.all.collect { case u: UpdateFulfillHtlc => u.paymentPreimage }.map(r =>r.sha256() -> r).toMap

      // remember we are looking at the remote commitment so IN for them is really OUT for us and vice versa
      val htlcTxs: Map[OutPoint, Option[ClaimHtlcTx]] = remoteCommit.spec.htlcs.collect {
        case OutgoingHtlc(add: UpdateAddHtlc) =>
          generateTx("claim-htlc-success") {
            Transactions.makeClaimHtlcSuccessTx(remoteCommitTx.tx, outputs, localParams.dustLimit, localHtlcPubkey, remoteHtlcPubkey, remoteRevocationPubkey, localParams.defaultFinalScriptPubKey, add, feeratePerKwHtlc, commitments.commitmentFormat)
          }.map(claimHtlcTx => {
            if (preimages.contains(add.paymentHash)) {
              // incoming htlc for which we have the preimage: we can spend it immediately
              claimHtlcTx.input.outPoint -> generateTx("claim-htlc-success") {
                val sig = keyManager.sign(claimHtlcTx, keyManager.htlcPoint(channelKeyPath), remoteCommit.remotePerCommitmentPoint, TxOwner.Local, commitments.commitmentFormat)
                Right(Transactions.addSigs(claimHtlcTx, sig, preimages(add.paymentHash)))
              }
            } else {
              // incoming htlc for which we don't have the preimage: we can't spend it immediately, but we may learn the
              // preimage later, otherwise it will eventually timeout and they will get their funds back
              claimHtlcTx.input.outPoint -> None
            }
          })
        case IncomingHtlc(add: UpdateAddHtlc) =>
          // outgoing htlc: they may or may not have the preimage, the only thing to do is try to get back our funds after timeout
          generateTx("claim-htlc-timeout") {
            Transactions.makeClaimHtlcTimeoutTx(remoteCommitTx.tx, outputs, localParams.dustLimit, localHtlcPubkey, remoteHtlcPubkey, remoteRevocationPubkey, localParams.defaultFinalScriptPubKey, add, feeratePerKwHtlc, commitments.commitmentFormat)
          }.map(claimHtlcTx => {
            claimHtlcTx.input.outPoint -> generateTx("claim-htlc-timeout") {
              val sig = keyManager.sign(claimHtlcTx, keyManager.htlcPoint(channelKeyPath), remoteCommit.remotePerCommitmentPoint, TxOwner.Local, commitments.commitmentFormat)
              Right(Transactions.addSigs(claimHtlcTx, sig))
            }
          })
      }.toSeq.flatten.toMap

      val claimAnchorTxs: List[ClaimAnchorOutputTx] = List(
        generateTx("local-anchor") {
          Transactions.makeClaimLocalAnchorOutputTx(tx, localFundingPubkey)
        },
        generateTx("remote-anchor") {
          Transactions.makeClaimRemoteAnchorOutputTx(tx, commitments.remoteParams.fundingPubKey)
        }
      ).flatten

      channelVersion match {
        case v if v.paysDirectlyToWallet =>
          RemoteCommitPublished(
            commitTx = tx,
            claimMainOutputTx = None,
            claimHtlcTxs = htlcTxs,
            claimAnchorTxs = claimAnchorTxs,
            irrevocablySpent = Map.empty
          )
        case _ =>
          claimRemoteCommitMainOutput(keyManager, commitments, remoteCommit.remotePerCommitmentPoint, tx, feeEstimator, feeTargets).copy(
            claimHtlcTxs = htlcTxs,
            claimAnchorTxs = claimAnchorTxs,
          )
      }
    }

    /**
     * Claim our main output only (not necessary if option_static_remotekey was negotiated).
     *
     * @param commitments              either our current commitment data in case of usual remote uncooperative closing
     *                                 or our outdated commitment data in case of data loss protection procedure; in any case it is used only
     *                                 to get some constant parameters, not commitment data
     * @param remotePerCommitmentPoint the remote perCommitmentPoint corresponding to this commitment
     * @param tx                       the remote commitment transaction that has just been published
     * @return a transaction claiming our main output
     */
    def claimRemoteCommitMainOutput(keyManager: ChannelKeyManager, commitments: Commitments, remotePerCommitmentPoint: PublicKey, tx: Transaction, feeEstimator: FeeEstimator, feeTargets: FeeTargets)(implicit log: LoggingAdapter): RemoteCommitPublished = {
      val channelKeyPath = keyManager.keyPath(commitments.localParams, commitments.channelVersion)
      val localPubkey = Generators.derivePubKey(keyManager.paymentPoint(channelKeyPath).getPublicKey, remotePerCommitmentPoint)
      val localPaymentPoint = keyManager.paymentPoint(channelKeyPath).getPublicKey
      val feeratePerKwMain = feeEstimator.getFeeratePerKw(feeTargets.claimMainBlockTarget)

      val mainTx = commitments.commitmentFormat match {
        case DefaultCommitmentFormat => generateTx("remote-main") {
          Transactions.makeClaimP2WPKHOutputTx(tx, commitments.localParams.dustLimit, localPubkey, commitments.localParams.defaultFinalScriptPubKey, feeratePerKwMain).map(claimMain => {
            val sig = keyManager.sign(claimMain, keyManager.paymentPoint(channelKeyPath), remotePerCommitmentPoint, TxOwner.Local, commitments.commitmentFormat)
            Transactions.addSigs(claimMain, localPubkey, sig)
          })
        }
        case AnchorOutputsCommitmentFormat => generateTx("remote-main-delayed") {
          Transactions.makeClaimRemoteDelayedOutputTx(tx, commitments.localParams.dustLimit, localPaymentPoint, commitments.localParams.defaultFinalScriptPubKey, feeratePerKwMain).map(claimMain => {
            val sig = keyManager.sign(claimMain, keyManager.paymentPoint(channelKeyPath), TxOwner.Local, commitments.commitmentFormat)
            Transactions.addSigs(claimMain, sig)
          })
        }
      }

      RemoteCommitPublished(
        commitTx = tx,
        claimMainOutputTx = mainTx,
        claimHtlcTxs = Map.empty,
        claimAnchorTxs = Nil,
        irrevocablySpent = Map.empty
      )
    }

    /**
     * When an unexpected transaction spending the funding tx is detected:
     * 1) we find out if the published transaction is one of remote's revoked txs
     * 2) and then:
     * a) if it is a revoked tx we build a set of transactions that will punish them by stealing all their funds
     * b) otherwise there is nothing we can do
     *
     * @return a [[RevokedCommitPublished]] object containing penalty transactions if the tx is a revoked commitment
     */
    def claimRevokedRemoteCommitTxOutputs(keyManager: ChannelKeyManager, commitments: Commitments, commitTx: Transaction, db: ChannelsDb, feeEstimator: FeeEstimator, feeTargets: FeeTargets)(implicit log: LoggingAdapter): Option[RevokedCommitPublished] = {
      import commitments._
      require(commitTx.txIn.size == 1, "commitment tx should have 1 input")
      val channelKeyPath = keyManager.keyPath(localParams, channelVersion)
      val obscuredTxNumber = Transactions.decodeTxNumber(commitTx.txIn.head.sequence, commitTx.lockTime)
      val localPaymentPoint = localParams.walletStaticPaymentBasepoint.getOrElse(keyManager.paymentPoint(channelKeyPath).getPublicKey)
      // this tx has been published by remote, so we need to invert local/remote params
      val txNumber = Transactions.obscuredCommitTxNumber(obscuredTxNumber, !localParams.isFunder, remoteParams.paymentBasepoint, localPaymentPoint)
      require(txNumber <= 0xffffffffffffL, "txNumber must be lesser than 48 bits long")
      log.warning(s"a revoked commit has been published with txnumber=$txNumber")
      // now we know what commit number this tx is referring to, we can derive the commitment point from the shachain
      remotePerCommitmentSecrets.getHash(0xFFFFFFFFFFFFL - txNumber)
        .map(d => new PrivateKey(d))
        .map(remotePerCommitmentSecret => {
          val remotePerCommitmentPoint = remotePerCommitmentSecret.publicKey
          val remoteDelayedPaymentPubkey = Generators.derivePubKey(remoteParams.delayedPaymentBasepoint, remotePerCommitmentPoint)
          val remoteRevocationPubkey = Generators.revocationPubKey(keyManager.revocationPoint(channelKeyPath).getPublicKey, remotePerCommitmentPoint)
          val remoteHtlcPubkey = Generators.derivePubKey(remoteParams.htlcBasepoint, remotePerCommitmentPoint)
          val localPaymentPubkey = Generators.derivePubKey(keyManager.paymentPoint(channelKeyPath).getPublicKey, remotePerCommitmentPoint)
          val localHtlcPubkey = Generators.derivePubKey(keyManager.htlcPoint(channelKeyPath).getPublicKey, remotePerCommitmentPoint)

          val feeratePerKwMain = feeEstimator.getFeeratePerKw(feeTargets.claimMainBlockTarget)
          // we need to use a high fee here for punishment txs because after a delay they can be spent by the counterparty
          val feeratePerKwPenalty = feeEstimator.getFeeratePerKw(target = 2)

          // first we will claim our main output right away
          val mainTx = channelVersion match {
            case v if v.paysDirectlyToWallet =>
              log.info(s"channel uses option_static_remotekey to pay directly to our wallet, there is nothing to do")
              None
            case v if v.hasAnchorOutputs => generateTx("remote-main-delayed") {
              Transactions.makeClaimRemoteDelayedOutputTx(commitTx, localParams.dustLimit, localPaymentPoint, localParams.defaultFinalScriptPubKey, feeratePerKwMain).map(claimMain => {
                val sig = keyManager.sign(claimMain, keyManager.paymentPoint(channelKeyPath), TxOwner.Local, commitmentFormat)
                Transactions.addSigs(claimMain, sig)
              })
            }
            case _ => generateTx("claim-p2wpkh-output") {
              Transactions.makeClaimP2WPKHOutputTx(commitTx, localParams.dustLimit, localPaymentPubkey, localParams.defaultFinalScriptPubKey, feeratePerKwMain).map(claimMain => {
                val sig = keyManager.sign(claimMain, keyManager.paymentPoint(channelKeyPath), remotePerCommitmentPoint, TxOwner.Local, commitmentFormat)
                Transactions.addSigs(claimMain, localPaymentPubkey, sig)
              })
            }
          }

          // then we punish them by stealing their main output
          val mainPenaltyTx = generateTx("main-penalty") {
            Transactions.makeMainPenaltyTx(commitTx, localParams.dustLimit, remoteRevocationPubkey, localParams.defaultFinalScriptPubKey, localParams.toSelfDelay, remoteDelayedPaymentPubkey, feeratePerKwPenalty).map(txinfo => {
              val sig = keyManager.sign(txinfo, keyManager.revocationPoint(channelKeyPath), remotePerCommitmentSecret, TxOwner.Local, commitmentFormat)
              Transactions.addSigs(txinfo, sig)
            })
          }

          // we retrieve the information needed to rebuild htlc scripts
          val htlcInfos = db.listHtlcInfos(commitments.channelId, txNumber)
          log.info(s"got htlcs=${htlcInfos.size} for txnumber=$txNumber")
          val htlcsRedeemScripts = (
            htlcInfos.map { case (paymentHash, cltvExpiry) => Scripts.htlcReceived(remoteHtlcPubkey, localHtlcPubkey, remoteRevocationPubkey, Crypto.ripemd160(paymentHash), cltvExpiry, commitmentFormat) } ++
              htlcInfos.map { case (paymentHash, _) => Scripts.htlcOffered(remoteHtlcPubkey, localHtlcPubkey, remoteRevocationPubkey, Crypto.ripemd160(paymentHash), commitmentFormat) }
            )
            .map(redeemScript => new fr.acinq.bitcoin.ByteVector(Script.write(pay2wsh(redeemScript))) -> Script.write(redeemScript))
            .toMap

          // and finally we steal the htlc outputs
          val htlcPenaltyTxs = commitTx.txOut.zipWithIndex.collect { case (txOut, outputIndex) if htlcsRedeemScripts.contains(txOut.publicKeyScript) =>
            val htlcRedeemScript = htlcsRedeemScripts(txOut.publicKeyScript)
            generateTx("htlc-penalty") {
              Transactions.makeHtlcPenaltyTx(commitTx, outputIndex, htlcRedeemScript, localParams.dustLimit, localParams.defaultFinalScriptPubKey, feeratePerKwPenalty).map(htlcPenalty => {
                val sig = keyManager.sign(htlcPenalty, keyManager.revocationPoint(channelKeyPath), remotePerCommitmentSecret, TxOwner.Local, commitmentFormat)
                Transactions.addSigs(htlcPenalty, sig, remoteRevocationPubkey)
              })
            }
          }.toList.flatten

          RevokedCommitPublished(
            commitTx = commitTx,
            claimMainOutputTx = mainTx,
            mainPenaltyTx = mainPenaltyTx,
            htlcPenaltyTxs = htlcPenaltyTxs,
            claimHtlcDelayedPenaltyTxs = Nil, // we will generate and spend those if they publish their HtlcSuccessTx or HtlcTimeoutTx
            irrevocablySpent = Map.empty
          )
        })
    }

    /**
     * Claims the output of an [[HtlcSuccessTx]] or [[HtlcTimeoutTx]] transaction using a revocation key.
     *
     * In case a revoked commitment with pending HTLCs is published, there are two ways the HTLC outputs can be taken as punishment:
     * - by spending the corresponding output of the commitment tx, using [[HtlcPenaltyTx]] that we generate as soon as we detect that a revoked commit
     * as been spent; note that those transactions will compete with [[HtlcSuccessTx]] and [[HtlcTimeoutTx]] published by the counterparty.
     * - by spending the delayed output of [[HtlcSuccessTx]] and [[HtlcTimeoutTx]] if those get confirmed; because the output of these txs is protected by
     * an OP_CSV delay, we will have time to spend them with a revocation key. In that case, we generate the spending transactions "on demand",
     * this is the purpose of this method.
     *
     * NB: when anchor outputs is used, htlc transactions can be aggregated in a single transaction if they share the same
     * lockTime (thanks to the use of sighash_single | sighash_anyonecanpay), so we may need to claim multiple outputs.
     */
    def claimRevokedHtlcTxOutputs(keyManager: ChannelKeyManager, commitments: Commitments, revokedCommitPublished: RevokedCommitPublished, htlcTx: Transaction, feeEstimator: FeeEstimator)(implicit log: LoggingAdapter): (RevokedCommitPublished, Seq[ClaimHtlcDelayedOutputPenaltyTx]) = {
      val isHtlcTx = htlcTx.txIn.map(_.outPoint.txid).contains(revokedCommitPublished.commitTx.txid) &&
        htlcTx.txIn.map(_.witness).collect(Scripts.extractPreimageFromHtlcSuccess.orElse(Scripts.extractPaymentHashFromHtlcTimeout)).nonEmpty
      if (isHtlcTx) {
        log.info(s"looks like txid=${htlcTx.txid} could be a 2nd level htlc tx spending revoked commit txid=${revokedCommitPublished.commitTx.txid}")
        // Let's assume that htlcTx is an HtlcSuccessTx or HtlcTimeoutTx and try to generate a tx spending its output using a revocation key
        import commitments._
        val commitTx = revokedCommitPublished.commitTx
        val obscuredTxNumber = Transactions.decodeTxNumber(commitTx.txIn.head.sequence, commitTx.lockTime)
        val channelKeyPath = keyManager.keyPath(localParams, channelVersion)
        val localPaymentPoint = localParams.walletStaticPaymentBasepoint.getOrElse(keyManager.paymentPoint(channelKeyPath).getPublicKey)
        // this tx has been published by remote, so we need to invert local/remote params
        val txNumber = Transactions.obscuredCommitTxNumber(obscuredTxNumber, !localParams.isFunder, remoteParams.paymentBasepoint, localPaymentPoint)
        // now we know what commit number this tx is referring to, we can derive the commitment point from the shachain
        remotePerCommitmentSecrets.getHash(0xFFFFFFFFFFFFL - txNumber)
          .map(d => new PrivateKey(d))
          .map(remotePerCommitmentSecret => {
            val remotePerCommitmentPoint = remotePerCommitmentSecret.publicKey
            val remoteDelayedPaymentPubkey = Generators.derivePubKey(remoteParams.delayedPaymentBasepoint, remotePerCommitmentPoint)
            val remoteRevocationPubkey = Generators.revocationPubKey(keyManager.revocationPoint(channelKeyPath).getPublicKey, remotePerCommitmentPoint)

            // we need to use a high fee here for punishment txs because after a delay they can be spent by the counterparty
            val feeratePerKwPenalty = feeEstimator.getFeeratePerKw(target = 1)

            val penaltyTxs = Transactions.makeClaimHtlcDelayedOutputPenaltyTxs(htlcTx, localParams.dustLimit, remoteRevocationPubkey, localParams.toSelfDelay, remoteDelayedPaymentPubkey, localParams.defaultFinalScriptPubKey, feeratePerKwPenalty).flatMap(claimHtlcDelayedOutputPenaltyTx => {
              generateTx("htlc-delayed-penalty") {
                claimHtlcDelayedOutputPenaltyTx.map(htlcDelayedPenalty => {
                  val sig = keyManager.sign(htlcDelayedPenalty, keyManager.revocationPoint(channelKeyPath), remotePerCommitmentSecret, TxOwner.Local, commitmentFormat)
                  val signedTx = Transactions.addSigs(htlcDelayedPenalty, sig)
                  // we need to make sure that the tx is indeed valid
                  Transaction.correctlySpends(signedTx.tx, Seq(htlcTx), ScriptFlags.STANDARD_SCRIPT_VERIFY_FLAGS)
                  signedTx
                })
              }
            })
            val revokedCommitPublished1 = revokedCommitPublished.copy(claimHtlcDelayedPenaltyTxs = revokedCommitPublished.claimHtlcDelayedPenaltyTxs ++ penaltyTxs)
            (revokedCommitPublished1, penaltyTxs)
          }).getOrElse((revokedCommitPublished, Nil))
      } else {
        (revokedCommitPublished, Nil)
      }
    }

    /**
     * In CLOSING state, any time we see a new transaction, we try to extract a preimage from it in order to fulfill the
     * corresponding incoming htlc in an upstream channel.
     *
     * Not doing that would result in us losing money, because the downstream node would pull money from one side, and
     * the upstream node would get refunded after a timeout.
     *
     * @return a set of pairs (add, preimage) if extraction was successful:
     *           - add is the htlc in the downstream channel from which we extracted the preimage
     *           - preimage needs to be sent to the upstream channel
     */
    def extractPreimages(localCommit: LocalCommit, tx: Transaction)(implicit log: LoggingAdapter): Set[(UpdateAddHtlc, ByteVector32)] = {
      val htlcSuccess = tx.txIn.map(_.witness).collect(Scripts.extractPreimageFromHtlcSuccess)
      htlcSuccess.foreach(r => log.info(s"extracted paymentPreimage=$r from tx=$tx (htlc-success)"))
      val claimHtlcSuccess = tx.txIn.map(_.witness).collect(Scripts.extractPreimageFromClaimHtlcSuccess)
      claimHtlcSuccess.foreach(r => log.info(s"extracted paymentPreimage=$r from tx=$tx (claim-htlc-success)"))
      val paymentPreimages = (htlcSuccess ++ claimHtlcSuccess).toSet
      paymentPreimages.flatMap { paymentPreimage =>
        // we only consider htlcs in our local commitment, because we only care about outgoing htlcs, which disappear first in the remote commitment
        // if an outgoing htlc is in the remote commitment, then:
        // - either it is in the local commitment (it was never fulfilled)
        // - or we have already received the fulfill and forwarded it upstream
        localCommit.spec.htlcs.collect {
          case OutgoingHtlc(add) if add.paymentHash == paymentPreimage.sha256() => (add, paymentPreimage)
        }
      }
    }

    def isHtlcTimeout(tx: Transaction, localCommitPublished: LocalCommitPublished): Boolean = {
      tx.txIn.filter(txIn => localCommitPublished.htlcTxs.get(txIn.outPoint) match {
        case Some(Some(_: HtlcTimeoutTx)) => true
        case _ => false
      }).map(_.witness).collect(Scripts.extractPaymentHashFromHtlcTimeout).nonEmpty
    }

    def isHtlcSuccess(tx: Transaction, localCommitPublished: LocalCommitPublished): Boolean = {
      tx.txIn.filter(txIn => localCommitPublished.htlcTxs.get(txIn.outPoint) match {
        case Some(Some(_: HtlcSuccessTx)) => true
        case _ => false
      }).map(_.witness).collect(Scripts.extractPreimageFromHtlcSuccess).nonEmpty
    }

    def isClaimHtlcTimeout(tx: Transaction, remoteCommitPublished: RemoteCommitPublished): Boolean = {
      tx.txIn.filter(txIn => remoteCommitPublished.claimHtlcTxs.get(txIn.outPoint) match {
        case Some(Some(_: ClaimHtlcTimeoutTx)) => true
        case _ => false
      }).map(_.witness).collect(Scripts.extractPaymentHashFromClaimHtlcTimeout).nonEmpty
    }

    def isClaimHtlcSuccess(tx: Transaction, remoteCommitPublished: RemoteCommitPublished): Boolean = {
      tx.txIn.filter(txIn => remoteCommitPublished.claimHtlcTxs.get(txIn.outPoint) match {
        case Some(Some(_: ClaimHtlcSuccessTx)) => true
        case _ => false
      }).map(_.witness).collect(Scripts.extractPreimageFromClaimHtlcSuccess).nonEmpty
    }

    /**
     * Before eclair v0.5.2, we didn't store the mapping between htlc txs and the htlc id.
     * This function is only used for channels that were closing before upgrading to eclair v0.5.2 and can be removed
     * once we're confident all eclair nodes on the network have been upgraded.
     *
     * We may have multiple HTLCs with the same payment hash because of MPP.
     * When a timeout transaction is confirmed, we need to find the best matching HTLC to fail upstream.
     * We need to handle potentially duplicate HTLCs (same amount and expiry): this function will use a deterministic
     * ordering of transactions and HTLCs to handle this.
     */
    private def findTimedOutHtlc(tx: Transaction, paymentHash160: ByteVector, htlcs: Seq[UpdateAddHtlc], timeoutTxs: Seq[Transaction], extractPaymentHash: PartialFunction[ScriptWitness, ByteVector])(implicit log: LoggingAdapter): Option[UpdateAddHtlc] = {
      // We use a deterministic ordering to match HTLCs to their corresponding timeout tx.
      // We don't match on the expected amounts because this is error-prone: computing the correct weight of a timeout tx
      // is hard because signatures can be either 71, 72 or 73 bytes long (ECDSA DER encoding).
      // It's simpler to just use the amount as the first ordering key: since the feerate is the same for all timeout
      // transactions we will find the right HTLC to fail upstream.
      val matchingHtlcs = htlcs
        .filter(add => add.cltvExpiry.toLong == tx.lockTime && paymentHash160.contentEquals(Crypto.ripemd160(add.paymentHash)))
        .sortBy(add => (add.amountMsat.toLong, add.id))
      val matchingTxs = timeoutTxs
        .filter(timeoutTx => timeoutTx.lockTime == tx.lockTime && timeoutTx.txIn.map(_.witness).collect(extractPaymentHash).contains(paymentHash160))
        .sortBy(timeoutTx => (timeoutTx.txOut.map(_.amount.toLong).sum, timeoutTx.txIn.head.outPoint.index))
      if (matchingTxs.size != matchingHtlcs.size) {
        log.error(s"some htlcs don't have a corresponding timeout transaction: tx=$tx, htlcs=$matchingHtlcs, timeout-txs=$matchingTxs")
      }
      matchingHtlcs.zip(matchingTxs).collectFirst {
        case (add, timeoutTx) if timeoutTx.txid == tx.txid => add
      }
    }

    /**
     * In CLOSING state, when we are notified that a transaction has been confirmed, we analyze it to find out if one or
     * more htlcs have timed out and need to be failed in an upstream channel.
     *
     * @param tx a tx that has reached mindepth
     * @return a set of htlcs that need to be failed upstream
     */
    def timedOutHtlcs(commitmentFormat: CommitmentFormat, localCommit: LocalCommit, localCommitPublished: LocalCommitPublished, localDustLimit: Satoshi, tx: Transaction)(implicit log: LoggingAdapter): Set[UpdateAddHtlc] = {
      val untrimmedHtlcs = Transactions.trimOfferedHtlcs(localDustLimit, localCommit.spec, commitmentFormat).map(_.add)
      if (tx.txid == localCommit.publishableTxs.commitTx.tx.txid) {
        // the tx is a commitment tx, we can immediately fail all dust htlcs (they don't have an output in the tx)
        localCommit.spec.htlcs.collect(outgoing) -- untrimmedHtlcs
      } else {
        // maybe this is a timeout tx, in that case we can resolve and fail the corresponding htlc
        val isMissingHtlcIndex = localCommitPublished.htlcTxs.values.collect { case Some(HtlcTimeoutTx(_, _, htlcId)) => htlcId }.toSet == Set(0)
        if (isMissingHtlcIndex && commitmentFormat == DefaultCommitmentFormat) {
          tx.txIn
            .map(_.witness)
            .collect(Scripts.extractPaymentHashFromHtlcTimeout)
            .flatMap { paymentHash160 =>
              log.info(s"htlc-timeout tx for paymentHash160=${paymentHash160.toHex} expiry=${tx.lockTime} has been confirmed (tx=$tx)")
              val timeoutTxs = localCommitPublished.htlcTxs.values.collect { case Some(HtlcTimeoutTx(_, tx, _)) => tx }.toSeq
              findTimedOutHtlc(tx, paymentHash160, untrimmedHtlcs, timeoutTxs, Scripts.extractPaymentHashFromHtlcTimeout)
            }.toSet
        } else {
          tx.txIn.flatMap(txIn => localCommitPublished.htlcTxs.get(txIn.outPoint) match {
            case Some(Some(HtlcTimeoutTx(_, _, htlcId))) if isHtlcTimeout(tx, localCommitPublished) =>
              untrimmedHtlcs.find(_.id == htlcId) match {
                case Some(htlc) =>
                  log.info(s"htlc-timeout tx for htlc #$htlcId paymentHash=${htlc.paymentHash} expiry=${tx.lockTime} has been confirmed (tx=$tx)")
                  Some(htlc)
                case None =>
                  log.error(s"could not find htlc #$htlcId for htlc-timeout tx=$tx")
                  None
              }
            case _ => None
          }).toSet
        }
      }
    }

    /**
     * In CLOSING state, when we are notified that a transaction has been confirmed, we analyze it to find out if one or
     * more htlcs have timed out and need to be failed in an upstream channel.
     *
     * @param tx a tx that has reached mindepth
     * @return a set of htlcs that need to be failed upstream
     */
    def timedOutHtlcs(commitmentFormat: CommitmentFormat, remoteCommit: RemoteCommit, remoteCommitPublished: RemoteCommitPublished, remoteDustLimit: Satoshi, tx: Transaction)(implicit log: LoggingAdapter): Set[UpdateAddHtlc] = {
      val untrimmedHtlcs = Transactions.trimReceivedHtlcs(remoteDustLimit, remoteCommit.spec, commitmentFormat).map(_.add)
      if (tx.txid == remoteCommit.txid) {
        // the tx is a commitment tx, we can immediately fail all dust htlcs (they don't have an output in the tx)
        remoteCommit.spec.htlcs.collect(incoming) -- untrimmedHtlcs
      } else {
        // maybe this is a timeout tx, in that case we can resolve and fail the corresponding htlc
        val isMissingHtlcIndex = remoteCommitPublished.claimHtlcTxs.values.collect { case Some(ClaimHtlcTimeoutTx(_, _, htlcId)) => htlcId }.toSet == Set(0)
        if (isMissingHtlcIndex && commitmentFormat == DefaultCommitmentFormat) {
          tx.txIn
            .map(_.witness)
            .collect(Scripts.extractPaymentHashFromClaimHtlcTimeout)
            .flatMap { paymentHash160 =>
              log.info(s"claim-htlc-timeout tx for paymentHash160=${paymentHash160.toHex} expiry=${tx.lockTime} has been confirmed (tx=$tx)")
              val timeoutTxs = remoteCommitPublished.claimHtlcTxs.values.collect { case Some(ClaimHtlcTimeoutTx(_, tx, _)) => tx }.toSeq
              findTimedOutHtlc(tx, paymentHash160, untrimmedHtlcs, timeoutTxs, Scripts.extractPaymentHashFromClaimHtlcTimeout)
            }.toSet
        } else {
          tx.txIn.flatMap(txIn => remoteCommitPublished.claimHtlcTxs.get(txIn.outPoint) match {
            case Some(Some(ClaimHtlcTimeoutTx(_, _, htlcId))) if isClaimHtlcTimeout(tx, remoteCommitPublished) =>
              untrimmedHtlcs.find(_.id == htlcId) match {
                case Some(htlc) =>
                  log.info(s"claim-htlc-timeout tx for htlc #$htlcId paymentHash=${htlc.paymentHash} expiry=${tx.lockTime} has been confirmed (tx=$tx)")
                  Some(htlc)
                case None =>
                  log.error(s"could not find htlc #$htlcId for claim-htlc-timeout tx=$tx")
                  None
              }
            case _ => None
          }).toSet
        }
      }
    }

    /**
     * As soon as a local or remote commitment reaches min_depth, we know which htlcs will be settled on-chain (whether
     * or not they actually have an output in the commitment tx).
     *
     * @param tx a transaction that is sufficiently buried in the blockchain
     */
    def onChainOutgoingHtlcs(localCommit: LocalCommit, remoteCommit: RemoteCommit, nextRemoteCommit_opt: Option[RemoteCommit], tx: Transaction): Set[UpdateAddHtlc] = {
      if (localCommit.publishableTxs.commitTx.tx.txid == tx.txid) {
        localCommit.spec.htlcs.collect(outgoing)
      } else if (remoteCommit.txid == tx.txid) {
        remoteCommit.spec.htlcs.collect(incoming)
      } else if (nextRemoteCommit_opt.map(_.txid).contains(tx.txid)) {
        nextRemoteCommit_opt.get.spec.htlcs.collect(incoming)
      } else {
        Set.empty
      }
    }

    /**
     * If a commitment tx reaches min_depth, we need to fail the outgoing htlcs that will never reach the blockchain.
     * It could be because only us had signed them, or because a revoked commitment got confirmed.
     */
    def overriddenOutgoingHtlcs(d: DATA_CLOSING, tx: Transaction)(implicit log: LoggingAdapter): Set[UpdateAddHtlc] = {
      val localCommit = d.commitments.localCommit
      val remoteCommit = d.commitments.remoteCommit
      val nextRemoteCommit_opt = d.commitments.remoteNextCommitInfo.left.toOption.map(_.nextRemoteCommit)
      if (localCommit.publishableTxs.commitTx.tx.txid == tx.txid) {
        // our commit got confirmed, so any htlc that is in their commitment but not in ours will never reach the chain
        val htlcsInRemoteCommit = remoteCommit.spec.htlcs ++ nextRemoteCommit_opt.map(_.spec.htlcs).getOrElse(Set.empty)
        // NB: from the p.o.v of remote, their incoming htlcs are our outgoing htlcs
        htlcsInRemoteCommit.collect(incoming) -- localCommit.spec.htlcs.collect(outgoing)
      } else if (remoteCommit.txid == tx.txid) {
        // their commit got confirmed
        nextRemoteCommit_opt match {
          case Some(nextRemoteCommit) =>
            // we had signed a new commitment but they committed the previous one
            // any htlc that we signed in the new commitment that they didn't sign will never reach the chain
            nextRemoteCommit.spec.htlcs.collect(incoming) -- localCommit.spec.htlcs.collect(outgoing)
          case None =>
            // their last commitment got confirmed, so no htlcs will be overridden, they will timeout or be fulfilled on chain
            Set.empty
        }
      } else if (nextRemoteCommit_opt.map(_.txid).contains(tx.txid)) {
        // their last commitment got confirmed, so no htlcs will be overridden, they will timeout or be fulfilled on chain
        Set.empty
      } else if (d.revokedCommitPublished.map(_.commitTx.txid).contains(tx.txid)) {
        // a revoked commitment got confirmed: we will claim its outputs, but we also need to fail htlcs that are pending in the latest commitment:
        //  - outgoing htlcs that are in the local commitment but not in remote/nextRemote have already been fulfilled/failed so we don't care about them
        //  - outgoing htlcs that are in the remote/nextRemote commitment may not really be overridden, but since we are going to claim their output as a
        //    punishment we will never get the preimage and may as well consider them failed in the context of relaying htlcs
        nextRemoteCommit_opt.getOrElse(remoteCommit).spec.htlcs.collect(incoming)
      } else {
        Set.empty
      }
    }

    /**
     * In CLOSING state, when we are notified that a transaction has been confirmed, we check if this tx belongs in the
     * local commit scenario and keep track of it.
     *
     * We need to keep track of all transactions spending the outputs of the commitment tx, because some outputs can be
     * spent both by us and our counterparty. Because of that, some of our transactions may never confirm and we don't
     * want to wait forever before declaring that the channel is CLOSED.
     *
     * @param tx a transaction that has been irrevocably confirmed
     */
    def updateLocalCommitPublished(localCommitPublished: LocalCommitPublished, tx: Transaction): LocalCommitPublished = {
      // even if our txs only have one input, maybe our counterparty uses a different scheme so we need to iterate
      // over all of them to check if they are relevant
      val relevantOutpoints = tx.txIn.map(_.outPoint).filter(outPoint => {
        // is this the commit tx itself? (we could do this outside of the loop...)
        val isCommitTx = localCommitPublished.commitTx.txid == tx.txid
        // does the tx spend an output of the local commitment tx?
        val spendsTheCommitTx = localCommitPublished.commitTx.txid == outPoint.txid
        // is the tx one of our 3rd stage delayed txs? (a 3rd stage tx is a tx spending the output of an htlc tx, which
        // is itself spending the output of the commitment tx)
        val is3rdStageDelayedTx = localCommitPublished.claimHtlcDelayedTxs.map(_.input.outPoint).contains(outPoint)
        isCommitTx || spendsTheCommitTx || is3rdStageDelayedTx
      })
      // then we add the relevant outpoints to the map keeping track of which txid spends which outpoint
      localCommitPublished.copy(irrevocablySpent = localCommitPublished.irrevocablySpent ++ relevantOutpoints.map(o => o -> tx).toMap)
    }

    /**
     * In CLOSING state, when we are notified that a transaction has been confirmed, we check if this tx belongs in the
     * remote commit scenario and keep track of it.
     *
     * We need to keep track of all transactions spending the outputs of the commitment tx, because some outputs can be
     * spent both by us and our counterparty. Because of that, some of our transactions may never confirm and we don't
     * want to wait forever before declaring that the channel is CLOSED.
     *
     * @param tx a transaction that has been irrevocably confirmed
     */
    def updateRemoteCommitPublished(remoteCommitPublished: RemoteCommitPublished, tx: Transaction): RemoteCommitPublished = {
      // even if our txs only have one input, maybe our counterparty uses a different scheme so we need to iterate
      // over all of them to check if they are relevant
      val relevantOutpoints = tx.txIn.map(_.outPoint).filter(outPoint => {
        // is this the commit tx itself? (we could do this outside of the loop...)
        val isCommitTx = remoteCommitPublished.commitTx.txid == tx.txid
        // does the tx spend an output of the remote commitment tx?
        val spendsTheCommitTx = remoteCommitPublished.commitTx.txid == outPoint.txid
        isCommitTx || spendsTheCommitTx
      })
      // then we add the relevant outpoints to the map keeping track of which txid spends which outpoint
      remoteCommitPublished.copy(irrevocablySpent = remoteCommitPublished.irrevocablySpent ++ relevantOutpoints.map(o => o -> tx).toMap)
    }

    /**
     * In CLOSING state, when we are notified that a transaction has been confirmed, we check if this tx belongs in the
     * revoked commit scenario and keep track of it.
     *
     * We need to keep track of all transactions spending the outputs of the commitment tx, because some outputs can be
     * spent both by us and our counterparty. Because of that, some of our transactions may never confirm and we don't
     * want to wait forever before declaring that the channel is CLOSED.
     *
     * @param tx a transaction that has been irrevocably confirmed
     */
    def updateRevokedCommitPublished(revokedCommitPublished: RevokedCommitPublished, tx: Transaction): RevokedCommitPublished = {
      // even if our txs only have one input, maybe our counterparty uses a different scheme so we need to iterate
      // over all of them to check if they are relevant
      val relevantOutpoints = tx.txIn.map(_.outPoint).filter(outPoint => {
        // is this the commit tx itself? (we could do this outside of the loop...)
        val isCommitTx = revokedCommitPublished.commitTx.txid == tx.txid
        // does the tx spend an output of the remote commitment tx?
        val spendsTheCommitTx = revokedCommitPublished.commitTx.txid == outPoint.txid
        // is the tx one of our 3rd stage delayed txs? (a 3rd stage tx is a tx spending the output of an htlc tx, which
        // is itself spending the output of the commitment tx)
        val is3rdStageDelayedTx = revokedCommitPublished.claimHtlcDelayedPenaltyTxs.map(_.input.outPoint).contains(outPoint)
        isCommitTx || spendsTheCommitTx || is3rdStageDelayedTx
      })
      // then we add the relevant outpoints to the map keeping track of which txid spends which outpoint
      revokedCommitPublished.copy(irrevocablySpent = revokedCommitPublished.irrevocablySpent ++ relevantOutpoints.map(o => o -> tx).toMap)
    }

    /**
     * This helper function tells if some of the utxos consumed by the given transaction have already been irrevocably spent (possibly by this very transaction).
     *
     * It can be useful to:
     *   - not attempt to publish this tx when we know this will fail
     *   - not watch for confirmations if we know the tx is already confirmed
     *   - not watch the corresponding utxo when we already know the final spending tx
     *
     * @param tx               a tx with only one input
     * @param irrevocablySpent a map of known spent outpoints
     * @return true if we know for sure that the utxos consumed by the tx have already irrevocably been spent, false otherwise
     */
    def inputsAlreadySpent(tx: Transaction, irrevocablySpent: Map[OutPoint, Transaction]): Boolean = {
      tx.txIn.exists(txIn => irrevocablySpent.contains(txIn.outPoint))
    }

    /**
     * This helper function returns the fee paid by the given transaction.
     * It relies on the current channel data to find the parent tx and compute the fee, and also provides a description.
     *
     * @param tx a tx for which we want to compute the fee
     * @param d  current channel data
     * @return if the parent tx is found, a tuple (fee, description)
     */
    def networkFeePaid(tx: Transaction, d: DATA_CLOSING): Option[(Satoshi, String)] = {
      val isCommitTx = tx.txIn.map(_.outPoint).contains(d.commitments.commitInput.outPoint)
      // only the funder pays the fee for the commit tx, but 2nd-stage and 3rd-stage tx fees are paid by their recipients
      // we can compute the fees only for transactions with a single parent for which we know the output amount
      if (tx.txIn.size == 1 && (d.commitments.localParams.isFunder || !isCommitTx)) {
        // we build a map with all known txs (that's not particularly efficient, but it doesn't really matter)
        val txs: Map[ByteVector32, (Transaction, String)] = (
          d.mutualClosePublished.map(_.tx -> "mutual") ++
            d.localCommitPublished.map(_.commitTx).map(_ -> "local-commit").toSeq ++
            d.localCommitPublished.flatMap(_.claimMainDelayedOutputTx).map(_.tx -> "local-main-delayed") ++
            d.localCommitPublished.toSeq.flatMap(_.htlcTxs.values).flatten.map {
              case htlcTx: HtlcSuccessTx => htlcTx.tx -> "local-htlc-success"
              case htlcTx: HtlcTimeoutTx => htlcTx.tx -> "local-htlc-timeout"
            } ++
            d.localCommitPublished.toSeq.flatMap(_.claimHtlcDelayedTxs).map(_.tx -> "local-htlc-delayed") ++
            d.remoteCommitPublished.map(_.commitTx).map(_ -> "remote-commit") ++
            d.remoteCommitPublished.toSeq.flatMap(_.claimMainOutputTx).map(_.tx -> "remote-main") ++
            d.remoteCommitPublished.toSeq.flatMap(_.claimHtlcTxs.values).flatten.map {
              case htlcTx: ClaimHtlcSuccessTx => htlcTx.tx -> "remote-htlc-success"
              case htlcTx: ClaimHtlcTimeoutTx => htlcTx.tx -> "remote-htlc-timeout"
            } ++
            d.nextRemoteCommitPublished.map(_.commitTx).map(_ -> "remote-commit") ++
            d.nextRemoteCommitPublished.toSeq.flatMap(_.claimMainOutputTx).map(_.tx -> "remote-main") ++
            d.nextRemoteCommitPublished.toSeq.flatMap(_.claimHtlcTxs.values).flatten.map {
              case htlcTx: ClaimHtlcSuccessTx => htlcTx.tx -> "remote-htlc-success"
              case htlcTx: ClaimHtlcTimeoutTx => htlcTx.tx -> "remote-htlc-timeout"
            } ++
            d.revokedCommitPublished.map(_.commitTx).map(_ -> "revoked-commit") ++
            d.revokedCommitPublished.flatMap(_.claimMainOutputTx).map(_.tx -> "revoked-main") ++
            d.revokedCommitPublished.flatMap(_.mainPenaltyTx).map(_.tx -> "revoked-main-penalty") ++
            d.revokedCommitPublished.flatMap(_.htlcPenaltyTxs).map(_.tx -> "revoked-htlc-penalty") ++
            d.revokedCommitPublished.flatMap(_.claimHtlcDelayedPenaltyTxs).map(_.tx -> "revoked-htlc-penalty-delayed")
          )
          .map { case (tx, desc) => tx.txid -> (tx, desc) } // will allow easy lookup of parent transaction
          .toMap

        txs.get(tx.txid).flatMap {
          case (_, desc) =>
            val parentTxOut_opt = if (isCommitTx) {
              Some(d.commitments.commitInput.txOut)
            } else {
              val outPoint = tx.txIn.head.outPoint
              txs.get(outPoint.txid).map { case (parent, _) => parent.txOut(outPoint.index.toInt) }
            }
            parentTxOut_opt.map(parentTxOut => parentTxOut.amount minus tx.txOut.map(_.amount).sum).map(_ -> desc)
        }
      } else {
        None
      }
    }
  }

}<|MERGE_RESOLUTION|>--- conflicted
+++ resolved
@@ -570,15 +570,9 @@
         val channelKeyPath = keyManager.keyPath(localParams, channelVersion)
         val localPerCommitmentPoint = keyManager.commitmentPoint(channelKeyPath, commitments.localCommit.index.toInt)
         val localRevocationPubkey = Generators.revocationPubKey(remoteParams.revocationBasepoint, localPerCommitmentPoint)
-<<<<<<< HEAD
         val localDelayedPubkey = Generators.derivePubKey(keyManager.delayedPaymentPoint(channelKeyPath).getPublicKey, localPerCommitmentPoint)
-        val htlcDelayedTx = generateTx("claim-htlc-delayed") {
-          Transactions.makeClaimLocalDelayedOutputTx(tx, localParams.dustLimit, localRevocationPubkey, remoteParams.toSelfDelay, localDelayedPubkey, localParams.defaultFinalScriptPubKey, feeratePerKwDelayed).map(claimDelayed => {
-=======
-        val localDelayedPubkey = Generators.derivePubKey(keyManager.delayedPaymentPoint(channelKeyPath).publicKey, localPerCommitmentPoint)
         val htlcDelayedTx = generateTx("htlc-delayed") {
           Transactions.makeHtlcDelayedTx(tx, localParams.dustLimit, localRevocationPubkey, remoteParams.toSelfDelay, localDelayedPubkey, localParams.defaultFinalScriptPubKey, feeratePerKwDelayed).map(claimDelayed => {
->>>>>>> ccae92d7
             val sig = keyManager.sign(claimDelayed, keyManager.delayedPaymentPoint(channelKeyPath), localPerCommitmentPoint, TxOwner.Local, commitmentFormat)
             Transactions.addSigs(claimDelayed, sig)
           })
@@ -591,46 +585,6 @@
     }
 
     /**
-<<<<<<< HEAD
-     * Create tx publishing strategy (target feerate) for our local commit tx and its HTLC txs. Only used for anchor outputs.
-     */
-    def createLocalCommitAnchorPublishStrategy(keyManager: ChannelKeyManager, commitments: Commitments, feeEstimator: FeeEstimator, feeTargets: FeeTargets): (PublishAsap, List[PublishAsap]) = {
-      val commitTx = commitments.localCommit.publishableTxs.commitTx.tx
-      val currentFeerate = commitments.localCommit.spec.feeratePerKw
-      val targetFeerate = feeEstimator.getFeeratePerKw(feeTargets.commitmentBlockTarget)
-      val localFundingPubKey = keyManager.fundingPublicKey(commitments.localParams.fundingKeyPath)
-      val channelKeyPath = keyManager.keyPath(commitments.localParams, commitments.channelVersion)
-      val localPerCommitmentPoint = keyManager.commitmentPoint(channelKeyPath, commitments.localCommit.index)
-      val localHtlcBasepoint = keyManager.htlcPoint(channelKeyPath)
-
-      // If we have an anchor output available, we will use it to CPFP the commit tx.
-      val publishCommitTx = Transactions.makeClaimLocalAnchorOutputTx(commitTx, localFundingPubKey.getPublicKey).map(claimAnchorOutputTx => {
-        TransactionSigningKit.ClaimAnchorOutputSigningKit(keyManager, claimAnchorOutputTx, localFundingPubKey)
-      }) match {
-        case Left(_) => PublishAsap(commitTx, PublishStrategy.JustPublish)
-        case Right(signingKit) => PublishAsap(commitTx, PublishStrategy.SetFeerate(currentFeerate, targetFeerate, commitments.localParams.dustLimit, signingKit))
-      }
-
-      // HTLC txs will use RBF to add wallet inputs to reach the targeted feerate.
-      val preimages = commitments.localChanges.all.collect { case u: UpdateFulfillHtlc => u.paymentPreimage }.map(r => r.sha256() -> r).toMap
-      val htlcTxs = commitments.localCommit.publishableTxs.htlcTxsAndSigs.collect {
-        case HtlcTxAndSigs(htlcSuccess: Transactions.HtlcSuccessTx, localSig, remoteSig) if preimages.contains(htlcSuccess.paymentHash) =>
-          val preimage = preimages(htlcSuccess.paymentHash)
-          val signedTx = Transactions.addSigs(htlcSuccess, localSig, remoteSig, preimage, commitments.commitmentFormat)
-          val signingKit = TransactionSigningKit.HtlcSuccessSigningKit(keyManager, commitments.commitmentFormat, signedTx, localHtlcBasepoint, localPerCommitmentPoint, remoteSig, preimage)
-          PublishAsap(signedTx.tx, PublishStrategy.SetFeerate(currentFeerate, targetFeerate, commitments.localParams.dustLimit, signingKit))
-        case HtlcTxAndSigs(htlcTimeout: Transactions.HtlcTimeoutTx, localSig, remoteSig) =>
-          val signedTx = Transactions.addSigs(htlcTimeout, localSig, remoteSig, commitments.commitmentFormat)
-          val signingKit = TransactionSigningKit.HtlcTimeoutSigningKit(keyManager, commitments.commitmentFormat, signedTx, localHtlcBasepoint, localPerCommitmentPoint, remoteSig)
-          PublishAsap(signedTx.tx, PublishStrategy.SetFeerate(currentFeerate, targetFeerate, commitments.localParams.dustLimit, signingKit))
-      }
-
-      (publishCommitTx, htlcTxs)
-    }
-
-    /**
-=======
->>>>>>> ccae92d7
      * Claim all the HTLCs that we've received from their current commit tx, if the channel used option_static_remotekey
      * we don't need to claim our main output because it directly pays to one of our wallet's p2wpkh addresses.
      *
