--- conflicted
+++ resolved
@@ -17,10 +17,9 @@
 package fr.acinq.eclair.channel
 
 import akka.event.{DiagnosticLoggingAdapter, LoggingAdapter}
-import fr.acinq.bitcoin.{PrivateKey, PublicKey}
+import fr.acinq.bitcoin.{OP_PUSHDATA, PrivateKey, PublicKey, _}
 import fr.acinq.bitcoin.Crypto.{ripemd160, sha256}
 import fr.acinq.bitcoin.Script._
-import fr.acinq.bitcoin._
 import fr.acinq.eclair._
 import fr.acinq.eclair.blockchain.EclairWallet
 import fr.acinq.eclair.blockchain.fee.{FeeEstimator, FeeTargets, FeeratePerKw}
@@ -411,27 +410,24 @@
     }
 
     // used only to compute tx weights and estimate fees
-<<<<<<< HEAD
     lazy val dummyPublicKey = new PrivateKey(Hex.decode("0101010101010101010101010101010101010101010101010101010101010101")).publicKey
 
-    def isValidFinalScriptPubkey(scriptPubKey: Array[Byte]): Boolean = {
-      Try(Script.parse(scriptPubKey)).map(parsed => Script.isPay2pkh(parsed) || Script.isPay2sh(parsed) || Script.isPay2wpkh(parsed) || Script.isPay2wsh(parsed)).getOrElse(false)
-=======
-    lazy val dummyPublicKey = PrivateKey(ByteVector32(ByteVector.fill(32)(1))).publicKey
-
-    def isValidFinalScriptPubkey(scriptPubKey: ByteVector, allowAnySegwit: Boolean): Boolean = {
-      Try(Script.parse(scriptPubKey)) match {
-        case Success(OP_DUP :: OP_HASH160 :: OP_PUSHDATA(pubkeyHash, _) :: OP_EQUALVERIFY :: OP_CHECKSIG :: Nil) if pubkeyHash.size == 20 => true
-        case Success(OP_HASH160 :: OP_PUSHDATA(scriptHash, _) :: OP_EQUAL :: Nil) if scriptHash.size == 20 => true
-        case Success(OP_0 :: OP_PUSHDATA(pubkeyHash, _) :: Nil) if pubkeyHash.size == 20 => true
-        case Success(OP_0 :: OP_PUSHDATA(scriptHash, _) :: Nil) if scriptHash.size == 32 => true
-        case Success((OP_1 | OP_2 | OP_3 | OP_4 | OP_5 | OP_6 | OP_7 | OP_8 | OP_9 | OP_10 | OP_11 | OP_12 | OP_13 | OP_14 | OP_15 | OP_16) :: OP_PUSHDATA(program, _) :: Nil) if allowAnySegwit && 2 <= program.length && program.length <= 40 => true
-        case _ => false
-      }
->>>>>>> e2b3b473
-    }
-
-    def isValidFinalScriptPubkey(scriptPubKey: ByteVector): Boolean = isValidFinalScriptPubkey(scriptPubKey.toArray)
+    def isValidFinalScriptPubkey(scriptPubKey: Array[Byte], allowAnySegwit: Boolean): Boolean = {
+      def isSegwitScript(script: java.util.List[ScriptElt]): Boolean = {
+
+        def isSegwitVersion(item: ScriptElt) = item match {
+          case OP_1.INSTANCE | OP_2.INSTANCE | OP_3.INSTANCE | OP_4.INSTANCE | OP_5.INSTANCE | OP_6.INSTANCE | OP_7.INSTANCE | OP_8.INSTANCE | OP_9.INSTANCE | OP_10.INSTANCE | OP_11.INSTANCE | OP_12.INSTANCE | OP_13.INSTANCE | OP_14.INSTANCE | OP_15.INSTANCE | OP_16.INSTANCE => true
+          case _ => false
+        }
+        def isSegwitProgram(item: ScriptElt) = item.isInstanceOf[OP_PUSHDATA] && item.asInstanceOf[OP_PUSHDATA].data.size() >= 2 && item.asInstanceOf[OP_PUSHDATA].data.size() <= 40
+
+        allowAnySegwit && script.length == 2 && isSegwitVersion(script.get(0)) && isSegwitProgram(script.get(1))
+      }
+
+      Try(Script.parse(scriptPubKey)).map(parsed => Script.isPay2pkh(parsed) || Script.isPay2sh(parsed) || Script.isPay2wpkh(parsed) || Script.isPay2wsh(parsed) || isSegwitScript(parsed)).getOrElse(false)
+    }
+
+    def isValidFinalScriptPubkey(scriptPubKey: ByteVector, allowAnySegwit: Boolean): Boolean = isValidFinalScriptPubkey(scriptPubKey.toArray, allowAnySegwit)
 
     def firstClosingFee(commitments: Commitments, localScriptPubkey: ByteVector, remoteScriptPubkey: ByteVector, feeratePerKw: FeeratePerKw)(implicit log: LoggingAdapter): Satoshi = {
       import commitments._
