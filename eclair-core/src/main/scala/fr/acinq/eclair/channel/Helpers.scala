--- conflicted
+++ resolved
@@ -281,17 +281,10 @@
       if (!localParams.isFunder) {
         // they are funder, therefore they pay the fee: we need to make sure they can afford it!
         val toRemoteMsat = remoteSpec.toLocal
-<<<<<<< HEAD
-        val fees = commitTxFee(remoteParams.dustLimit, remoteSpec)
+        val fees = commitTxFee(remoteParams.dustLimit, remoteSpec, channelVersion.commitmentFormat)
         val missing = toRemoteMsat.truncateToSatoshi minus localParams.channelReserve minus fees
         if (missing < new Satoshi(0)) {
           throw CannotAffordFees(temporaryChannelId, missing = missing.unaryMinus(), reserve = localParams.channelReserve, fees = fees)
-=======
-        val fees = commitTxFee(remoteParams.dustLimit, remoteSpec, channelVersion.commitmentFormat)
-        val missing = toRemoteMsat.truncateToSatoshi - localParams.channelReserve - fees
-        if (missing < Satoshi(0)) {
-          throw CannotAffordFees(temporaryChannelId, missing = -missing, reserve = localParams.channelReserve, fees = fees)
->>>>>>> 5a5a0b96
         }
       }
 
@@ -555,19 +548,11 @@
 
       val htlcTxes = localCommit.publishableTxs.htlcTxsAndSigs.collect {
         // incoming htlc for which we have the preimage: we spend it directly
-<<<<<<< HEAD
         case HtlcTxAndSigs(txinfo@HtlcSuccessTx(_, _, paymentHash), localSig, remoteSig) if preimages.exists(r => r.sha256() == paymentHash) =>
-          generateTx("htlc-success")({
+          generateTx("htlc-success") {
             val preimage = preimages.find(r => r.sha256() == paymentHash).get
-            Right(Transactions.addSigs(txinfo, localSig, remoteSig, preimage))
-          })
-=======
-        case HtlcTxAndSigs(txinfo@HtlcSuccessTx(_, _, paymentHash), localSig, remoteSig) if preimages.exists(r => sha256(r) == paymentHash) =>
-          generateTx("htlc-success") {
-            val preimage = preimages.find(r => sha256(r) == paymentHash).get
             Right(Transactions.addSigs(txinfo, localSig, remoteSig, preimage, commitmentFormat))
           }
->>>>>>> 5a5a0b96
 
         // (incoming htlc for which we don't have the preimage: nothing to do, it will timeout eventually and they will get their funds back)
 
@@ -631,17 +616,10 @@
       val txes = remoteCommit.spec.htlcs.collect {
         // incoming htlc for which we have the preimage: we spend it directly.
         // NB: we are looking at the remote's commitment, from its point of view it's an outgoing htlc.
-<<<<<<< HEAD
         case OutgoingHtlc(add: UpdateAddHtlc) if preimages.exists(r => r.sha256() == add.paymentHash) => generateTx("claim-htlc-success") {
           val preimage = preimages.find(r => r.sha256() == add.paymentHash).get
-          Transactions.makeClaimHtlcSuccessTx(remoteCommitTx.tx, outputs, localParams.dustLimit, localHtlcPubkey, remoteHtlcPubkey, remoteRevocationPubkey, localParams.defaultFinalScriptPubKey, add, feeratePerKwHtlc).right.map(txinfo => {
-            val sig = keyManager.sign(txinfo, keyManager.htlcPoint(channelKeyPath), remoteCommit.remotePerCommitmentPoint)
-=======
-        case OutgoingHtlc(add: UpdateAddHtlc) if preimages.exists(r => sha256(r) == add.paymentHash) => generateTx("claim-htlc-success") {
-          val preimage = preimages.find(r => sha256(r) == add.paymentHash).get
           Transactions.makeClaimHtlcSuccessTx(remoteCommitTx.tx, outputs, localParams.dustLimit, localHtlcPubkey, remoteHtlcPubkey, remoteRevocationPubkey, localParams.defaultFinalScriptPubKey, add, feeratePerKwHtlc, commitments.commitmentFormat).right.map(txinfo => {
             val sig = keyManager.sign(txinfo, keyManager.htlcPoint(channelKeyPath), remoteCommit.remotePerCommitmentPoint, TxOwner.Local, commitments.commitmentFormat)
->>>>>>> 5a5a0b96
             Transactions.addSigs(txinfo, sig, preimage)
           })
         }
@@ -763,8 +741,8 @@
           val htlcInfos = db.listHtlcInfos(commitments.channelId, txnumber)
           log.info(s"got htlcs=${htlcInfos.size} for txnumber=$txnumber")
           val htlcsRedeemScripts = (
-            htlcInfos.map { case (paymentHash, cltvExpiry) => Scripts.htlcReceived(remoteHtlcPubkey, localHtlcPubkey, remoteRevocationPubkey, Crypto.ripemd160(paymentHash), cltvExpiry, commitmentFormat) } ++
-              htlcInfos.map { case (paymentHash, _) => Scripts.htlcOffered(remoteHtlcPubkey, localHtlcPubkey, remoteRevocationPubkey, Crypto.ripemd160(paymentHash), commitmentFormat) }
+            htlcInfos.map { case (paymentHash, cltvExpiry) => Scripts.htlcReceived(remoteHtlcPubkey, localHtlcPubkey, remoteRevocationPubkey, paymentHash.ripemd160(), cltvExpiry, commitmentFormat) } ++
+              htlcInfos.map { case (paymentHash, _) => Scripts.htlcOffered(remoteHtlcPubkey, localHtlcPubkey, remoteRevocationPubkey, paymentHash.ripemd160(), commitmentFormat) }
             )
             .map(redeemScript => new ByteVectorAcinq(Script.write(pay2wsh(redeemScript))) -> new ByteVectorAcinq(Script.write(redeemScript)))
             .toMap
