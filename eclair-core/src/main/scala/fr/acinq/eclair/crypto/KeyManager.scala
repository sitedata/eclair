/*
 * Copyright 2019 ACINQ SAS
 *
 * Licensed under the Apache License, Version 2.0 (the "License");
 * you may not use this file except in compliance with the License.
 * You may obtain a copy of the License at
 *
 *     http://www.apache.org/licenses/LICENSE-2.0
 *
 * Unless required by applicable law or agreed to in writing, software
 * distributed under the License is distributed on an "AS IS" BASIS,
 * WITHOUT WARRANTIES OR CONDITIONS OF ANY KIND, either express or implied.
 * See the License for the specific language governing permissions and
 * limitations under the License.
 */

package fr.acinq.eclair.crypto

import java.io.ByteArrayInputStream
import java.nio.ByteOrder

import fr.acinq.bitcoin.{BtcSerializer, ByteVector32, ByteVector64, Crypto, DeterministicWallet, KeyPath, PrivateKey, Protocol, PublicKey}
import fr.acinq.bitcoin.DeterministicWallet.ExtendedPublicKey
<<<<<<< HEAD
import fr.acinq.bitcoin.crypto.Pack
import fr.acinq.eclair.{Features, ShortChannelId}
=======
import fr.acinq.bitcoin.{ByteVector32, ByteVector64, Crypto, DeterministicWallet, Protocol}
>>>>>>> 5a5a0b96
import fr.acinq.eclair.channel.{ChannelVersion, LocalParams}
import fr.acinq.eclair.transactions.Transactions.{CommitmentFormat, TransactionWithInputInfo, TxOwner}
import fr.acinq.eclair.{Features, ShortChannelId}

trait KeyManager {
  def nodeKey: DeterministicWallet.ExtendedPrivateKey

  def nodeId: PublicKey

  def fundingPublicKey(keyPath: KeyPath): ExtendedPublicKey

  def revocationPoint(channelKeyPath: KeyPath): ExtendedPublicKey

  def paymentPoint(channelKeyPath: KeyPath): ExtendedPublicKey

  def delayedPaymentPoint(channelKeyPath: KeyPath): ExtendedPublicKey

  def htlcPoint(channelKeyPath: KeyPath): ExtendedPublicKey

  def commitmentSecret(channelKeyPath: KeyPath, index: Long): PrivateKey

  def commitmentPoint(channelKeyPath: KeyPath, index: Long): PublicKey

  def channelKeyPath(localParams: LocalParams, channelVersion: ChannelVersion): KeyPath = if (channelVersion.hasPubkeyKeyPath) {
    // deterministic mode: use the funding pubkey to compute the channel key path
    KeyManager.channelKeyPath(fundingPublicKey(localParams.fundingKeyPath))
  } else {
    // legacy mode:  we reuse the funding key path as our channel key path
    localParams.fundingKeyPath
  }

  /**
   * @param isFunder true if we're funding this channel
   * @return a partial key path for a new funding public key. This key path will be extended:
   *         - with a specific "chain" prefix
   *         - with a specific "funding pubkey" suffix
   */
<<<<<<< HEAD
  def newFundingKeyPath(isFunder: Boolean) : KeyPath
=======
  def newFundingKeyPath(isFunder: Boolean): DeterministicWallet.KeyPath
>>>>>>> 5a5a0b96

  /**
   * @param tx               input transaction
   * @param publicKey        extended public key
   * @param txOwner          owner of the transaction (local/remote)
   * @param commitmentFormat format of the commitment tx
   * @return a signature generated with the private key that matches the input
   *         extended public key
   */
  def sign(tx: TransactionWithInputInfo, publicKey: ExtendedPublicKey, txOwner: TxOwner, commitmentFormat: CommitmentFormat): ByteVector64

  /**
   * This method is used to spend funds sent to htlc keys/delayed keys
   *
   * @param tx               input transaction
   * @param publicKey        extended public key
   * @param remotePoint      remote point
   * @param txOwner          owner of the transaction (local/remote)
   * @param commitmentFormat format of the commitment tx
   * @return a signature generated with a private key generated from the input keys's matching
   *         private key and the remote point.
   */
  def sign(tx: TransactionWithInputInfo, publicKey: ExtendedPublicKey, remotePoint: PublicKey, txOwner: TxOwner, commitmentFormat: CommitmentFormat): ByteVector64

  /**
   * Ths method is used to spend revoked transactions, with the corresponding revocation key
   *
   * @param tx               input transaction
   * @param publicKey        extended public key
   * @param remoteSecret     remote secret
   * @param txOwner          owner of the transaction (local/remote)
   * @param commitmentFormat format of the commitment tx
   * @return a signature generated with a private key generated from the input keys's matching
   *         private key and the remote secret.
   */
  def sign(tx: TransactionWithInputInfo, publicKey: ExtendedPublicKey, remoteSecret: PrivateKey, txOwner: TxOwner, commitmentFormat: CommitmentFormat): ByteVector64

  /**
<<<<<<< HEAD
    * Sign a channel announcement message
    *
    * @param fundingKeyPath BIP32 path of the funding public key
    * @param chainHash chain hash
    * @param shortChannelId short channel id
    * @param remoteNodeId remote node id
    * @param remoteFundingKey remote funding pubkey
    * @param features channel features
    * @return a (nodeSig, bitcoinSig) pair. nodeSig is the signature of the channel announcement with our node's
    *         private key, bitcoinSig is the signature of the channel announcement with our funding private key
    */
  def signChannelAnnouncement(fundingKeyPath: KeyPath, chainHash: ByteVector32, shortChannelId: ShortChannelId, remoteNodeId: PublicKey, remoteFundingKey: PublicKey, features: Features): (ByteVector64, ByteVector64)
=======
   * Sign a channel announcement message
   *
   * @param fundingKeyPath   BIP32 path of the funding public key
   * @param chainHash        chain hash
   * @param shortChannelId   short channel id
   * @param remoteNodeId     remote node id
   * @param remoteFundingKey remote funding pubkey
   * @param features         channel features
   * @return a (nodeSig, bitcoinSig) pair. nodeSig is the signature of the channel announcement with our node's
   *         private key, bitcoinSig is the signature of the channel announcement with our funding private key
   */
  def signChannelAnnouncement(fundingKeyPath: DeterministicWallet.KeyPath, chainHash: ByteVector32, shortChannelId: ShortChannelId, remoteNodeId: PublicKey, remoteFundingKey: PublicKey, features: Features): (ByteVector64, ByteVector64)
>>>>>>> 5a5a0b96
}

object KeyManager {
  /**
<<<<<<< HEAD
    * Create a BIP32 path from a public key. This path will be used to derive channel keys. 
    * Having channel keys derived from the funding public keys makes it very easy to retrieve your funds when've you've lost your data:
    * - connect to your peer and use DLP to get them to publish their remote commit tx
    * - retrieve the commit tx from the bitcoin network, extract your funding pubkey from its witness data
    * - recompute your channel keys and spend your output  
    *
    * @param fundingPubKey funding public key
    * @return a BIP32 path
    */
  def channelKeyPath(fundingPubKey: PublicKey) : KeyPath = {
    import scala.jdk.CollectionConverters._
    val buffer = Crypto.sha256(fundingPubKey.value)
    def next(counter: Int): java.lang.Long = Pack.int32BE(buffer, 4 * counter).toLong & 0xffffffffL  //Protocol.uint32(bis, ByteOrder.BIG_ENDIAN)
    new KeyPath(List(next(0), next(1), next(2), next(3), next(4), next(5), next(6), next(7)).asJava)
  }

  def channelKeyPath(fundingPubKey: DeterministicWallet.ExtendedPublicKey) : KeyPath = channelKeyPath(fundingPubKey.publicKey)
=======
   * Create a BIP32 path from a public key. This path will be used to derive channel keys.
   * Having channel keys derived from the funding public keys makes it very easy to retrieve your funds when've you've lost your data:
   * - connect to your peer and use DLP to get them to publish their remote commit tx
   * - retrieve the commit tx from the bitcoin network, extract your funding pubkey from its witness data
   * - recompute your channel keys and spend your output
   *
   * @param fundingPubKey funding public key
   * @return a BIP32 path
   */
  def channelKeyPath(fundingPubKey: PublicKey): DeterministicWallet.KeyPath = {
    val buffer = Crypto.sha256(fundingPubKey.value)
    val bis = new ByteArrayInputStream(buffer.toArray)

    def next() = Protocol.uint32(bis, ByteOrder.BIG_ENDIAN)

    DeterministicWallet.KeyPath(Seq(next(), next(), next(), next(), next(), next(), next(), next()))
  }

  def channelKeyPath(fundingPubKey: DeterministicWallet.ExtendedPublicKey): DeterministicWallet.KeyPath = channelKeyPath(fundingPubKey.publicKey)
>>>>>>> 5a5a0b96
}<|MERGE_RESOLUTION|>--- conflicted
+++ resolved
@@ -21,15 +21,13 @@
 
 import fr.acinq.bitcoin.{BtcSerializer, ByteVector32, ByteVector64, Crypto, DeterministicWallet, KeyPath, PrivateKey, Protocol, PublicKey}
 import fr.acinq.bitcoin.DeterministicWallet.ExtendedPublicKey
-<<<<<<< HEAD
 import fr.acinq.bitcoin.crypto.Pack
 import fr.acinq.eclair.{Features, ShortChannelId}
-=======
-import fr.acinq.bitcoin.{ByteVector32, ByteVector64, Crypto, DeterministicWallet, Protocol}
->>>>>>> 5a5a0b96
 import fr.acinq.eclair.channel.{ChannelVersion, LocalParams}
 import fr.acinq.eclair.transactions.Transactions.{CommitmentFormat, TransactionWithInputInfo, TxOwner}
 import fr.acinq.eclair.{Features, ShortChannelId}
+
+import scala.jdk.CollectionConverters.SeqHasAsJava
 
 trait KeyManager {
   def nodeKey: DeterministicWallet.ExtendedPrivateKey
@@ -64,11 +62,7 @@
    *         - with a specific "chain" prefix
    *         - with a specific "funding pubkey" suffix
    */
-<<<<<<< HEAD
-  def newFundingKeyPath(isFunder: Boolean) : KeyPath
-=======
-  def newFundingKeyPath(isFunder: Boolean): DeterministicWallet.KeyPath
->>>>>>> 5a5a0b96
+  def newFundingKeyPath(isFunder: Boolean): KeyPath
 
   /**
    * @param tx               input transaction
@@ -107,20 +101,6 @@
   def sign(tx: TransactionWithInputInfo, publicKey: ExtendedPublicKey, remoteSecret: PrivateKey, txOwner: TxOwner, commitmentFormat: CommitmentFormat): ByteVector64
 
   /**
-<<<<<<< HEAD
-    * Sign a channel announcement message
-    *
-    * @param fundingKeyPath BIP32 path of the funding public key
-    * @param chainHash chain hash
-    * @param shortChannelId short channel id
-    * @param remoteNodeId remote node id
-    * @param remoteFundingKey remote funding pubkey
-    * @param features channel features
-    * @return a (nodeSig, bitcoinSig) pair. nodeSig is the signature of the channel announcement with our node's
-    *         private key, bitcoinSig is the signature of the channel announcement with our funding private key
-    */
-  def signChannelAnnouncement(fundingKeyPath: KeyPath, chainHash: ByteVector32, shortChannelId: ShortChannelId, remoteNodeId: PublicKey, remoteFundingKey: PublicKey, features: Features): (ByteVector64, ByteVector64)
-=======
    * Sign a channel announcement message
    *
    * @param fundingKeyPath   BIP32 path of the funding public key
@@ -132,31 +112,11 @@
    * @return a (nodeSig, bitcoinSig) pair. nodeSig is the signature of the channel announcement with our node's
    *         private key, bitcoinSig is the signature of the channel announcement with our funding private key
    */
-  def signChannelAnnouncement(fundingKeyPath: DeterministicWallet.KeyPath, chainHash: ByteVector32, shortChannelId: ShortChannelId, remoteNodeId: PublicKey, remoteFundingKey: PublicKey, features: Features): (ByteVector64, ByteVector64)
->>>>>>> 5a5a0b96
+  def signChannelAnnouncement(fundingKeyPath: KeyPath, chainHash: ByteVector32, shortChannelId: ShortChannelId, remoteNodeId: PublicKey, remoteFundingKey: PublicKey, features: Features): (ByteVector64, ByteVector64)
 }
 
 object KeyManager {
   /**
-<<<<<<< HEAD
-    * Create a BIP32 path from a public key. This path will be used to derive channel keys. 
-    * Having channel keys derived from the funding public keys makes it very easy to retrieve your funds when've you've lost your data:
-    * - connect to your peer and use DLP to get them to publish their remote commit tx
-    * - retrieve the commit tx from the bitcoin network, extract your funding pubkey from its witness data
-    * - recompute your channel keys and spend your output  
-    *
-    * @param fundingPubKey funding public key
-    * @return a BIP32 path
-    */
-  def channelKeyPath(fundingPubKey: PublicKey) : KeyPath = {
-    import scala.jdk.CollectionConverters._
-    val buffer = Crypto.sha256(fundingPubKey.value)
-    def next(counter: Int): java.lang.Long = Pack.int32BE(buffer, 4 * counter).toLong & 0xffffffffL  //Protocol.uint32(bis, ByteOrder.BIG_ENDIAN)
-    new KeyPath(List(next(0), next(1), next(2), next(3), next(4), next(5), next(6), next(7)).asJava)
-  }
-
-  def channelKeyPath(fundingPubKey: DeterministicWallet.ExtendedPublicKey) : KeyPath = channelKeyPath(fundingPubKey.publicKey)
-=======
    * Create a BIP32 path from a public key. This path will be used to derive channel keys.
    * Having channel keys derived from the funding public keys makes it very easy to retrieve your funds when've you've lost your data:
    * - connect to your peer and use DLP to get them to publish their remote commit tx
@@ -166,15 +126,11 @@
    * @param fundingPubKey funding public key
    * @return a BIP32 path
    */
-  def channelKeyPath(fundingPubKey: PublicKey): DeterministicWallet.KeyPath = {
+  def channelKeyPath(fundingPubKey: PublicKey): KeyPath = {
     val buffer = Crypto.sha256(fundingPubKey.value)
-    val bis = new ByteArrayInputStream(buffer.toArray)
-
-    def next() = Protocol.uint32(bis, ByteOrder.BIG_ENDIAN)
-
-    DeterministicWallet.KeyPath(Seq(next(), next(), next(), next(), next(), next(), next(), next()))
+    def next(counter: Int): java.lang.Long = Pack.int32BE(buffer, 4 * counter).toLong & 0xffffffffL  //Protocol.uint32(bis, ByteOrder.BIG_ENDIAN)
+    new KeyPath(List(next(0), next(1), next(2), next(3), next(4), next(5), next(6), next(7)).asJava)
   }
 
-  def channelKeyPath(fundingPubKey: DeterministicWallet.ExtendedPublicKey): DeterministicWallet.KeyPath = channelKeyPath(fundingPubKey.publicKey)
->>>>>>> 5a5a0b96
+  def channelKeyPath(fundingPubKey: DeterministicWallet.ExtendedPublicKey) : KeyPath = channelKeyPath(fundingPubKey.publicKey)
 }