/*
 * Copyright 2019 ACINQ SAS
 *
 * Licensed under the Apache License, Version 2.0 (the "License");
 * you may not use this file except in compliance with the License.
 * You may obtain a copy of the License at
 *
 *     http://www.apache.org/licenses/LICENSE-2.0
 *
 * Unless required by applicable law or agreed to in writing, software
 * distributed under the License is distributed on an "AS IS" BASIS,
 * WITHOUT WARRANTIES OR CONDITIONS OF ANY KIND, either express or implied.
 * See the License for the specific language governing permissions and
 * limitations under the License.
 */

package fr.acinq.eclair.crypto.keymanager

import fr.acinq.bitcoin.{PrivateKey, PublicKey}
import fr.acinq.bitcoin.DeterministicWallet.ExtendedPublicKey
<<<<<<< HEAD
import fr.acinq.bitcoin.crypto.Pack
import fr.acinq.bitcoin.io.ByteArrayInput
import fr.acinq.bitcoin.{ByteVector64, Crypto, DeterministicWallet, KeyPath, PrivateKey, Protocol, PublicKey}
import fr.acinq.eclair.channel.{ChannelVersion, LocalParams}
=======
import fr.acinq.bitcoin.{ByteVector64, Crypto, DeterministicWallet, Protocol}
import fr.acinq.eclair.channel.{ChannelConfig, LocalParams}
>>>>>>> ca51a2d1
import fr.acinq.eclair.transactions.Transactions.{CommitmentFormat, TransactionWithInputInfo, TxOwner}
import scodec.bits.ByteVector
import fr.acinq.eclair.KotlinUtils._
import scala.collection.JavaConverters._

import java.io.ByteArrayInputStream
import java.nio.ByteOrder

trait ChannelKeyManager {
  def fundingPublicKey(keyPath: KeyPath): ExtendedPublicKey

  def revocationPoint(channelKeyPath: KeyPath): ExtendedPublicKey

  def paymentPoint(channelKeyPath: KeyPath): ExtendedPublicKey

  def delayedPaymentPoint(channelKeyPath: KeyPath): ExtendedPublicKey

  def htlcPoint(channelKeyPath: KeyPath): ExtendedPublicKey

  def commitmentSecret(channelKeyPath: KeyPath, index: Long): PrivateKey

  def commitmentPoint(channelKeyPath: KeyPath, index: Long): PublicKey

<<<<<<< HEAD
  def keyPath(localParams: LocalParams, channelVersion: ChannelVersion): KeyPath = if (channelVersion.hasPubkeyKeyPath) {
    // deterministic mode: use the funding pubkey to compute the channel key path
    ChannelKeyManager.keyPath(fundingPublicKey(localParams.fundingKeyPath))
  } else {
    // legacy mode:  we reuse the funding key path as our channel key path
    localParams.fundingKeyPath
=======
  def keyPath(localParams: LocalParams, channelConfig: ChannelConfig): DeterministicWallet.KeyPath = {
    if (channelConfig.hasOption(ChannelConfig.FundingPubKeyBasedChannelKeyPath)) {
      // deterministic mode: use the funding pubkey to compute the channel key path
      ChannelKeyManager.keyPath(fundingPublicKey(localParams.fundingKeyPath))
    } else {
      // legacy mode:  we reuse the funding key path as our channel key path
      localParams.fundingKeyPath
    }
>>>>>>> ca51a2d1
  }

  /**
   * @param isFunder true if we're funding this channel
   * @return a partial key path for a new funding public key. This key path will be extended:
   *         - with a specific "chain" prefix
   *         - with a specific "funding pubkey" suffix
   */
  def newFundingKeyPath(isFunder: Boolean): KeyPath

  /**
   * @param tx               input transaction
   * @param publicKey        extended public key
   * @param txOwner          owner of the transaction (local/remote)
   * @param commitmentFormat format of the commitment tx
   * @return a signature generated with the private key that matches the input extended public key
   */
  def sign(tx: TransactionWithInputInfo, publicKey: ExtendedPublicKey, txOwner: TxOwner, commitmentFormat: CommitmentFormat): ByteVector64

  /**
   * This method is used to spend funds sent to htlc keys/delayed keys
   *
   * @param tx               input transaction
   * @param publicKey        extended public key
   * @param remotePoint      remote point
   * @param txOwner          owner of the transaction (local/remote)
   * @param commitmentFormat format of the commitment tx
   * @return a signature generated with a private key generated from the input key's matching private key and the remote point.
   */
  def sign(tx: TransactionWithInputInfo, publicKey: ExtendedPublicKey, remotePoint: PublicKey, txOwner: TxOwner, commitmentFormat: CommitmentFormat): ByteVector64

  /**
   * Ths method is used to spend revoked transactions, with the corresponding revocation key
   *
   * @param tx               input transaction
   * @param publicKey        extended public key
   * @param remoteSecret     remote secret
   * @param txOwner          owner of the transaction (local/remote)
   * @param commitmentFormat format of the commitment tx
   * @return a signature generated with a private key generated from the input key's matching private key and the remote secret.
   */
  def sign(tx: TransactionWithInputInfo, publicKey: ExtendedPublicKey, remoteSecret: PrivateKey, txOwner: TxOwner, commitmentFormat: CommitmentFormat): ByteVector64

  /**
   * Sign a channel announcement message
   *
   * @param witness channel announcement message
   * @return the signature of the channel announcement with the channel's funding private key
   */
  def signChannelAnnouncement(witness: ByteVector, fundingKeyPath: KeyPath): ByteVector64
}

object ChannelKeyManager {
  /**
   * Create a BIP32 path from a public key. This path will be used to derive channel keys.
   * Having channel keys derived from the funding public keys makes it very easy to retrieve your funds when you've lost your data:
   * - connect to your peer and use DLP to get them to publish their remote commit tx
   * - retrieve the commit tx from the bitcoin network, extract your funding pubkey from its witness data
   * - recompute your channel keys and spend your output
   *
   * @param fundingPubKey funding public key
   * @return a BIP32 path
   */
  def keyPath(fundingPubKey: PublicKey): KeyPath = {
    val buffer = Crypto.sha256(fundingPubKey.value)
    var offset = -4

<<<<<<< HEAD
    def next() = {
      offset = offset + 4
      (Pack.int32BE(buffer, offset) & 0xffffffffL).asInstanceOf[java.lang.Long]
    }
=======
    def next(): Long = Protocol.uint32(bis, ByteOrder.BIG_ENDIAN)
>>>>>>> ca51a2d1

    new KeyPath(List(next(), next(), next(), next(), next(), next(), next(), next()).asJava)
  }

  def keyPath(fundingPubKey: DeterministicWallet.ExtendedPublicKey): KeyPath = keyPath(fundingPubKey.getPublicKey)
}<|MERGE_RESOLUTION|>--- conflicted
+++ resolved
@@ -18,15 +18,8 @@
 
 import fr.acinq.bitcoin.{PrivateKey, PublicKey}
 import fr.acinq.bitcoin.DeterministicWallet.ExtendedPublicKey
-<<<<<<< HEAD
-import fr.acinq.bitcoin.crypto.Pack
-import fr.acinq.bitcoin.io.ByteArrayInput
-import fr.acinq.bitcoin.{ByteVector64, Crypto, DeterministicWallet, KeyPath, PrivateKey, Protocol, PublicKey}
-import fr.acinq.eclair.channel.{ChannelVersion, LocalParams}
-=======
 import fr.acinq.bitcoin.{ByteVector64, Crypto, DeterministicWallet, Protocol}
 import fr.acinq.eclair.channel.{ChannelConfig, LocalParams}
->>>>>>> ca51a2d1
 import fr.acinq.eclair.transactions.Transactions.{CommitmentFormat, TransactionWithInputInfo, TxOwner}
 import scodec.bits.ByteVector
 import fr.acinq.eclair.KotlinUtils._
@@ -50,14 +43,6 @@
 
   def commitmentPoint(channelKeyPath: KeyPath, index: Long): PublicKey
 
-<<<<<<< HEAD
-  def keyPath(localParams: LocalParams, channelVersion: ChannelVersion): KeyPath = if (channelVersion.hasPubkeyKeyPath) {
-    // deterministic mode: use the funding pubkey to compute the channel key path
-    ChannelKeyManager.keyPath(fundingPublicKey(localParams.fundingKeyPath))
-  } else {
-    // legacy mode:  we reuse the funding key path as our channel key path
-    localParams.fundingKeyPath
-=======
   def keyPath(localParams: LocalParams, channelConfig: ChannelConfig): DeterministicWallet.KeyPath = {
     if (channelConfig.hasOption(ChannelConfig.FundingPubKeyBasedChannelKeyPath)) {
       // deterministic mode: use the funding pubkey to compute the channel key path
@@ -66,7 +51,6 @@
       // legacy mode:  we reuse the funding key path as our channel key path
       localParams.fundingKeyPath
     }
->>>>>>> ca51a2d1
   }
 
   /**
@@ -134,14 +118,10 @@
     val buffer = Crypto.sha256(fundingPubKey.value)
     var offset = -4
 
-<<<<<<< HEAD
     def next() = {
       offset = offset + 4
       (Pack.int32BE(buffer, offset) & 0xffffffffL).asInstanceOf[java.lang.Long]
     }
-=======
-    def next(): Long = Protocol.uint32(bis, ByteOrder.BIG_ENDIAN)
->>>>>>> ca51a2d1
 
     new KeyPath(List(next(), next(), next(), next(), next(), next(), next(), next()).asJava)
   }
