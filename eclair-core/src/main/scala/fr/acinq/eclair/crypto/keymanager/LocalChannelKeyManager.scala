--- conflicted
+++ resolved
@@ -17,8 +17,9 @@
 package fr.acinq.eclair.crypto.keymanager
 
 import com.google.common.cache.{CacheBuilder, CacheLoader, LoadingCache}
-import fr.acinq.bitcoin.{Block, ByteVector32, ByteVector64, Crypto, DeterministicWallet, KeyPath, PrivateKey, PublicKey}
+import fr.acinq.bitcoin.{PrivateKey, PublicKey}
 import fr.acinq.bitcoin.DeterministicWallet.{derivePrivateKey, _}
+import fr.acinq.bitcoin.{Block, ByteVector32, ByteVector64, Crypto, DeterministicWallet, KeyPath}
 import fr.acinq.eclair.crypto.Generators
 import fr.acinq.eclair.crypto.Monitoring.{Metrics, Tags}
 import fr.acinq.eclair.router.Announcements
@@ -77,11 +78,7 @@
   override def newFundingKeyPath(isFunder: Boolean): KeyPath = {
     val last: java.lang.Long = DeterministicWallet.hardened(if (isFunder) 1 else 0)
 
-<<<<<<< HEAD
-    def next(): java.lang.Long = secureRandom.nextInt() & 0xFFFFFFFFL
-=======
-    def next(): Long = randomLong() & 0xFFFFFFFFL
->>>>>>> 9a20aade
+    def next(): java.lang.Long = randomLong() & 0xFFFFFFFFL
 
     new KeyPath(List(next(), next(), next(), next(), next(), next(), next(), next(), last).asJava)
   }
