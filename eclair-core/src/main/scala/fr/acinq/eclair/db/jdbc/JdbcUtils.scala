/*
 * Copyright 2019 ACINQ SAS
 *
 * Licensed under the Apache License, Version 2.0 (the "License");
 * you may not use this file except in compliance with the License.
 * You may obtain a copy of the License at
 *
 *     http://www.apache.org/licenses/LICENSE-2.0
 *
 * Unless required by applicable law or agreed to in writing, software
 * distributed under the License is distributed on an "AS IS" BASIS,
 * WITHOUT WARRANTIES OR CONDITIONS OF ANY KIND, either express or implied.
 * See the License for the specific language governing permissions and
 * limitations under the License.
 */

package fr.acinq.eclair.db.jdbc

import fr.acinq.bitcoin.ByteVector32
import fr.acinq.eclair.MilliSatoshi
import org.sqlite.SQLiteConnection
import scodec.Codec
import scodec.bits.{BitVector, ByteVector}

import java.sql.{Connection, ResultSet, Statement, Timestamp}
import java.util.UUID
import javax.sql.DataSource
import scala.collection.immutable.Queue

trait JdbcUtils {

  def withConnection[T](f: Connection => T)(implicit dataSource: DataSource): T = {
    val connection = dataSource.getConnection()
    try {
      f(connection)
    } finally {
      connection.close()
    }
  }

  /**
   * This helper makes sure statements are correctly closed.
   *
   * @param inTransaction if set to true, all updates in the block will be run in a transaction.
   */
  def using[T <: Statement, U](statement: T, inTransaction: Boolean = false)(block: T => U): U = {
    val autoCommit = statement.getConnection.getAutoCommit
    try {
      if (inTransaction) statement.getConnection.setAutoCommit(false)
      val res = block(statement)
      if (inTransaction) statement.getConnection.commit()
      res
    } catch {
      case t: Exception =>
        if (inTransaction) statement.getConnection.rollback()
        throw t
    } finally {
      if (inTransaction) statement.getConnection.setAutoCommit(autoCommit)
      if (statement != null) statement.close()
    }
  }

  private def createVersionTable(statement: Statement): Unit = {
    statement.executeUpdate("CREATE TABLE IF NOT EXISTS versions (db_name TEXT NOT NULL PRIMARY KEY, version INTEGER NOT NULL)")
  }

  /**
   * Several logical databases (channels, network, peers) may be stored in the same physical database.
   * We keep track of their respective version using a dedicated table. The version entry will be created if
   * there is none but will never be updated here (use setVersion to do that).
   */
  def getVersion(statement: Statement, db_name: String): Option[Int] = {
    createVersionTable(statement)
    // if there was a previous version installed, this will return a different value from current version
    val rs = statement.executeQuery(s"SELECT version FROM versions WHERE db_name='$db_name'")
    if (rs.next()) Some(rs.getInt("version")) else None
  }

  /**
   * Updates the version for a particular logical database, it will overwrite the previous version.
   *
   * NB: we could define this method in [[fr.acinq.eclair.db.sqlite.SqliteUtils]] and [[fr.acinq.eclair.db.pg.PgUtils]]
   *     but it would make testing more complicated because we need to use one or the other depending on the backend.
   */
  def setVersion(statement: Statement, db_name: String, newVersion: Int): Unit = {
    createVersionTable(statement)
    statement.getConnection match {
      case _: SQLiteConnection =>
        // if there was no version for the current db, then insert the current version
        statement.executeUpdate(s"INSERT OR IGNORE INTO versions VALUES ('$db_name', $newVersion)")
        // if there was an existing version, then previous step was a no-op, now we overwrite the existing version
        statement.executeUpdate(s"UPDATE versions SET version=$newVersion WHERE db_name='$db_name'")
      case _ => // if it isn't an sqlite connection, we assume it's postgres
        // insert or update the version
        statement.executeUpdate(s"INSERT INTO versions VALUES ('$db_name', $newVersion) ON CONFLICT (db_name) DO UPDATE SET version = EXCLUDED.version ;")
    }
  }

  /**
   * This helper assumes that there is a "data" column available, decodable with the provided codec
   *
   * TODO: we should use an scala.Iterator instead
   */
  def codecSequence[T](rs: ResultSet, codec: Codec[T]): Seq[T] = {
    var q: Queue[T] = Queue()
    while (rs.next()) {
      q = q :+ codec.decode(BitVector(rs.getBytes("data"))).require.value
    }
    q
  }

  case class ExtendedResultSet(rs: ResultSet) {

    def getByteVectorFromHex(columnLabel: String): ByteVector = {
      val s = rs.getString(columnLabel).stripPrefix("\\x")
      ByteVector.fromValidHex(s)
    }

    def getByteVector32FromHex(columnLabel: String): ByteVector32 = {
      val s = rs.getString(columnLabel)
      new ByteVector32(s)
    }

    def getByteVector32FromHexNullable(columnLabel: String): Option[ByteVector32] = {
      val s = rs.getString(columnLabel)
<<<<<<< HEAD
      if (rs.wasNull()) None else {
        Some(new ByteVector32(s))
      }
=======
      if (rs.wasNull()) None else Some(ByteVector32(ByteVector.fromValidHex(s)))
>>>>>>> e14c40d7
    }

    def getBitVectorOpt(columnLabel: String): Option[BitVector] = Option(rs.getBytes(columnLabel)).map(BitVector(_))

    def getByteVector(columnLabel: String): ByteVector = ByteVector(rs.getBytes(columnLabel))

    def getByteVectorNullable(columnLabel: String): Option[ByteVector] = {
      val result = rs.getBytes(columnLabel)
      if (rs.wasNull()) None else Some(ByteVector(result))
    }

    def getByteVector32(columnLabel: String): ByteVector32 = new ByteVector32(rs.getBytes(columnLabel))

    def getByteVector32Nullable(columnLabel: String): Option[ByteVector32] = {
      val bytes = rs.getBytes(columnLabel)
      if (rs.wasNull()) None else Some(new ByteVector32(bytes))
    }

    def getStringNullable(columnLabel: String): Option[String] = {
      val result = rs.getString(columnLabel)
      if (rs.wasNull()) None else Some(result)
    }

    def getLongNullable(columnLabel: String): Option[Long] = {
      val result = rs.getLong(columnLabel)
      if (rs.wasNull()) None else Some(result)
    }

    def getUUIDNullable(label: String): Option[UUID] = {
      val result = rs.getString(label)
      if (rs.wasNull()) None else Some(UUID.fromString(result))
    }

    def getMilliSatoshiNullable(label: String): Option[MilliSatoshi] = {
      val result = rs.getLong(label)
      if (rs.wasNull()) None else Some(MilliSatoshi(result))
    }

    def getTimestampNullable(label: String): Option[Timestamp] = {
      val result = rs.getTimestamp(label)
      if (rs.wasNull()) None else Some(result)
    }

  }

  object ExtendedResultSet {
    implicit def conv(rs: ResultSet): ExtendedResultSet = ExtendedResultSet(rs)
  }

}

object JdbcUtils extends JdbcUtils<|MERGE_RESOLUTION|>--- conflicted
+++ resolved
@@ -123,13 +123,7 @@
 
     def getByteVector32FromHexNullable(columnLabel: String): Option[ByteVector32] = {
       val s = rs.getString(columnLabel)
-<<<<<<< HEAD
-      if (rs.wasNull()) None else {
-        Some(new ByteVector32(s))
-      }
-=======
-      if (rs.wasNull()) None else Some(ByteVector32(ByteVector.fromValidHex(s)))
->>>>>>> e14c40d7
+      if (rs.wasNull()) None else Some(new ByteVector32(s))
     }
 
     def getBitVectorOpt(columnLabel: String): Option[BitVector] = Option(rs.getBytes(columnLabel)).map(BitVector(_))
