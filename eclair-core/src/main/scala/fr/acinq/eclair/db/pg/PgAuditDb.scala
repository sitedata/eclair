/*
 * Copyright 2019 ACINQ SAS
 *
 * Licensed under the Apache License, Version 2.0 (the "License");
 * you may not use this file except in compliance with the License.
 * You may obtain a copy of the License at
 *
 *     http://www.apache.org/licenses/LICENSE-2.0
 *
 * Unless required by applicable law or agreed to in writing, software
 * distributed under the License is distributed on an "AS IS" BASIS,
 * WITHOUT WARRANTIES OR CONDITIONS OF ANY KIND, either express or implied.
 * See the License for the specific language governing permissions and
 * limitations under the License.
 */

package fr.acinq.eclair.db.pg

import fr.acinq.bitcoin.PublicKey
import fr.acinq.bitcoin.{ByteVector32, Satoshi, SatoshiLong}
import fr.acinq.eclair.channel.{ChannelErrorOccurred, LocalError, NetworkFeePaid, RemoteError}
import fr.acinq.eclair.db.AuditDb.{NetworkFee, Stats}
import fr.acinq.eclair.db.DbEventHandler.ChannelEvent
import fr.acinq.eclair.db.Monitoring.Metrics.withMetrics
import fr.acinq.eclair.db.Monitoring.Tags.DbBackends
import fr.acinq.eclair.db._
import fr.acinq.eclair.payment._
import fr.acinq.eclair.transactions.Transactions.PlaceHolderPubKey
import fr.acinq.eclair.{MilliSatoshi, MilliSatoshiLong}
import grizzled.slf4j.Logging
import fr.acinq.eclair.KotlinUtils._

import java.sql.{Statement, Timestamp}
import java.time.Instant
import java.util.UUID
import javax.sql.DataSource

class PgAuditDb(implicit ds: DataSource) extends AuditDb with Logging {

  import PgUtils._
  import ExtendedResultSet._

  val DB_NAME = "audit"
  val CURRENT_VERSION = 6

  case class RelayedPart(channelId: ByteVector32, amount: MilliSatoshi, direction: String, relayType: String, timestamp: Long)

  inTransaction { pg =>
    using(pg.createStatement()) { statement =>
      def migration45(statement: Statement): Unit = {
        statement.executeUpdate("CREATE TABLE relayed_trampoline (payment_hash TEXT NOT NULL, amount_msat BIGINT NOT NULL, next_node_id TEXT NOT NULL, timestamp BIGINT NOT NULL)")
        statement.executeUpdate("CREATE INDEX relayed_trampoline_timestamp_idx ON relayed_trampoline(timestamp)")
        statement.executeUpdate("CREATE INDEX relayed_trampoline_payment_hash_idx ON relayed_trampoline(payment_hash)")
      }

      def migration56(statement: Statement): Unit = {
        statement.executeUpdate("ALTER TABLE sent ALTER COLUMN timestamp SET DATA TYPE TIMESTAMP WITH TIME ZONE USING timestamp with time zone 'epoch' + timestamp * interval '1 millisecond'")
        statement.executeUpdate("ALTER TABLE received ALTER COLUMN timestamp SET DATA TYPE TIMESTAMP WITH TIME ZONE USING timestamp with time zone 'epoch' + timestamp * interval '1 millisecond'")
        statement.executeUpdate("ALTER TABLE relayed ALTER COLUMN timestamp SET DATA TYPE TIMESTAMP WITH TIME ZONE USING timestamp with time zone 'epoch' + timestamp * interval '1 millisecond'")
        statement.executeUpdate("ALTER TABLE relayed_trampoline ALTER COLUMN timestamp SET DATA TYPE TIMESTAMP WITH TIME ZONE USING timestamp with time zone 'epoch' + timestamp * interval '1 millisecond'")
        statement.executeUpdate("ALTER TABLE network_fees ALTER COLUMN timestamp SET DATA TYPE TIMESTAMP WITH TIME ZONE USING timestamp with time zone 'epoch' + timestamp * interval '1 millisecond'")
        statement.executeUpdate("ALTER TABLE channel_events ALTER COLUMN timestamp SET DATA TYPE TIMESTAMP WITH TIME ZONE USING timestamp with time zone 'epoch' + timestamp * interval '1 millisecond'")
        statement.executeUpdate("ALTER TABLE channel_errors ALTER COLUMN timestamp SET DATA TYPE TIMESTAMP WITH TIME ZONE USING timestamp with time zone 'epoch' + timestamp * interval '1 millisecond'")
      }

      getVersion(statement, DB_NAME) match {
        case None =>
          statement.executeUpdate("CREATE TABLE sent (amount_msat BIGINT NOT NULL, fees_msat BIGINT NOT NULL, recipient_amount_msat BIGINT NOT NULL, payment_id TEXT NOT NULL, parent_payment_id TEXT NOT NULL, payment_hash TEXT NOT NULL, payment_preimage TEXT NOT NULL, recipient_node_id TEXT NOT NULL, to_channel_id TEXT NOT NULL, timestamp TIMESTAMP WITH TIME ZONE NOT NULL)")
          statement.executeUpdate("CREATE TABLE received (amount_msat BIGINT NOT NULL, payment_hash TEXT NOT NULL, from_channel_id TEXT NOT NULL, timestamp TIMESTAMP WITH TIME ZONE NOT NULL)")
          statement.executeUpdate("CREATE TABLE relayed (payment_hash TEXT NOT NULL, amount_msat BIGINT NOT NULL, channel_id TEXT NOT NULL, direction TEXT NOT NULL, relay_type TEXT NOT NULL, timestamp TIMESTAMP WITH TIME ZONE NOT NULL)")
          statement.executeUpdate("CREATE TABLE relayed_trampoline (payment_hash TEXT NOT NULL, amount_msat BIGINT NOT NULL, next_node_id TEXT NOT NULL, timestamp TIMESTAMP WITH TIME ZONE NOT NULL)")
          statement.executeUpdate("CREATE TABLE network_fees (channel_id TEXT NOT NULL, node_id TEXT NOT NULL, tx_id TEXT NOT NULL, fee_sat BIGINT NOT NULL, tx_type TEXT NOT NULL, timestamp TIMESTAMP WITH TIME ZONE NOT NULL)")
          statement.executeUpdate("CREATE TABLE channel_events (channel_id TEXT NOT NULL, node_id TEXT NOT NULL, capacity_sat BIGINT NOT NULL, is_funder BOOLEAN NOT NULL, is_private BOOLEAN NOT NULL, event TEXT NOT NULL, timestamp TIMESTAMP WITH TIME ZONE NOT NULL)")
          statement.executeUpdate("CREATE TABLE channel_errors (channel_id TEXT NOT NULL, node_id TEXT NOT NULL, error_name TEXT NOT NULL, error_message TEXT NOT NULL, is_fatal BOOLEAN NOT NULL, timestamp TIMESTAMP WITH TIME ZONE NOT NULL)")

          statement.executeUpdate("CREATE INDEX sent_timestamp_idx ON sent(timestamp)")
          statement.executeUpdate("CREATE INDEX received_timestamp_idx ON received(timestamp)")
          statement.executeUpdate("CREATE INDEX relayed_timestamp_idx ON relayed(timestamp)")
          statement.executeUpdate("CREATE INDEX relayed_payment_hash_idx ON relayed(payment_hash)")
          statement.executeUpdate("CREATE INDEX relayed_trampoline_timestamp_idx ON relayed_trampoline(timestamp)")
          statement.executeUpdate("CREATE INDEX relayed_trampoline_payment_hash_idx ON relayed_trampoline(payment_hash)")
          statement.executeUpdate("CREATE INDEX network_fees_timestamp_idx ON network_fees(timestamp)")
          statement.executeUpdate("CREATE INDEX channel_events_timestamp_idx ON channel_events(timestamp)")
          statement.executeUpdate("CREATE INDEX channel_errors_timestamp_idx ON channel_errors(timestamp)")
        case Some(v@4) =>
          logger.warn(s"migrating db $DB_NAME, found version=$v current=$CURRENT_VERSION")
          migration45(statement)
          migration56(statement)
        case Some(v@5) =>
          logger.warn(s"migrating db $DB_NAME, found version=$v current=$CURRENT_VERSION")
          migration56(statement)
        case Some(CURRENT_VERSION) => () // table is up-to-date, nothing to do
        case Some(unknownVersion) => throw new RuntimeException(s"Unknown version of DB $DB_NAME found, version=$unknownVersion")
      }
      setVersion(statement, DB_NAME, CURRENT_VERSION)
    }
  }

  override def add(e: ChannelEvent): Unit = withMetrics("audit/add-channel-lifecycle", DbBackends.Postgres) {
    inTransaction { pg =>
      using(pg.prepareStatement("INSERT INTO channel_events VALUES (?, ?, ?, ?, ?, ?, ?)")) { statement =>
        statement.setString(1, e.channelId.toHex)
        statement.setString(2, e.remoteNodeId.value.toHex)
        statement.setLong(3, e.capacity.toLong)
        statement.setBoolean(4, e.isFunder)
        statement.setBoolean(5, e.isPrivate)
        statement.setString(6, e.event.label)
        statement.setTimestamp(7, Timestamp.from(Instant.now()))
        statement.executeUpdate()
      }
    }
  }

  override def add(e: PaymentSent): Unit = withMetrics("audit/add-payment-sent", DbBackends.Postgres) {
    inTransaction { pg =>
      using(pg.prepareStatement("INSERT INTO sent VALUES (?, ?, ?, ?, ?, ?, ?, ?, ?, ?)")) { statement =>
        e.parts.foreach(p => {
          statement.setLong(1, p.amount.toLong)
          statement.setLong(2, p.feesPaid.toLong)
          statement.setLong(3, e.recipientAmount.toLong)
          statement.setString(4, p.id.toString)
          statement.setString(5, e.id.toString)
          statement.setString(6, e.paymentHash.toHex)
          statement.setString(7, e.paymentPreimage.toHex)
          statement.setString(8, e.recipientNodeId.value.toHex)
          statement.setString(9, p.toChannelId.toHex)
          statement.setTimestamp(10, Timestamp.from(Instant.ofEpochMilli(p.timestamp)))
          statement.addBatch()
        })
        statement.executeBatch()
      }
    }
  }

  override def add(e: PaymentReceived): Unit = withMetrics("audit/add-payment-received", DbBackends.Postgres) {
    inTransaction { pg =>
      using(pg.prepareStatement("INSERT INTO received VALUES (?, ?, ?, ?)")) { statement =>
        e.parts.foreach(p => {
          statement.setLong(1, p.amount.toLong)
          statement.setString(2, e.paymentHash.toHex)
          statement.setString(3, p.fromChannelId.toHex)
          statement.setTimestamp(4, Timestamp.from(Instant.ofEpochMilli(p.timestamp)))
          statement.addBatch()
        })
        statement.executeBatch()
      }
    }
  }

  override def add(e: PaymentRelayed): Unit = withMetrics("audit/add-payment-relayed", DbBackends.Postgres) {
    inTransaction { pg =>
      val payments = e match {
        case ChannelPaymentRelayed(amountIn, amountOut, _, fromChannelId, toChannelId, ts) =>
          // non-trampoline relayed payments have one input and one output
          Seq(RelayedPart(fromChannelId, amountIn, "IN", "channel", ts), RelayedPart(toChannelId, amountOut, "OUT", "channel", ts))
        case TrampolinePaymentRelayed(_, incoming, outgoing, nextTrampolineNodeId, nextTrampolineAmount, ts) =>
          using(pg.prepareStatement("INSERT INTO relayed_trampoline VALUES (?, ?, ?, ?)")) { statement =>
            statement.setString(1, e.paymentHash.toHex)
            statement.setLong(2, nextTrampolineAmount.toLong)
            statement.setString(3, nextTrampolineNodeId.value.toHex)
            statement.setTimestamp(4, Timestamp.from(Instant.ofEpochMilli(e.timestamp)))
            statement.executeUpdate()
          }
          // trampoline relayed payments do MPP aggregation and may have M inputs and N outputs
          incoming.map(i => RelayedPart(i.channelId, i.amount, "IN", "trampoline", ts)) ++ outgoing.map(o => RelayedPart(o.channelId, o.amount, "OUT", "trampoline", ts))
      }
      for (p <- payments) {
        using(pg.prepareStatement("INSERT INTO relayed VALUES (?, ?, ?, ?, ?, ?)")) { statement =>
          statement.setString(1, e.paymentHash.toHex)
          statement.setLong(2, p.amount.toLong)
          statement.setString(3, p.channelId.toHex)
          statement.setString(4, p.direction)
          statement.setString(5, p.relayType)
          statement.setTimestamp(6, Timestamp.from(Instant.ofEpochMilli(e.timestamp)))
          statement.executeUpdate()
        }
      }
    }
  }

  override def add(e: NetworkFeePaid): Unit = withMetrics("audit/add-network-fee", DbBackends.Postgres) {
    inTransaction { pg =>
      using(pg.prepareStatement("INSERT INTO network_fees VALUES (?, ?, ?, ?, ?, ?)")) { statement =>
        statement.setString(1, e.channelId.toHex)
        statement.setString(2, e.remoteNodeId.value.toHex)
        statement.setString(3, e.tx.txid.toHex)
        statement.setLong(4, e.fee.toLong)
        statement.setString(5, e.txType)
        statement.setTimestamp(6, Timestamp.from(Instant.now()))
        statement.executeUpdate()
      }
    }
  }

  override def add(e: ChannelErrorOccurred): Unit = withMetrics("audit/add-channel-error", DbBackends.Postgres) {
    inTransaction { pg =>
      using(pg.prepareStatement("INSERT INTO channel_errors VALUES (?, ?, ?, ?, ?, ?)")) { statement =>
        val (errorName, errorMessage) = e.error match {
          case LocalError(t) => (t.getClass.getSimpleName, t.getMessage)
          case RemoteError(error) => ("remote", error.toAscii)
        }
        statement.setString(1, e.channelId.toHex)
        statement.setString(2, e.remoteNodeId.value.toHex)
        statement.setString(3, errorName)
        statement.setString(4, errorMessage)
        statement.setBoolean(5, e.isFatal)
        statement.setTimestamp(6, Timestamp.from(Instant.now()))
        statement.executeUpdate()
      }
    }
  }

  override def listSent(from: Long, to: Long): Seq[PaymentSent] =
    inTransaction { pg =>
      using(pg.prepareStatement("SELECT * FROM sent WHERE timestamp BETWEEN ? AND ?")) { statement =>
        statement.setTimestamp(1, Timestamp.from(Instant.ofEpochMilli(from)))
        statement.setTimestamp(2, Timestamp.from(Instant.ofEpochMilli(to)))
<<<<<<< HEAD
        val rs = statement.executeQuery()
        var sentByParentId = Map.empty[UUID, PaymentSent]
        while (rs.next()) {
          val parentId = UUID.fromString(rs.getString("parent_payment_id"))
          val part = PaymentSent.PartialPayment(
            UUID.fromString(rs.getString("payment_id")),
            MilliSatoshi(rs.getLong("amount_msat")),
            MilliSatoshi(rs.getLong("fees_msat")),
            rs.getByteVector32FromHex("to_channel_id"),
            None, // we don't store the route in the audit DB
            rs.getTimestamp("timestamp").getTime)
          val sent = sentByParentId.get(parentId) match {
            case Some(s) => s.copy(parts = s.parts :+ part)
            case None => PaymentSent(
              parentId,
              rs.getByteVector32FromHex("payment_hash"),
              rs.getByteVector32FromHex("payment_preimage"),
              MilliSatoshi(rs.getLong("recipient_amount_msat")),
              new PublicKey(rs.getByteVectorFromHex("recipient_node_id").toArray),
              Seq(part))
          }
          sentByParentId = sentByParentId + (parentId -> sent)
        }
        sentByParentId.values.toSeq.sortBy(_.timestamp)
=======
        statement.executeQuery()
          .foldLeft(Map.empty[UUID, PaymentSent]) { (sentByParentId, rs) =>
            val parentId = UUID.fromString(rs.getString("parent_payment_id"))
            val part = PaymentSent.PartialPayment(
              UUID.fromString(rs.getString("payment_id")),
              MilliSatoshi(rs.getLong("amount_msat")),
              MilliSatoshi(rs.getLong("fees_msat")),
              rs.getByteVector32FromHex("to_channel_id"),
              None, // we don't store the route in the audit DB
              rs.getTimestamp("timestamp").getTime)
            val sent = sentByParentId.get(parentId) match {
              case Some(s) => s.copy(parts = s.parts :+ part)
              case None => PaymentSent(
                parentId,
                rs.getByteVector32FromHex("payment_hash"),
                rs.getByteVector32FromHex("payment_preimage"),
                MilliSatoshi(rs.getLong("recipient_amount_msat")),
                PublicKey(rs.getByteVectorFromHex("recipient_node_id")),
                Seq(part))
            }
            sentByParentId + (parentId -> sent)
          }.values.toSeq.sortBy(_.timestamp)
>>>>>>> 4dc2910c
      }
    }

  override def listReceived(from: Long, to: Long): Seq[PaymentReceived] =
    inTransaction { pg =>
      using(pg.prepareStatement("SELECT * FROM received WHERE timestamp BETWEEN ? AND ?")) { statement =>
        statement.setTimestamp(1, Timestamp.from(Instant.ofEpochMilli(from)))
        statement.setTimestamp(2, Timestamp.from(Instant.ofEpochMilli(to)))
        statement.executeQuery()
          .foldLeft(Map.empty[ByteVector32, PaymentReceived]) { (receivedByHash, rs) =>
            val paymentHash = rs.getByteVector32FromHex("payment_hash")
            val part = PaymentReceived.PartialPayment(
              MilliSatoshi(rs.getLong("amount_msat")),
              rs.getByteVector32FromHex("from_channel_id"),
              rs.getTimestamp("timestamp").getTime)
            val received = receivedByHash.get(paymentHash) match {
              case Some(r) => r.copy(parts = r.parts :+ part)
              case None => PaymentReceived(paymentHash, Seq(part))
            }
            receivedByHash + (paymentHash -> received)
          }.values.toSeq.sortBy(_.timestamp)
      }
    }

  override def listRelayed(from: Long, to: Long): Seq[PaymentRelayed] =
    inTransaction { pg =>
      val trampolineByHash = using(pg.prepareStatement("SELECT * FROM relayed_trampoline WHERE timestamp BETWEEN ? and ?")) { statement =>
        statement.setTimestamp(1, Timestamp.from(Instant.ofEpochMilli(from)))
        statement.setTimestamp(2, Timestamp.from(Instant.ofEpochMilli(to)))
<<<<<<< HEAD
        val rs = statement.executeQuery()
        while (rs.next()) {
          val paymentHash = rs.getByteVector32FromHex("payment_hash")
          val amount = MilliSatoshi(rs.getLong("amount_msat"))
          val nodeId = PublicKey.fromHex(rs.getString("next_node_id"))
          trampolineByHash += (paymentHash -> (amount, nodeId))
        }
=======
        statement.executeQuery()
          .foldLeft(Map.empty[ByteVector32, (MilliSatoshi, PublicKey)]) { (trampolineByHash, rs) =>
            val paymentHash = rs.getByteVector32FromHex("payment_hash")
            val amount = MilliSatoshi(rs.getLong("amount_msat"))
            val nodeId = PublicKey(rs.getByteVectorFromHex("next_node_id"))
            trampolineByHash + (paymentHash -> (amount, nodeId))
          }
>>>>>>> 4dc2910c
      }
      val relayedByHash = using(pg.prepareStatement("SELECT * FROM relayed WHERE timestamp BETWEEN ? and ?")) { statement =>
        statement.setTimestamp(1, Timestamp.from(Instant.ofEpochMilli(from)))
        statement.setTimestamp(2, Timestamp.from(Instant.ofEpochMilli(to)))
        statement.executeQuery()
          .foldLeft(Map.empty[ByteVector32, Seq[RelayedPart]]) { (relayedByHash, rs) =>
            val paymentHash = rs.getByteVector32FromHex("payment_hash")
            val part = RelayedPart(
              rs.getByteVector32FromHex("channel_id"),
              MilliSatoshi(rs.getLong("amount_msat")),
              rs.getString("direction"),
              rs.getString("relay_type"),
              rs.getTimestamp("timestamp").getTime)
            relayedByHash + (paymentHash -> (relayedByHash.getOrElse(paymentHash, Nil) :+ part))
          }
      }
      relayedByHash.flatMap {
        case (paymentHash, parts) =>
          // We may have been routing multiple payments for the same payment_hash (MPP) in both cases (trampoline and channel).
          // NB: we may link the wrong in-out parts, but the overall sum will be correct: we sort by amounts to minimize the risk of mismatch.
          val incoming = parts.filter(_.direction == "IN").map(p => PaymentRelayed.Part(p.amount, p.channelId)).sortBy(_.amount)
          val outgoing = parts.filter(_.direction == "OUT").map(p => PaymentRelayed.Part(p.amount, p.channelId)).sortBy(_.amount)
          parts.headOption match {
            case Some(RelayedPart(_, _, _, "channel", timestamp)) => incoming.zip(outgoing).map {
              case (in, out) => ChannelPaymentRelayed(in.amount, out.amount, paymentHash, in.channelId, out.channelId, timestamp)
            }
            case Some(RelayedPart(_, _, _, "trampoline", timestamp)) =>
              val (nextTrampolineAmount, nextTrampolineNodeId) = trampolineByHash.getOrElse(paymentHash, (0 msat, PlaceHolderPubKey))
              TrampolinePaymentRelayed(paymentHash, incoming, outgoing, nextTrampolineNodeId, nextTrampolineAmount, timestamp) :: Nil
            case _ => Nil
          }
      }.toSeq.sortBy(_.timestamp)
    }

  override def listNetworkFees(from: Long, to: Long): Seq[NetworkFee] =
    inTransaction { pg =>
      using(pg.prepareStatement("SELECT * FROM network_fees WHERE timestamp BETWEEN ? and ? ORDER BY timestamp")) { statement =>
        statement.setTimestamp(1, Timestamp.from(Instant.ofEpochMilli(from)))
        statement.setTimestamp(2, Timestamp.from(Instant.ofEpochMilli(to)))
<<<<<<< HEAD
        val rs = statement.executeQuery()
        var q: Queue[NetworkFee] = Queue()
        while (rs.next()) {
          q = q :+ NetworkFee(
            remoteNodeId = new PublicKey(rs.getByteVectorFromHex("node_id").toArray),
=======
        statement.executeQuery().map { rs =>
          NetworkFee(
            remoteNodeId = PublicKey(rs.getByteVectorFromHex("node_id")),
>>>>>>> 4dc2910c
            channelId = rs.getByteVector32FromHex("channel_id"),
            txId = rs.getByteVector32FromHex("tx_id"),
            fee = new Satoshi(rs.getLong("fee_sat")),
            txType = rs.getString("tx_type"),
            timestamp = rs.getTimestamp("timestamp").getTime)
        }.toSeq
      }
    }

  override def stats(from: Long, to: Long): Seq[Stats] = {
<<<<<<< HEAD
    val networkFees = listNetworkFees(from, to).foldLeft(Map.empty[ByteVector32, Satoshi]) { case (feeByChannelId, f) =>
      feeByChannelId + (f.channelId -> (feeByChannelId.getOrElse(f.channelId, 0 sat) plus f.fee))
=======
    val networkFees = listNetworkFees(from, to).foldLeft(Map.empty[ByteVector32, Satoshi]) { (feeByChannelId, f) =>
      feeByChannelId + (f.channelId -> (feeByChannelId.getOrElse(f.channelId, 0 sat) + f.fee))
>>>>>>> 4dc2910c
    }
    case class Relayed(amount: MilliSatoshi, fee: MilliSatoshi, direction: String)
    val relayed = listRelayed(from, to).foldLeft(Map.empty[ByteVector32, Seq[Relayed]]) { (previous, e) =>
      // NB: we must avoid counting the fee twice: we associate it to the outgoing channels rather than the incoming ones.
      val current = e match {
        case c: ChannelPaymentRelayed => Map(
          c.fromChannelId -> (Relayed(c.amountIn, 0 msat, "IN") +: previous.getOrElse(c.fromChannelId, Nil)),
          c.toChannelId -> (Relayed(c.amountOut, c.amountIn - c.amountOut, "OUT") +: previous.getOrElse(c.toChannelId, Nil)),
        )
        case t: TrampolinePaymentRelayed =>
          // We ensure a trampoline payment is counted only once per channel and per direction (if multiple HTLCs were
          // sent from/to the same channel, we group them).
          val in = t.incoming.groupBy(_.channelId).map { case (channelId, parts) => (channelId, Relayed(parts.map(_.amount).sum, 0 msat, "IN")) }.toSeq
          val out = t.outgoing.groupBy(_.channelId).map { case (channelId, parts) =>
            val fee = (t.amountIn - t.amountOut) * parts.length / t.outgoing.length // we split the fee among outgoing channels
            (channelId, Relayed(parts.map(_.amount).sum, fee, "OUT"))
          }.toSeq
          (in ++ out).groupBy(_._1).map { case (channelId, payments) => (channelId, payments.map(_._2) ++ previous.getOrElse(channelId, Nil)) }
      }
      previous ++ current
    }
    // Channels opened by our peers won't have any entry in the network_fees table, but we still want to compute stats for them.
    val allChannels = networkFees.keySet ++ relayed.keySet
    allChannels.toSeq.flatMap(channelId => {
      val networkFee = networkFees.getOrElse(channelId, 0 sat)
      val (in, out) = relayed.getOrElse(channelId, Nil).partition(_.direction == "IN")
      ((in, "IN") :: (out, "OUT") :: Nil).map { case (r, direction) =>
        val paymentCount = r.length
        if (paymentCount == 0) {
          Stats(channelId, direction, 0 sat, 0, 0 sat, networkFee)
        } else {
          val avgPaymentAmount = r.map(_.amount).sum / paymentCount
          val relayFee = r.map(_.fee).sum
          Stats(channelId, direction, avgPaymentAmount.truncateToSatoshi, paymentCount, relayFee.truncateToSatoshi, networkFee)
        }
      }
    })
  }

  override def close(): Unit = ()

}<|MERGE_RESOLUTION|>--- conflicted
+++ resolved
@@ -215,32 +215,6 @@
       using(pg.prepareStatement("SELECT * FROM sent WHERE timestamp BETWEEN ? AND ?")) { statement =>
         statement.setTimestamp(1, Timestamp.from(Instant.ofEpochMilli(from)))
         statement.setTimestamp(2, Timestamp.from(Instant.ofEpochMilli(to)))
-<<<<<<< HEAD
-        val rs = statement.executeQuery()
-        var sentByParentId = Map.empty[UUID, PaymentSent]
-        while (rs.next()) {
-          val parentId = UUID.fromString(rs.getString("parent_payment_id"))
-          val part = PaymentSent.PartialPayment(
-            UUID.fromString(rs.getString("payment_id")),
-            MilliSatoshi(rs.getLong("amount_msat")),
-            MilliSatoshi(rs.getLong("fees_msat")),
-            rs.getByteVector32FromHex("to_channel_id"),
-            None, // we don't store the route in the audit DB
-            rs.getTimestamp("timestamp").getTime)
-          val sent = sentByParentId.get(parentId) match {
-            case Some(s) => s.copy(parts = s.parts :+ part)
-            case None => PaymentSent(
-              parentId,
-              rs.getByteVector32FromHex("payment_hash"),
-              rs.getByteVector32FromHex("payment_preimage"),
-              MilliSatoshi(rs.getLong("recipient_amount_msat")),
-              new PublicKey(rs.getByteVectorFromHex("recipient_node_id").toArray),
-              Seq(part))
-          }
-          sentByParentId = sentByParentId + (parentId -> sent)
-        }
-        sentByParentId.values.toSeq.sortBy(_.timestamp)
-=======
         statement.executeQuery()
           .foldLeft(Map.empty[UUID, PaymentSent]) { (sentByParentId, rs) =>
             val parentId = UUID.fromString(rs.getString("parent_payment_id"))
@@ -258,12 +232,11 @@
                 rs.getByteVector32FromHex("payment_hash"),
                 rs.getByteVector32FromHex("payment_preimage"),
                 MilliSatoshi(rs.getLong("recipient_amount_msat")),
-                PublicKey(rs.getByteVectorFromHex("recipient_node_id")),
+                PublicKey.fromHex(rs.getString("recipient_node_id")),
                 Seq(part))
             }
             sentByParentId + (parentId -> sent)
           }.values.toSeq.sortBy(_.timestamp)
->>>>>>> 4dc2910c
       }
     }
 
@@ -293,23 +266,13 @@
       val trampolineByHash = using(pg.prepareStatement("SELECT * FROM relayed_trampoline WHERE timestamp BETWEEN ? and ?")) { statement =>
         statement.setTimestamp(1, Timestamp.from(Instant.ofEpochMilli(from)))
         statement.setTimestamp(2, Timestamp.from(Instant.ofEpochMilli(to)))
-<<<<<<< HEAD
-        val rs = statement.executeQuery()
-        while (rs.next()) {
-          val paymentHash = rs.getByteVector32FromHex("payment_hash")
-          val amount = MilliSatoshi(rs.getLong("amount_msat"))
-          val nodeId = PublicKey.fromHex(rs.getString("next_node_id"))
-          trampolineByHash += (paymentHash -> (amount, nodeId))
-        }
-=======
         statement.executeQuery()
           .foldLeft(Map.empty[ByteVector32, (MilliSatoshi, PublicKey)]) { (trampolineByHash, rs) =>
             val paymentHash = rs.getByteVector32FromHex("payment_hash")
             val amount = MilliSatoshi(rs.getLong("amount_msat"))
-            val nodeId = PublicKey(rs.getByteVectorFromHex("next_node_id"))
+            val nodeId = PublicKey.fromHex(rs.getString("next_node_id"))
             trampolineByHash + (paymentHash -> (amount, nodeId))
           }
->>>>>>> 4dc2910c
       }
       val relayedByHash = using(pg.prepareStatement("SELECT * FROM relayed WHERE timestamp BETWEEN ? and ?")) { statement =>
         statement.setTimestamp(1, Timestamp.from(Instant.ofEpochMilli(from)))
@@ -349,17 +312,9 @@
       using(pg.prepareStatement("SELECT * FROM network_fees WHERE timestamp BETWEEN ? and ? ORDER BY timestamp")) { statement =>
         statement.setTimestamp(1, Timestamp.from(Instant.ofEpochMilli(from)))
         statement.setTimestamp(2, Timestamp.from(Instant.ofEpochMilli(to)))
-<<<<<<< HEAD
-        val rs = statement.executeQuery()
-        var q: Queue[NetworkFee] = Queue()
-        while (rs.next()) {
-          q = q :+ NetworkFee(
-            remoteNodeId = new PublicKey(rs.getByteVectorFromHex("node_id").toArray),
-=======
         statement.executeQuery().map { rs =>
           NetworkFee(
-            remoteNodeId = PublicKey(rs.getByteVectorFromHex("node_id")),
->>>>>>> 4dc2910c
+            remoteNodeId = PublicKey.fromHex(rs.getString("node_id")),
             channelId = rs.getByteVector32FromHex("channel_id"),
             txId = rs.getByteVector32FromHex("tx_id"),
             fee = new Satoshi(rs.getLong("fee_sat")),
@@ -370,13 +325,8 @@
     }
 
   override def stats(from: Long, to: Long): Seq[Stats] = {
-<<<<<<< HEAD
-    val networkFees = listNetworkFees(from, to).foldLeft(Map.empty[ByteVector32, Satoshi]) { case (feeByChannelId, f) =>
+    val networkFees = listNetworkFees(from, to).foldLeft(Map.empty[ByteVector32, Satoshi]) { (feeByChannelId, f) =>
       feeByChannelId + (f.channelId -> (feeByChannelId.getOrElse(f.channelId, 0 sat) plus f.fee))
-=======
-    val networkFees = listNetworkFees(from, to).foldLeft(Map.empty[ByteVector32, Satoshi]) { (feeByChannelId, f) =>
-      feeByChannelId + (f.channelId -> (feeByChannelId.getOrElse(f.channelId, 0 sat) + f.fee))
->>>>>>> 4dc2910c
     }
     case class Relayed(amount: MilliSatoshi, fee: MilliSatoshi, direction: String)
     val relayed = listRelayed(from, to).foldLeft(Map.empty[ByteVector32, Seq[Relayed]]) { (previous, e) =>
