--- conflicted
+++ resolved
@@ -69,11 +69,7 @@
     }
   }
 
-<<<<<<< HEAD
-  override def getNode(nodeId: PublicKey): Option[NodeAnnouncement] = withMetrics("network/get-node") {
-=======
-  override def getNode(nodeId: Crypto.PublicKey): Option[NodeAnnouncement] = withMetrics("network/get-node", DbBackends.Postgres) {
->>>>>>> 1e2abaed
+  override def getNode(nodeId: PublicKey): Option[NodeAnnouncement] = withMetrics("network/get-node", DbBackends.Postgres) {
     inTransaction { pg =>
       using(pg.prepareStatement("SELECT data FROM nodes WHERE node_id=?")) { statement =>
         statement.setString(1, nodeId.value.toHex)
@@ -83,11 +79,7 @@
     }
   }
 
-<<<<<<< HEAD
-  override def removeNode(nodeId: PublicKey): Unit = withMetrics("network/remove-node") {
-=======
-  override def removeNode(nodeId: Crypto.PublicKey): Unit = withMetrics("network/remove-node", DbBackends.Postgres) {
->>>>>>> 1e2abaed
+  override def removeNode(nodeId: PublicKey): Unit = withMetrics("network/remove-node", DbBackends.Postgres) {
     inTransaction { pg =>
       using(pg.prepareStatement("DELETE FROM nodes WHERE node_id=?")) { statement =>
         statement.setString(1, nodeId.value.toHex)
