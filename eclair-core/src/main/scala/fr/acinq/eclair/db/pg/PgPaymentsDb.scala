/*
 * Copyright 2019 ACINQ SAS
 *
 * Licensed under the Apache License, Version 2.0 (the "License");
 * you may not use this file except in compliance with the License.
 * You may obtain a copy of the License at
 *
 *     http://www.apache.org/licenses/LICENSE-2.0
 *
 * Unless required by applicable law or agreed to in writing, software
 * distributed under the License is distributed on an "AS IS" BASIS,
 * WITHOUT WARRANTIES OR CONDITIONS OF ANY KIND, either express or implied.
 * See the License for the specific language governing permissions and
 * limitations under the License.
 */

package fr.acinq.eclair.db.pg

import fr.acinq.bitcoin.ByteVector32
import fr.acinq.bitcoin.PublicKey
import fr.acinq.eclair.MilliSatoshi
import fr.acinq.eclair.db.Monitoring.Metrics.withMetrics
import fr.acinq.eclair.db.Monitoring.Tags.DbBackends
import fr.acinq.eclair.db._
import fr.acinq.eclair.db.pg.PgUtils.PgLock
import fr.acinq.eclair.payment.{PaymentFailed, PaymentRequest, PaymentSent}
import fr.acinq.eclair.wire.protocol.CommonCodecs
import grizzled.slf4j.Logging
import scodec.Attempt
import scodec.bits.BitVector
import scodec.codecs._

import java.sql.{ResultSet, Statement, Timestamp}
import java.time.Instant
import java.util.UUID
import javax.sql.DataSource

class PgPaymentsDb(implicit ds: DataSource, lock: PgLock) extends PaymentsDb with Logging {

  import PgUtils.ExtendedResultSet._
  import PgUtils._
  import lock._

  val DB_NAME = "payments"
  val CURRENT_VERSION = 6

  private val hopSummaryCodec = (("node_id" | CommonCodecs.publicKey) :: ("next_node_id" | CommonCodecs.publicKey) :: ("short_channel_id" | optional(bool, CommonCodecs.shortchannelid))).as[HopSummary]
  private val paymentRouteCodec = discriminated[List[HopSummary]].by(byte)
    .typecase(0x01, listOfN(uint8, hopSummaryCodec))
  private val failureSummaryCodec = (("type" | enumerated(uint8, FailureType)) :: ("message" | ascii32) :: paymentRouteCodec).as[FailureSummary]
  private val paymentFailuresCodec = discriminated[List[FailureSummary]].by(byte)
    .typecase(0x01, listOfN(uint8, failureSummaryCodec))

  inTransaction { pg =>
    using(pg.createStatement()) { statement =>

      def migration45(statement: Statement): Unit = {
        statement.executeUpdate("CREATE SCHEMA payments")
        statement.executeUpdate("ALTER TABLE received_payments RENAME TO received")
        statement.executeUpdate("ALTER TABLE received SET SCHEMA payments")
        statement.executeUpdate("ALTER TABLE sent_payments RENAME TO sent")
        statement.executeUpdate("ALTER TABLE sent SET SCHEMA payments")
      }

      def migration56(statement: Statement): Unit = {
        statement.executeUpdate("ALTER TABLE payments.received ALTER COLUMN created_at SET DATA TYPE TIMESTAMP WITH TIME ZONE USING timestamp with time zone 'epoch' + created_at * interval '1 millisecond'")
        statement.executeUpdate("ALTER TABLE payments.received ALTER COLUMN expire_at SET DATA TYPE TIMESTAMP WITH TIME ZONE USING timestamp with time zone 'epoch' + expire_at * interval '1 millisecond'")
        statement.executeUpdate("ALTER TABLE payments.received ALTER COLUMN received_at SET DATA TYPE TIMESTAMP WITH TIME ZONE USING timestamp with time zone 'epoch' + received_at * interval '1 millisecond'")

        statement.executeUpdate("ALTER TABLE payments.sent ALTER COLUMN created_at SET DATA TYPE TIMESTAMP WITH TIME ZONE USING timestamp with time zone 'epoch' + created_at * interval '1 millisecond'")
        statement.executeUpdate("ALTER TABLE payments.sent ALTER COLUMN completed_at SET DATA TYPE TIMESTAMP WITH TIME ZONE USING timestamp with time zone 'epoch' + completed_at * interval '1 millisecond'")
      }

      getVersion(statement, DB_NAME) match {
        case None =>
          statement.executeUpdate("CREATE SCHEMA payments")

          statement.executeUpdate("CREATE TABLE payments.received (payment_hash TEXT NOT NULL PRIMARY KEY, payment_type TEXT NOT NULL, payment_preimage TEXT NOT NULL, payment_request TEXT NOT NULL, received_msat BIGINT, created_at TIMESTAMP WITH TIME ZONE NOT NULL, expire_at TIMESTAMP WITH TIME ZONE NOT NULL, received_at TIMESTAMP WITH TIME ZONE)")
          statement.executeUpdate("CREATE TABLE payments.sent (id TEXT NOT NULL PRIMARY KEY, parent_id TEXT NOT NULL, external_id TEXT, payment_hash TEXT NOT NULL, payment_preimage TEXT, payment_type TEXT NOT NULL, amount_msat BIGINT NOT NULL, fees_msat BIGINT, recipient_amount_msat BIGINT NOT NULL, recipient_node_id TEXT NOT NULL, payment_request TEXT, payment_route BYTEA, failures BYTEA, created_at TIMESTAMP WITH TIME ZONE NOT NULL, completed_at TIMESTAMP WITH TIME ZONE)")

          statement.executeUpdate("CREATE INDEX sent_parent_id_idx ON payments.sent(parent_id)")
          statement.executeUpdate("CREATE INDEX sent_payment_hash_idx ON payments.sent(payment_hash)")
          statement.executeUpdate("CREATE INDEX sent_created_idx ON payments.sent(created_at)")
          statement.executeUpdate("CREATE INDEX received_created_idx ON payments.received(created_at)")
        case Some(v@4) =>
          logger.warn(s"migrating db $DB_NAME, found version=$v current=$CURRENT_VERSION")
          migration45(statement)
          migration56(statement)
        case Some(v@5) =>
          logger.warn(s"migrating db $DB_NAME, found version=$v current=$CURRENT_VERSION")
          migration56(statement)
        case Some(CURRENT_VERSION) => () // table is up-to-date, nothing to do
        case Some(unknownVersion) => throw new RuntimeException(s"Unknown version of DB $DB_NAME found, version=$unknownVersion")
      }
      setVersion(statement, DB_NAME, CURRENT_VERSION)
    }
  }

  override def addOutgoingPayment(sent: OutgoingPayment): Unit = withMetrics("payments/add-outgoing", DbBackends.Postgres) {
    require(sent.status == OutgoingPaymentStatus.Pending, s"outgoing payment isn't pending (${sent.status.getClass.getSimpleName})")
    withLock { pg =>
      using(pg.prepareStatement("INSERT INTO payments.sent (id, parent_id, external_id, payment_hash, payment_type, amount_msat, recipient_amount_msat, recipient_node_id, created_at, payment_request) VALUES (?, ?, ?, ?, ?, ?, ?, ?, ?, ?)")) { statement =>
        statement.setString(1, sent.id.toString)
        statement.setString(2, sent.parentId.toString)
        statement.setString(3, sent.externalId.orNull)
        statement.setString(4, sent.paymentHash.toHex)
        statement.setString(5, sent.paymentType)
        statement.setLong(6, sent.amount.toLong)
        statement.setLong(7, sent.recipientAmount.toLong)
        statement.setString(8, sent.recipientNodeId.value.toHex)
        statement.setTimestamp(9, Timestamp.from(Instant.ofEpochMilli(sent.createdAt)))
        statement.setString(10, sent.paymentRequest.map(PaymentRequest.write).orNull)
        statement.executeUpdate()
      }
    }
  }

  override def updateOutgoingPayment(paymentResult: PaymentSent): Unit = withMetrics("payments/update-outgoing-sent", DbBackends.Postgres) {
    withLock { pg =>
      using(pg.prepareStatement("UPDATE payments.sent SET (completed_at, payment_preimage, fees_msat, payment_route) = (?, ?, ?, ?) WHERE id = ? AND completed_at IS NULL")) { statement =>
        paymentResult.parts.foreach(p => {
          statement.setTimestamp(1, Timestamp.from(Instant.ofEpochMilli(p.timestamp)))
          statement.setString(2, paymentResult.paymentPreimage.toHex)
          statement.setLong(3, p.feesPaid.toLong)
          statement.setBytes(4, paymentRouteCodec.encode(p.route.getOrElse(Nil).map(h => HopSummary(h)).toList).require.toByteArray)
          statement.setString(5, p.id.toString)
          statement.addBatch()
        })
        if (statement.executeBatch().contains(0)) throw new IllegalArgumentException(s"Tried to mark an outgoing payment as succeeded but already in final status (id=${paymentResult.id})")
      }
    }
  }

  override def updateOutgoingPayment(paymentResult: PaymentFailed): Unit = withMetrics("payments/update-outgoing-failed", DbBackends.Postgres) {
    withLock { pg =>
      using(pg.prepareStatement("UPDATE payments.sent SET (completed_at, failures) = (?, ?) WHERE id = ? AND completed_at IS NULL")) { statement =>
        statement.setTimestamp(1, Timestamp.from(Instant.ofEpochMilli(paymentResult.timestamp)))
        statement.setBytes(2, paymentFailuresCodec.encode(paymentResult.failures.map(f => FailureSummary(f)).toList).require.toByteArray)
        statement.setString(3, paymentResult.id.toString)
        if (statement.executeUpdate() == 0) throw new IllegalArgumentException(s"Tried to mark an outgoing payment as failed but already in final status (id=${paymentResult.id})")
      }
    }
  }

  private def parseOutgoingPayment(rs: ResultSet): OutgoingPayment = {
    val status = buildOutgoingPaymentStatus(
      rs.getByteVector32FromHexNullable("payment_preimage"),
      rs.getMilliSatoshiNullable("fees_msat"),
      rs.getBitVectorOpt("payment_route"),
      rs.getTimestampNullable("completed_at").map(_.getTime),
      rs.getBitVectorOpt("failures"))

    OutgoingPayment(
      UUID.fromString(rs.getString("id")),
      UUID.fromString(rs.getString("parent_id")),
      rs.getStringNullable("external_id"),
      rs.getByteVector32FromHex("payment_hash"),
      rs.getString("payment_type"),
      MilliSatoshi(rs.getLong("amount_msat")),
      MilliSatoshi(rs.getLong("recipient_amount_msat")),
<<<<<<< HEAD
      new PublicKey(rs.getByteVectorFromHex("recipient_node_id").toArray),
      rs.getLong("created_at"),
=======
      PublicKey(rs.getByteVectorFromHex("recipient_node_id")),
      rs.getTimestamp("created_at").getTime,
>>>>>>> 95fffe34
      rs.getStringNullable("payment_request").map(PaymentRequest.read),
      status
    )
  }

  private def buildOutgoingPaymentStatus(preimage_opt: Option[ByteVector32], fees_opt: Option[MilliSatoshi], paymentRoute_opt: Option[BitVector], completedAt_opt: Option[Long], failures: Option[BitVector]): OutgoingPaymentStatus = {
    preimage_opt match {
      // If we have a pre-image, the payment succeeded.
      case Some(preimage) => OutgoingPaymentStatus.Succeeded(
        preimage, fees_opt.getOrElse(MilliSatoshi(0)), paymentRoute_opt.map(b => paymentRouteCodec.decode(b) match {
          case Attempt.Successful(route) => route.value
          case Attempt.Failure(_) => Nil
        }).getOrElse(Nil),
        completedAt_opt.getOrElse(0)
      )
      case None => completedAt_opt match {
        // Otherwise if the payment was marked completed, it's a failure.
        case Some(completedAt) => OutgoingPaymentStatus.Failed(
          failures.map(b => paymentFailuresCodec.decode(b) match {
            case Attempt.Successful(f) => f.value
            case Attempt.Failure(_) => Nil
          }).getOrElse(Nil),
          completedAt
        )
        // Else it's still pending.
        case _ => OutgoingPaymentStatus.Pending
      }
    }
  }

  override def getOutgoingPayment(id: UUID): Option[OutgoingPayment] = withMetrics("payments/get-outgoing", DbBackends.Postgres) {
    withLock { pg =>
      using(pg.prepareStatement("SELECT * FROM payments.sent WHERE id = ?")) { statement =>
        statement.setString(1, id.toString)
        statement.executeQuery().map(parseOutgoingPayment).headOption
      }
    }
  }

  override def listOutgoingPayments(parentId: UUID): Seq[OutgoingPayment] = withMetrics("payments/list-outgoing-by-parent-id", DbBackends.Postgres) {
    withLock { pg =>
      using(pg.prepareStatement("SELECT * FROM payments.sent WHERE parent_id = ? ORDER BY created_at")) { statement =>
        statement.setString(1, parentId.toString)
        statement.executeQuery().map(parseOutgoingPayment).toSeq
      }
    }
  }

  override def listOutgoingPayments(paymentHash: ByteVector32): Seq[OutgoingPayment] = withMetrics("payments/list-outgoing-by-payment-hash", DbBackends.Postgres) {
    withLock { pg =>
      using(pg.prepareStatement("SELECT * FROM payments.sent WHERE payment_hash = ? ORDER BY created_at")) { statement =>
        statement.setString(1, paymentHash.toHex)
        statement.executeQuery().map(parseOutgoingPayment).toSeq
      }
    }
  }

  override def listOutgoingPayments(from: Long, to: Long): Seq[OutgoingPayment] = withMetrics("payments/list-outgoing-by-timestamp", DbBackends.Postgres) {
    withLock { pg =>
      using(pg.prepareStatement("SELECT * FROM payments.sent WHERE created_at >= ? AND created_at < ? ORDER BY created_at")) { statement =>
        statement.setTimestamp(1, Timestamp.from(Instant.ofEpochMilli(from)))
        statement.setTimestamp(2, Timestamp.from(Instant.ofEpochMilli(to)))
        statement.executeQuery().map { rs =>
          parseOutgoingPayment(rs)
        }.toSeq
      }
    }
  }

  override def addIncomingPayment(pr: PaymentRequest, preimage: ByteVector32, paymentType: String): Unit = withMetrics("payments/add-incoming", DbBackends.Postgres) {
    withLock { pg =>
      using(pg.prepareStatement("INSERT INTO payments.received (payment_hash, payment_preimage, payment_type, payment_request, created_at, expire_at) VALUES (?, ?, ?, ?, ?, ?)")) { statement =>
        statement.setString(1, pr.paymentHash.toHex)
        statement.setString(2, preimage.toHex)
        statement.setString(3, paymentType)
        statement.setString(4, PaymentRequest.write(pr))
        statement.setTimestamp(5, Timestamp.from(Instant.ofEpochSecond(pr.timestamp))) // BOLT11 timestamp is in seconds
        statement.setTimestamp(6, Timestamp.from(Instant.ofEpochSecond(pr.timestamp + pr.expiry.getOrElse(PaymentRequest.DEFAULT_EXPIRY_SECONDS.toLong))))
        statement.executeUpdate()
      }
    }
  }

  override def receiveIncomingPayment(paymentHash: ByteVector32, amount: MilliSatoshi, receivedAt: Long): Unit = withMetrics("payments/receive-incoming", DbBackends.Postgres) {
    withLock { pg =>
      using(pg.prepareStatement("UPDATE payments.received SET (received_msat, received_at) = (? + COALESCE(received_msat, 0), ?) WHERE payment_hash = ?")) { update =>
        update.setLong(1, amount.toLong)
        update.setTimestamp(2, Timestamp.from(Instant.ofEpochMilli(receivedAt)))
        update.setString(3, paymentHash.toHex)
        val updated = update.executeUpdate()
        if (updated == 0) {
          throw new IllegalArgumentException("Inserted a received payment without having an invoice")
        }
      }
    }
  }

  private def parseIncomingPayment(rs: ResultSet): IncomingPayment = {
    val paymentRequest = rs.getString("payment_request")
    IncomingPayment(
      PaymentRequest.read(paymentRequest),
      rs.getByteVector32FromHex("payment_preimage"),
      rs.getString("payment_type"),
      rs.getTimestamp("created_at").getTime,
      buildIncomingPaymentStatus(rs.getMilliSatoshiNullable("received_msat"), Some(paymentRequest), rs.getTimestampNullable("received_at").map(_.getTime)))
  }

  private def buildIncomingPaymentStatus(amount_opt: Option[MilliSatoshi], serializedPaymentRequest_opt: Option[String], receivedAt_opt: Option[Long]): IncomingPaymentStatus = {
    amount_opt match {
      case Some(amount) => IncomingPaymentStatus.Received(amount, receivedAt_opt.getOrElse(0))
      case None if serializedPaymentRequest_opt.exists(PaymentRequest.fastHasExpired) => IncomingPaymentStatus.Expired
      case None => IncomingPaymentStatus.Pending
    }
  }

  override def getIncomingPayment(paymentHash: ByteVector32): Option[IncomingPayment] = withMetrics("payments/get-incoming", DbBackends.Postgres) {
    withLock { pg =>
      using(pg.prepareStatement("SELECT * FROM payments.received WHERE payment_hash = ?")) { statement =>
        statement.setString(1, paymentHash.toHex)
        statement.executeQuery().map(parseIncomingPayment).headOption
      }
    }
  }

  override def listIncomingPayments(from: Long, to: Long): Seq[IncomingPayment] = withMetrics("payments/list-incoming", DbBackends.Postgres) {
    withLock { pg =>
      using(pg.prepareStatement("SELECT * FROM payments.received WHERE created_at > ? AND created_at < ? ORDER BY created_at")) { statement =>
        statement.setTimestamp(1, Timestamp.from(Instant.ofEpochMilli(from)))
        statement.setTimestamp(2, Timestamp.from(Instant.ofEpochMilli(to)))
        statement.executeQuery().map(parseIncomingPayment).toSeq
      }
    }
  }

  override def listReceivedIncomingPayments(from: Long, to: Long): Seq[IncomingPayment] = withMetrics("payments/list-incoming-received", DbBackends.Postgres) {
    withLock { pg =>
      using(pg.prepareStatement("SELECT * FROM payments.received WHERE received_msat > 0 AND created_at > ? AND created_at < ? ORDER BY created_at")) { statement =>
        statement.setTimestamp(1, Timestamp.from(Instant.ofEpochMilli(from)))
        statement.setTimestamp(2, Timestamp.from(Instant.ofEpochMilli(to)))
        statement.executeQuery().map(parseIncomingPayment).toSeq
      }
    }
  }

  override def listPendingIncomingPayments(from: Long, to: Long): Seq[IncomingPayment] = withMetrics("payments/list-incoming-pending", DbBackends.Postgres) {
    withLock { pg =>
      using(pg.prepareStatement("SELECT * FROM payments.received WHERE received_msat IS NULL AND created_at > ? AND created_at < ? AND expire_at > ? ORDER BY created_at")) { statement =>
        statement.setTimestamp(1, Timestamp.from(Instant.ofEpochMilli(from)))
        statement.setTimestamp(2, Timestamp.from(Instant.ofEpochMilli(to)))
        statement.setTimestamp(3, Timestamp.from(Instant.now()))
        statement.executeQuery().map(parseIncomingPayment).toSeq
      }
    }
  }

  override def listExpiredIncomingPayments(from: Long, to: Long): Seq[IncomingPayment] = withMetrics("payments/list-incoming-expired", DbBackends.Postgres) {
    withLock { pg =>
      using(pg.prepareStatement("SELECT * FROM payments.received WHERE received_msat IS NULL AND created_at > ? AND created_at < ? AND expire_at < ? ORDER BY created_at")) { statement =>
        statement.setTimestamp(1, Timestamp.from(Instant.ofEpochMilli(from)))
        statement.setTimestamp(2, Timestamp.from(Instant.ofEpochMilli(to)))
        statement.setTimestamp(3, Timestamp.from(Instant.now()))
        statement.executeQuery().map(parseIncomingPayment).toSeq
      }
    }
  }

  override def listPaymentsOverview(limit: Int): Seq[PlainPayment] = withMetrics("payments/list-overview", DbBackends.Postgres) {
    // This query is an UNION of the ``payments.sent`` and ``payments.received`` table
    // - missing fields set to NULL when needed.
    // - only retrieve incoming payments that did receive funds.
    // - outgoing payments are grouped by parent_id.
    // - order by completion date (or creation date if nothing else).
    withLock { pg =>
      using(pg.prepareStatement(
        """
          |SELECT * FROM (
          |	 SELECT 'received' as type,
          |	   NULL as parent_id,
          |    NULL as external_id,
          |    payment_hash,
          |    payment_preimage,
          |    payment_type,
          |    received_msat as final_amount,
          |    payment_request,
          |    created_at,
          |    received_at as completed_at,
          |    expire_at,
          |    NULL as order_trick
          |  FROM payments.received
          |  WHERE received_msat > 0
          |UNION ALL
          |  SELECT 'sent' as type,
          |	   parent_id,
          |    external_id,
          |    payment_hash,
          |    payment_preimage,
          |    payment_type,
          |    sum(amount_msat + fees_msat) as final_amount,
          |    payment_request,
          |    created_at,
          |    completed_at,
          |    NULL as expire_at,
          |    MAX(coalesce(completed_at, created_at)) as order_trick
          |  FROM payments.sent
          |  GROUP BY parent_id,external_id,payment_hash,payment_preimage,payment_type,payment_request,created_at,completed_at
          |) q
          |ORDER BY coalesce(q.completed_at, q.created_at) DESC
          |LIMIT ?
      """.stripMargin
      )) { statement =>
        statement.setInt(1, limit)
        statement.executeQuery()
          .map { rs =>
            val parentId = rs.getUUIDNullable("parent_id")
            val externalId_opt = rs.getStringNullable("external_id")
            val paymentHash = rs.getByteVector32FromHex("payment_hash")
            val paymentType = rs.getString("payment_type")
            val paymentRequest_opt = rs.getStringNullable("payment_request")
            val amount_opt = rs.getMilliSatoshiNullable("final_amount")
            val createdAt = rs.getTimestamp("created_at").getTime
            val completedAt_opt = rs.getTimestampNullable("completed_at").map(_.getTime)
            val expireAt_opt = rs.getTimestampNullable("expire_at").map(_.getTime)

            if (rs.getString("type") == "received") {
              val status: IncomingPaymentStatus = buildIncomingPaymentStatus(amount_opt, paymentRequest_opt, completedAt_opt)
              PlainIncomingPayment(paymentHash, paymentType, amount_opt, paymentRequest_opt, status, createdAt, completedAt_opt, expireAt_opt)
            } else {
              val preimage_opt = rs.getByteVector32Nullable("payment_preimage")
              // note that the resulting status will not contain any details (routes, failures...)
              val status: OutgoingPaymentStatus = buildOutgoingPaymentStatus(preimage_opt, None, None, completedAt_opt, None)
              PlainOutgoingPayment(parentId, externalId_opt, paymentHash, paymentType, amount_opt, paymentRequest_opt, status, createdAt, completedAt_opt)
            }
          }.toSeq
      }
    }
  }

  override def close(): Unit = ()
}<|MERGE_RESOLUTION|>--- conflicted
+++ resolved
@@ -158,13 +158,8 @@
       rs.getString("payment_type"),
       MilliSatoshi(rs.getLong("amount_msat")),
       MilliSatoshi(rs.getLong("recipient_amount_msat")),
-<<<<<<< HEAD
       new PublicKey(rs.getByteVectorFromHex("recipient_node_id").toArray),
-      rs.getLong("created_at"),
-=======
-      PublicKey(rs.getByteVectorFromHex("recipient_node_id")),
       rs.getTimestamp("created_at").getTime,
->>>>>>> 95fffe34
       rs.getStringNullable("payment_request").map(PaymentRequest.read),
       status
     )
