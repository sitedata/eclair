/*
 * Copyright 2019 ACINQ SAS
 *
 * Licensed under the Apache License, Version 2.0 (the "License");
 * you may not use this file except in compliance with the License.
 * You may obtain a copy of the License at
 *
 *     http://www.apache.org/licenses/LICENSE-2.0
 *
 * Unless required by applicable law or agreed to in writing, software
 * distributed under the License is distributed on an "AS IS" BASIS,
 * WITHOUT WARRANTIES OR CONDITIONS OF ANY KIND, either express or implied.
 * See the License for the specific language governing permissions and
 * limitations under the License.
 */

package fr.acinq.eclair.db.pg

import fr.acinq.bitcoin.Crypto
<<<<<<< HEAD
import fr.acinq.bitcoin.PublicKey
=======
import fr.acinq.bitcoin.Crypto.PublicKey
import fr.acinq.eclair.MilliSatoshi
>>>>>>> 19f4d1f9
import fr.acinq.eclair.db.Monitoring.Metrics.withMetrics
import fr.acinq.eclair.db.Monitoring.Tags.DbBackends
import fr.acinq.eclair.db.PeersDb
import fr.acinq.eclair.db.pg.PgUtils.PgLock
import fr.acinq.eclair.payment.relay.Relayer.RelayFees
import fr.acinq.eclair.wire.protocol._
import grizzled.slf4j.Logging
import scodec.bits.BitVector

import java.sql.Statement
import javax.sql.DataSource

object PgPeersDb {
  val DB_NAME = "peers"
  val CURRENT_VERSION = 3
}

class PgPeersDb(implicit ds: DataSource, lock: PgLock) extends PeersDb with Logging {

  import PgPeersDb._
  import PgUtils.ExtendedResultSet._
  import PgUtils._
  import lock._

  inTransaction { pg =>

    def migration12(statement: Statement): Unit = {
      statement.executeUpdate("CREATE SCHEMA IF NOT EXISTS local")
      statement.executeUpdate("ALTER TABLE peers SET SCHEMA local")
    }

    def migration23(statement: Statement): Unit = {
      statement.executeUpdate("CREATE TABLE local.relay_fees (node_id TEXT NOT NULL PRIMARY KEY, fee_base_msat BIGINT NOT NULL, fee_proportional_millionths BIGINT NOT NULL)")
    }

    using(pg.createStatement()) { statement =>
      getVersion(statement, DB_NAME) match {
        case None =>
          statement.executeUpdate("CREATE SCHEMA IF NOT EXISTS local")
          statement.executeUpdate("CREATE TABLE local.peers (node_id TEXT NOT NULL PRIMARY KEY, data BYTEA NOT NULL)")
          statement.executeUpdate("CREATE TABLE local.relay_fees (node_id TEXT NOT NULL PRIMARY KEY, fee_base_msat BIGINT NOT NULL, fee_proportional_millionths BIGINT NOT NULL)")
        case Some(v@(1 | 2)) =>
          logger.warn(s"migrating db $DB_NAME, found version=$v current=$CURRENT_VERSION")
          if (v < 2) {
            migration12(statement)
          }
          if (v < 3) {
            migration23(statement)
          }
        case Some(CURRENT_VERSION) => () // table is up-to-date, nothing to do
        case Some(unknownVersion) => throw new RuntimeException(s"Unknown version of DB $DB_NAME found, version=$unknownVersion")
      }
      setVersion(statement, DB_NAME, CURRENT_VERSION)
    }
  }

  override def addOrUpdatePeer(nodeId: PublicKey, nodeaddress: NodeAddress): Unit = withMetrics("peers/add-or-update", DbBackends.Postgres) {
    withLock { pg =>
      val data = CommonCodecs.nodeaddress.encode(nodeaddress).require.toByteArray
      using(pg.prepareStatement(
        """
          | INSERT INTO local.peers (node_id, data)
          | VALUES (?, ?)
          | ON CONFLICT (node_id)
          | DO UPDATE SET data = EXCLUDED.data ;
          | """.stripMargin)) { statement =>
        statement.setString(1, nodeId.value.toHex)
        statement.setBytes(2, data)
        statement.executeUpdate()
      }
    }
  }

  override def removePeer(nodeId: PublicKey): Unit = withMetrics("peers/remove", DbBackends.Postgres) {
    withLock { pg =>
      using(pg.prepareStatement("DELETE FROM local.peers WHERE node_id=?")) { statement =>
        statement.setString(1, nodeId.value.toHex)
        statement.executeUpdate()
      }
    }
  }

  override def getPeer(nodeId: PublicKey): Option[NodeAddress] = withMetrics("peers/get", DbBackends.Postgres) {
    withLock { pg =>
      using(pg.prepareStatement("SELECT data FROM local.peers WHERE node_id=?")) { statement =>
        statement.setString(1, nodeId.value.toHex)
        statement.executeQuery()
          .mapCodec(CommonCodecs.nodeaddress)
          .headOption
      }
    }
  }

  override def listPeers(): Map[PublicKey, NodeAddress] = withMetrics("peers/list", DbBackends.Postgres) {
    withLock { pg =>
      using(pg.createStatement()) { statement =>
        statement.executeQuery("SELECT node_id, data FROM local.peers")
          .map { rs =>
            val nodeid = PublicKey.fromHex(rs.getString("node_id"))
            val nodeaddress = CommonCodecs.nodeaddress.decode(BitVector(rs.getBytes("data"))).require.value
            nodeid -> nodeaddress
          }
          .toMap
      }
    }
  }

  override def addOrUpdateRelayFees(nodeId: Crypto.PublicKey, fees: RelayFees): Unit = withMetrics("peers/add-or-update-relay-fees", DbBackends.Postgres) {
    withLock { pg =>
      using(pg.prepareStatement(
      """
      INSERT INTO local.relay_fees (node_id, fee_base_msat, fee_proportional_millionths)
      VALUES (?, ?, ?)
      ON CONFLICT (node_id)
      DO UPDATE SET fee_base_msat = EXCLUDED.fee_base_msat, fee_proportional_millionths = EXCLUDED.fee_proportional_millionths
      """)) { statement =>
        statement.setString(1, nodeId.value.toHex)
        statement.setLong(2, fees.feeBase.toLong)
        statement.setLong(3, fees.feeProportionalMillionths)
        statement.executeUpdate()
      }
    }
  }

  override def getRelayFees(nodeId: PublicKey): Option[RelayFees] = withMetrics("peers/get-relay-fees", DbBackends.Postgres) {
    withLock { pg =>
      using(pg.prepareStatement("SELECT fee_base_msat, fee_proportional_millionths FROM local.relay_fees WHERE node_id=?")) { statement =>
        statement.setString(1, nodeId.value.toHex)
        statement.executeQuery()
          .headOption
          .map(rs =>
            RelayFees(MilliSatoshi(rs.getLong("fee_base_msat")), rs.getLong("fee_proportional_millionths"))
          )
      }
    }
  }

  override def close(): Unit = ()
}<|MERGE_RESOLUTION|>--- conflicted
+++ resolved
@@ -17,12 +17,8 @@
 package fr.acinq.eclair.db.pg
 
 import fr.acinq.bitcoin.Crypto
-<<<<<<< HEAD
 import fr.acinq.bitcoin.PublicKey
-=======
-import fr.acinq.bitcoin.Crypto.PublicKey
 import fr.acinq.eclair.MilliSatoshi
->>>>>>> 19f4d1f9
 import fr.acinq.eclair.db.Monitoring.Metrics.withMetrics
 import fr.acinq.eclair.db.Monitoring.Tags.DbBackends
 import fr.acinq.eclair.db.PeersDb
@@ -130,7 +126,7 @@
     }
   }
 
-  override def addOrUpdateRelayFees(nodeId: Crypto.PublicKey, fees: RelayFees): Unit = withMetrics("peers/add-or-update-relay-fees", DbBackends.Postgres) {
+  override def addOrUpdateRelayFees(nodeId: PublicKey, fees: RelayFees): Unit = withMetrics("peers/add-or-update-relay-fees", DbBackends.Postgres) {
     withLock { pg =>
       using(pg.prepareStatement(
       """
