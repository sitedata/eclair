--- conflicted
+++ resolved
@@ -88,24 +88,13 @@
   override def listPeers(): Map[PublicKey, NodeAddress] = withMetrics("peers/list", DbBackends.Postgres) {
     withLock { pg =>
       using(pg.createStatement()) { statement =>
-<<<<<<< HEAD
-        val rs = statement.executeQuery("SELECT node_id, data FROM peers")
-        var m: Map[PublicKey, NodeAddress] = Map()
-        while (rs.next()) {
-          val nodeid = new PublicKey(rs.getByteVectorFromHex("node_id").toArray)
-          val nodeaddress = CommonCodecs.nodeaddress.decode(BitVector(rs.getBytes("data"))).require.value
-          m += (nodeid -> nodeaddress)
-        }
-        m
-=======
         statement.executeQuery("SELECT node_id, data FROM peers")
           .map { rs =>
-            val nodeid = PublicKey(rs.getByteVectorFromHex("node_id"))
+            val nodeid = PublicKey.fromHex(rs.getString("node_id"))
             val nodeaddress = CommonCodecs.nodeaddress.decode(BitVector(rs.getBytes("data"))).require.value
             nodeid -> nodeaddress
           }
           .toMap
->>>>>>> 4dc2910c
       }
     }
   }
