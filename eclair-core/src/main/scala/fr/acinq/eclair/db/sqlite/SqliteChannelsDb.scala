--- conflicted
+++ resolved
@@ -83,13 +83,8 @@
       update.setBytes(1, data)
       update.setBytes(2, state.channelId.toByteArray)
       if (update.executeUpdate() == 0) {
-<<<<<<< HEAD
-        using(sqlite.prepareStatement("INSERT INTO local_channels VALUES (?, ?, 0)")) { statement =>
+        using(sqlite.prepareStatement("INSERT INTO local_channels (channel_id, data, is_closed) VALUES (?, ?, 0)")) { statement =>
           statement.setBytes(1, state.channelId.toByteArray)
-=======
-        using(sqlite.prepareStatement("INSERT INTO local_channels (channel_id, data, is_closed) VALUES (?, ?, 0)")) { statement =>
-          statement.setBytes(1, state.channelId.toArray)
->>>>>>> ded5ce0e
           statement.setBytes(2, data)
           statement.executeUpdate()
         }
@@ -103,7 +98,7 @@
   private def updateChannelMetaTimestampColumn(channelId: ByteVector32, columnName: String): Unit = {
     using(sqlite.prepareStatement(s"UPDATE local_channels SET $columnName=? WHERE channel_id=?")) { statement =>
       statement.setLong(1, System.currentTimeMillis)
-      statement.setBytes(2, channelId.toArray)
+      statement.setBytes(2, channelId.toByteArray)
       statement.executeUpdate()
     }
   }
