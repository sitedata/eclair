/*
 * Copyright 2019 ACINQ SAS
 *
 * Licensed under the Apache License, Version 2.0 (the "License");
 * you may not use this file except in compliance with the License.
 * You may obtain a copy of the License at
 *
 *     http://www.apache.org/licenses/LICENSE-2.0
 *
 * Unless required by applicable law or agreed to in writing, software
 * distributed under the License is distributed on an "AS IS" BASIS,
 * WITHOUT WARRANTIES OR CONDITIONS OF ANY KIND, either express or implied.
 * See the License for the specific language governing permissions and
 * limitations under the License.
 */

package fr.acinq.eclair.db.sqlite

import fr.acinq.bitcoin.ByteVector32
import fr.acinq.eclair.CltvExpiry
import fr.acinq.eclair.channel.HasCommitments
import fr.acinq.eclair.db.ChannelsDb
import fr.acinq.eclair.db.DbEventHandler.ChannelEvent
import fr.acinq.eclair.db.Monitoring.Metrics.withMetrics
import fr.acinq.eclair.db.Monitoring.Tags.DbBackends
import fr.acinq.eclair.wire.internal.channel.ChannelCodecs.stateDataCodec
import grizzled.slf4j.Logging

import java.sql.{Connection, Statement}

class SqliteChannelsDb(sqlite: Connection) extends ChannelsDb with Logging {

  import SqliteUtils.ExtendedResultSet._
  import SqliteUtils._

  val DB_NAME = "channels"
  val CURRENT_VERSION = 3

  /**
   * The SQLite documentation states that "It is not possible to enable or disable foreign key constraints in the middle
   * of a multi-statement transaction (when SQLite is not in autocommit mode).".
   * So we need to set foreign keys before we initialize tables / migrations (which is done inside a transaction).
   */
  using(sqlite.createStatement()) { statement =>
    statement.execute("PRAGMA foreign_keys = ON")
  }

  using(sqlite.createStatement(), inTransaction = true) { statement =>

    def migration12(statement: Statement): Unit = {
      statement.executeUpdate("ALTER TABLE local_channels ADD COLUMN is_closed BOOLEAN NOT NULL DEFAULT 0")
    }

    def migration23(statement: Statement): Unit = {
      statement.executeUpdate("ALTER TABLE local_channels ADD COLUMN created_timestamp INTEGER")
      statement.executeUpdate("ALTER TABLE local_channels ADD COLUMN last_payment_sent_timestamp INTEGER")
      statement.executeUpdate("ALTER TABLE local_channels ADD COLUMN last_payment_received_timestamp INTEGER")
      statement.executeUpdate("ALTER TABLE local_channels ADD COLUMN last_connected_timestamp INTEGER")
      statement.executeUpdate("ALTER TABLE local_channels ADD COLUMN closed_timestamp INTEGER")
    }

    getVersion(statement, DB_NAME) match {
      case None =>
        statement.executeUpdate("CREATE TABLE local_channels (channel_id BLOB NOT NULL PRIMARY KEY, data BLOB NOT NULL, is_closed BOOLEAN NOT NULL DEFAULT 0, created_timestamp INTEGER, last_payment_sent_timestamp INTEGER, last_payment_received_timestamp INTEGER, last_connected_timestamp INTEGER, closed_timestamp INTEGER)")
        statement.executeUpdate("CREATE TABLE htlc_infos (channel_id BLOB NOT NULL, commitment_number INTEGER NOT NULL, payment_hash BLOB NOT NULL, cltv_expiry INTEGER NOT NULL, FOREIGN KEY(channel_id) REFERENCES local_channels(channel_id))")
        statement.executeUpdate("CREATE INDEX htlc_infos_idx ON htlc_infos(channel_id, commitment_number)")
      case Some(v@1) =>
        logger.warn(s"migrating db $DB_NAME, found version=$v current=$CURRENT_VERSION")
        migration12(statement)
        migration23(statement)
      case Some(v@2) =>
        logger.warn(s"migrating db $DB_NAME, found version=$v current=$CURRENT_VERSION")
        migration23(statement)
      case Some(CURRENT_VERSION) => () // table is up-to-date, nothing to do
      case Some(unknownVersion) => throw new RuntimeException(s"Unknown version of DB $DB_NAME found, version=$unknownVersion")
    }
    setVersion(statement, DB_NAME, CURRENT_VERSION)
  }

  override def addOrUpdateChannel(state: HasCommitments): Unit = withMetrics("channels/add-or-update-channel", DbBackends.Sqlite) {
    val data = stateDataCodec.encode(state).require.toByteArray
    using(sqlite.prepareStatement("UPDATE local_channels SET data=? WHERE channel_id=?")) { update =>
      update.setBytes(1, data)
      update.setBytes(2, state.channelId.toByteArray)
      if (update.executeUpdate() == 0) {
        using(sqlite.prepareStatement("INSERT INTO local_channels (channel_id, data, is_closed) VALUES (?, ?, 0)")) { statement =>
          statement.setBytes(1, state.channelId.toByteArray)
          statement.setBytes(2, data)
          statement.executeUpdate()
        }
      }
    }
  }

  /**
   * Helper method to factor updating timestamp columns
   */
  private def updateChannelMetaTimestampColumn(channelId: ByteVector32, columnName: String): Unit = {
    using(sqlite.prepareStatement(s"UPDATE local_channels SET $columnName=? WHERE channel_id=?")) { statement =>
      statement.setLong(1, System.currentTimeMillis)
      statement.setBytes(2, channelId.toByteArray)
      statement.executeUpdate()
    }
  }

  override def updateChannelMeta(channelId: ByteVector32, event: ChannelEvent.EventType): Unit = {
    val timestampColumn_opt = event match {
      case ChannelEvent.EventType.Created => Some("created_timestamp")
      case ChannelEvent.EventType.Connected => Some("last_connected_timestamp")
      case ChannelEvent.EventType.PaymentReceived => Some("last_payment_received_timestamp")
      case ChannelEvent.EventType.PaymentSent => Some("last_payment_sent_timestamp")
      case _: ChannelEvent.EventType.Closed => Some("closed_timestamp")
      case _ => None
    }
    timestampColumn_opt.foreach(updateChannelMetaTimestampColumn(channelId, _))
  }

  override def removeChannel(channelId: ByteVector32): Unit = withMetrics("channels/remove-channel", DbBackends.Sqlite) {
<<<<<<< HEAD
    using(sqlite.prepareStatement("DELETE FROM pending_relay WHERE channel_id=?")) { statement =>
      statement.setBytes(1, channelId.toByteArray)
=======
    using(sqlite.prepareStatement("DELETE FROM pending_settlement_commands WHERE channel_id=?")) { statement =>
      statement.setBytes(1, channelId.toArray)
>>>>>>> 4dc2910c
      statement.executeUpdate()
    }

    using(sqlite.prepareStatement("DELETE FROM htlc_infos WHERE channel_id=?")) { statement =>
      statement.setBytes(1, channelId.toByteArray)
      statement.executeUpdate()
    }

    using(sqlite.prepareStatement("UPDATE local_channels SET is_closed=1 WHERE channel_id=?")) { statement =>
      statement.setBytes(1, channelId.toByteArray)
      statement.executeUpdate()
    }
  }

  override def listLocalChannels(): Seq[HasCommitments] = withMetrics("channels/list-local-channels", DbBackends.Sqlite) {
    using(sqlite.createStatement) { statement =>
      statement.executeQuery("SELECT data FROM local_channels WHERE is_closed=0")
        .mapCodec(stateDataCodec).toSeq
    }
  }

  override def addHtlcInfo(channelId: ByteVector32, commitmentNumber: Long, paymentHash: ByteVector32, cltvExpiry: CltvExpiry): Unit = withMetrics("channels/add-htlc-info", DbBackends.Sqlite) {
    using(sqlite.prepareStatement("INSERT INTO htlc_infos VALUES (?, ?, ?, ?)")) { statement =>
      statement.setBytes(1, channelId.toByteArray)
      statement.setLong(2, commitmentNumber)
      statement.setBytes(3, paymentHash.toByteArray)
      statement.setLong(4, cltvExpiry.toLong)
      statement.executeUpdate()
    }
  }

  override def listHtlcInfos(channelId: ByteVector32, commitmentNumber: Long): Seq[(ByteVector32, CltvExpiry)] = withMetrics("channels/list-htlc-infos", DbBackends.Sqlite) {
    using(sqlite.prepareStatement("SELECT payment_hash, cltv_expiry FROM htlc_infos WHERE channel_id=? AND commitment_number=?")) { statement =>
      statement.setBytes(1, channelId.toByteArray)
      statement.setLong(2, commitmentNumber)
<<<<<<< HEAD
      val rs = statement.executeQuery
      var q: Queue[(ByteVector32, CltvExpiry)] = Queue()
      while (rs.next()) {
        q = q :+ (rs.getByteVector32("payment_hash"), CltvExpiry(rs.getLong("cltv_expiry")))
      }
      q
=======
      statement.executeQuery
        .map(rs => (ByteVector32(rs.getByteVector32("payment_hash")), CltvExpiry(rs.getLong("cltv_expiry"))))
        .toSeq
>>>>>>> 4dc2910c
    }
  }

  // used by mobile apps
  override def close(): Unit = sqlite.close()
}<|MERGE_RESOLUTION|>--- conflicted
+++ resolved
@@ -116,13 +116,8 @@
   }
 
   override def removeChannel(channelId: ByteVector32): Unit = withMetrics("channels/remove-channel", DbBackends.Sqlite) {
-<<<<<<< HEAD
-    using(sqlite.prepareStatement("DELETE FROM pending_relay WHERE channel_id=?")) { statement =>
+    using(sqlite.prepareStatement("DELETE FROM pending_settlement_commands WHERE channel_id=?")) { statement =>
       statement.setBytes(1, channelId.toByteArray)
-=======
-    using(sqlite.prepareStatement("DELETE FROM pending_settlement_commands WHERE channel_id=?")) { statement =>
-      statement.setBytes(1, channelId.toArray)
->>>>>>> 4dc2910c
       statement.executeUpdate()
     }
 
@@ -158,18 +153,9 @@
     using(sqlite.prepareStatement("SELECT payment_hash, cltv_expiry FROM htlc_infos WHERE channel_id=? AND commitment_number=?")) { statement =>
       statement.setBytes(1, channelId.toByteArray)
       statement.setLong(2, commitmentNumber)
-<<<<<<< HEAD
-      val rs = statement.executeQuery
-      var q: Queue[(ByteVector32, CltvExpiry)] = Queue()
-      while (rs.next()) {
-        q = q :+ (rs.getByteVector32("payment_hash"), CltvExpiry(rs.getLong("cltv_expiry")))
-      }
-      q
-=======
       statement.executeQuery
-        .map(rs => (ByteVector32(rs.getByteVector32("payment_hash")), CltvExpiry(rs.getLong("cltv_expiry"))))
+        .map(rs => (new ByteVector32(rs.getBytes("payment_hash")), CltvExpiry(rs.getLong("cltv_expiry"))))
         .toSeq
->>>>>>> 4dc2910c
     }
   }
 
