--- conflicted
+++ resolved
@@ -81,16 +81,10 @@
 
   override def getNode(nodeId: PublicKey): Option[NodeAnnouncement] = withMetrics("network/get-node", DbBackends.Sqlite) {
     using(sqlite.prepareStatement("SELECT data FROM nodes WHERE node_id=?")) { statement =>
-<<<<<<< HEAD
       statement.setBytes(1, nodeId.value.toByteArray)
-      val rs = statement.executeQuery()
-      codecSequence(rs, nodeAnnouncementCodec).headOption
-=======
-      statement.setBytes(1, nodeId.value.toArray)
       statement.executeQuery()
         .mapCodec(nodeAnnouncementCodec)
         .headOption
->>>>>>> 4dc2910c
     }
   }
 
@@ -129,19 +123,6 @@
 
   override def listChannels(): SortedMap[ShortChannelId, PublicChannel] = withMetrics("network/list-channels", DbBackends.Sqlite) {
     using(sqlite.createStatement()) { statement =>
-<<<<<<< HEAD
-      val rs = statement.executeQuery("SELECT channel_announcement, txid, capacity_sat, channel_update_1, channel_update_2 FROM channels")
-      var m = SortedMap.empty[ShortChannelId, PublicChannel]
-      while (rs.next()) {
-        val ann = channelAnnouncementCodec.decode(rs.getBitVectorOpt("channel_announcement").get).require.value
-        val txId = ByteVector32.fromValidHex(rs.getString("txid"))
-        val capacity = rs.getLong("capacity_sat")
-        val channel_update_1_opt = rs.getBitVectorOpt("channel_update_1").map(channelUpdateCodec.decode(_).require.value)
-        val channel_update_2_opt = rs.getBitVectorOpt("channel_update_2").map(channelUpdateCodec.decode(_).require.value)
-        m = m + (ann.shortChannelId -> PublicChannel(ann, txId, new Satoshi(capacity), channel_update_1_opt, channel_update_2_opt, None))
-      }
-      m
-=======
       statement.executeQuery("SELECT channel_announcement, txid, capacity_sat, channel_update_1, channel_update_2 FROM channels")
         .foldLeft(SortedMap.empty[ShortChannelId, PublicChannel]) { (m, rs) =>
             val ann = channelAnnouncementCodec.decode(rs.getBitVectorOpt("channel_announcement").get).require.value
@@ -149,9 +130,8 @@
             val capacity = rs.getLong("capacity_sat")
             val channel_update_1_opt = rs.getBitVectorOpt("channel_update_1").map(channelUpdateCodec.decode(_).require.value)
             val channel_update_2_opt = rs.getBitVectorOpt("channel_update_2").map(channelUpdateCodec.decode(_).require.value)
-            m + (ann.shortChannelId -> PublicChannel(ann, txId, Satoshi(capacity), channel_update_1_opt, channel_update_2_opt, None))
+            m + (ann.shortChannelId -> PublicChannel(ann, txId, new Satoshi(capacity), channel_update_1_opt, channel_update_2_opt, None))
         }
->>>>>>> 4dc2910c
     }
   }
 
