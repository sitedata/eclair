--- conflicted
+++ resolved
@@ -17,11 +17,7 @@
 package fr.acinq.eclair.db.sqlite
 
 import java.sql.Connection
-<<<<<<< HEAD
 import fr.acinq.bitcoin.{ByteVector32, Crypto, PublicKey, Satoshi}
-=======
-import fr.acinq.bitcoin.{ByteVector32, Crypto, Satoshi}
->>>>>>> 1e2abaed
 import fr.acinq.eclair.ShortChannelId
 import fr.acinq.eclair.db.Monitoring.Metrics.withMetrics
 import fr.acinq.eclair.db.Monitoring.Tags.DbBackends
@@ -78,11 +74,7 @@
     }
   }
 
-<<<<<<< HEAD
-  override def getNode(nodeId: PublicKey): Option[NodeAnnouncement] = withMetrics("network/get-node") {
-=======
-  override def getNode(nodeId: Crypto.PublicKey): Option[NodeAnnouncement] = withMetrics("network/get-node", DbBackends.Sqlite) {
->>>>>>> 1e2abaed
+  override def getNode(nodeId: PublicKey): Option[NodeAnnouncement] = withMetrics("network/get-node", DbBackends.Sqlite) {
     using(sqlite.prepareStatement("SELECT data FROM nodes WHERE node_id=?")) { statement =>
       statement.setBytes(1, nodeId.value.toByteArray)
       val rs = statement.executeQuery()
@@ -90,11 +82,7 @@
     }
   }
 
-<<<<<<< HEAD
-  override def removeNode(nodeId: PublicKey): Unit = withMetrics("network/remove-node") {
-=======
-  override def removeNode(nodeId: Crypto.PublicKey): Unit = withMetrics("network/remove-node", DbBackends.Sqlite) {
->>>>>>> 1e2abaed
+  override def removeNode(nodeId: PublicKey): Unit = withMetrics("network/remove-node", DbBackends.Sqlite) {
     using(sqlite.prepareStatement("DELETE FROM nodes WHERE node_id=?")) { statement =>
       statement.setBytes(1, nodeId.value.toByteArray)
       statement.executeUpdate()
