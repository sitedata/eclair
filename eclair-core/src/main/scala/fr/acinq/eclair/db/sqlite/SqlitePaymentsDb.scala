--- conflicted
+++ resolved
@@ -229,18 +229,8 @@
 
   override def listOutgoingPayments(paymentHash: ByteVector32): Seq[OutgoingPayment] = withMetrics("payments/list-outgoing-by-payment-hash", DbBackends.Sqlite) {
     using(sqlite.prepareStatement("SELECT * FROM sent_payments WHERE payment_hash = ? ORDER BY created_at")) { statement =>
-<<<<<<< HEAD
       statement.setBytes(1, paymentHash.toByteArray)
-      val rs = statement.executeQuery()
-      var q: Queue[OutgoingPayment] = Queue()
-      while (rs.next()) {
-        q = q :+ parseOutgoingPayment(rs)
-      }
-      q
-=======
-      statement.setBytes(1, paymentHash.toArray)
       statement.executeQuery().map(parseOutgoingPayment).toSeq
->>>>>>> 4dc2910c
     }
   }
 
@@ -296,18 +286,8 @@
 
   override def getIncomingPayment(paymentHash: ByteVector32): Option[IncomingPayment] = withMetrics("payments/get-incoming", DbBackends.Sqlite) {
     using(sqlite.prepareStatement("SELECT * FROM received_payments WHERE payment_hash = ?")) { statement =>
-<<<<<<< HEAD
       statement.setBytes(1, paymentHash.toByteArray)
-      val rs = statement.executeQuery()
-      if (rs.next()) {
-        Some(parseIncomingPayment(rs))
-      } else {
-        None
-      }
-=======
-      statement.setBytes(1, paymentHash.toArray)
       statement.executeQuery().map(parseIncomingPayment).headOption
->>>>>>> 4dc2910c
     }
   }
 
