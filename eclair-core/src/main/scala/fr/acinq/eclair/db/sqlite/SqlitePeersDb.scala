/*
 * Copyright 2019 ACINQ SAS
 *
 * Licensed under the Apache License, Version 2.0 (the "License");
 * you may not use this file except in compliance with the License.
 * You may obtain a copy of the License at
 *
 *     http://www.apache.org/licenses/LICENSE-2.0
 *
 * Unless required by applicable law or agreed to in writing, software
 * distributed under the License is distributed on an "AS IS" BASIS,
 * WITHOUT WARRANTIES OR CONDITIONS OF ANY KIND, either express or implied.
 * See the License for the specific language governing permissions and
 * limitations under the License.
 */

package fr.acinq.eclair.db.sqlite

import java.sql.Connection
import fr.acinq.bitcoin.Crypto
import fr.acinq.bitcoin.PublicKey
import fr.acinq.eclair.db.Monitoring.Metrics.withMetrics
import fr.acinq.eclair.db.Monitoring.Tags.DbBackends
import fr.acinq.eclair.db.PeersDb
import fr.acinq.eclair.db.sqlite.SqliteUtils.{codecSequence, getVersion, using}
import fr.acinq.eclair.wire.protocol._
import scodec.bits.BitVector

class SqlitePeersDb(sqlite: Connection) extends PeersDb {

  import SqliteUtils.ExtendedResultSet._

  val DB_NAME = "peers"
  val CURRENT_VERSION = 1

  using(sqlite.createStatement(), inTransaction = true) { statement =>
    require(getVersion(statement, DB_NAME, CURRENT_VERSION) == CURRENT_VERSION, s"incompatible version of $DB_NAME DB found") // there is only one version currently deployed
    statement.executeUpdate("CREATE TABLE IF NOT EXISTS peers (node_id BLOB NOT NULL PRIMARY KEY, data BLOB NOT NULL)")
  }

<<<<<<< HEAD
  override def addOrUpdatePeer(nodeId: PublicKey, nodeaddress: NodeAddress): Unit = withMetrics("peers/add-or-update") {
=======
  override def addOrUpdatePeer(nodeId: Crypto.PublicKey, nodeaddress: NodeAddress): Unit = withMetrics("peers/add-or-update", DbBackends.Sqlite) {
>>>>>>> 1e2abaed
    val data = CommonCodecs.nodeaddress.encode(nodeaddress).require.toByteArray
    using(sqlite.prepareStatement("UPDATE peers SET data=? WHERE node_id=?")) { update =>
      update.setBytes(1, data)
      update.setBytes(2, nodeId.value.toByteArray)
      if (update.executeUpdate() == 0) {
        using(sqlite.prepareStatement("INSERT INTO peers VALUES (?, ?)")) { statement =>
          statement.setBytes(1, nodeId.value.toByteArray)
          statement.setBytes(2, data)
          statement.executeUpdate()
        }
      }
    }
  }

<<<<<<< HEAD
  override def removePeer(nodeId: PublicKey): Unit = withMetrics("peers/remove") {
=======
  override def removePeer(nodeId: Crypto.PublicKey): Unit = withMetrics("peers/remove", DbBackends.Sqlite) {
>>>>>>> 1e2abaed
    using(sqlite.prepareStatement("DELETE FROM peers WHERE node_id=?")) { statement =>
      statement.setBytes(1, nodeId.value.toByteArray)
      statement.executeUpdate()
    }
  }

  override def getPeer(nodeId: PublicKey): Option[NodeAddress] = withMetrics("peers/get", DbBackends.Sqlite) {
    using(sqlite.prepareStatement("SELECT data FROM peers WHERE node_id=?")) { statement =>
      statement.setBytes(1, nodeId.value.toByteArray)
      val rs = statement.executeQuery()
      codecSequence(rs, CommonCodecs.nodeaddress).headOption
    }
  }

  override def listPeers(): Map[PublicKey, NodeAddress] = withMetrics("peers/list", DbBackends.Sqlite) {
    using(sqlite.createStatement()) { statement =>
      val rs = statement.executeQuery("SELECT node_id, data FROM peers")
      var m: Map[PublicKey, NodeAddress] = Map()
      while (rs.next()) {
        val nodeid = new PublicKey(rs.getByteVector("node_id").toArray)
        val nodeaddress = CommonCodecs.nodeaddress.decode(BitVector(rs.getBytes("data"))).require.value
        m += (nodeid -> nodeaddress)
      }
      m
    }
  }

  // used by mobile apps
  override def close(): Unit = sqlite.close()
}<|MERGE_RESOLUTION|>--- conflicted
+++ resolved
@@ -38,11 +38,7 @@
     statement.executeUpdate("CREATE TABLE IF NOT EXISTS peers (node_id BLOB NOT NULL PRIMARY KEY, data BLOB NOT NULL)")
   }
 
-<<<<<<< HEAD
-  override def addOrUpdatePeer(nodeId: PublicKey, nodeaddress: NodeAddress): Unit = withMetrics("peers/add-or-update") {
-=======
-  override def addOrUpdatePeer(nodeId: Crypto.PublicKey, nodeaddress: NodeAddress): Unit = withMetrics("peers/add-or-update", DbBackends.Sqlite) {
->>>>>>> 1e2abaed
+  override def addOrUpdatePeer(nodeId: PublicKey, nodeaddress: NodeAddress): Unit = withMetrics("peers/add-or-update", DbBackends.Sqlite) {
     val data = CommonCodecs.nodeaddress.encode(nodeaddress).require.toByteArray
     using(sqlite.prepareStatement("UPDATE peers SET data=? WHERE node_id=?")) { update =>
       update.setBytes(1, data)
@@ -57,11 +53,7 @@
     }
   }
 
-<<<<<<< HEAD
-  override def removePeer(nodeId: PublicKey): Unit = withMetrics("peers/remove") {
-=======
-  override def removePeer(nodeId: Crypto.PublicKey): Unit = withMetrics("peers/remove", DbBackends.Sqlite) {
->>>>>>> 1e2abaed
+  override def removePeer(nodeId: PublicKey): Unit = withMetrics("peers/remove", DbBackends.Sqlite) {
     using(sqlite.prepareStatement("DELETE FROM peers WHERE node_id=?")) { statement =>
       statement.setBytes(1, nodeId.value.toByteArray)
       statement.executeUpdate()
