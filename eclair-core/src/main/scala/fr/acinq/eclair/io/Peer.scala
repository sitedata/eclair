--- conflicted
+++ resolved
@@ -430,17 +430,7 @@
 
   // @formatter:on
 
-<<<<<<< HEAD
-  def makeChannelParams(nodeParams: NodeParams, features: Features, defaultFinalScriptPubkey: Array[Byte], walletStaticPaymentBasepoint: Option[PublicKey], isFunder: Boolean, fundingAmount: Satoshi): LocalParams = {
-    // we make sure that funder and fundee key path end differently
-    val fundingKeyPath = nodeParams.channelKeyManager.newFundingKeyPath(isFunder)
-    makeChannelParams(nodeParams, features, defaultFinalScriptPubkey, walletStaticPaymentBasepoint, isFunder, fundingAmount, fundingKeyPath)
-  }
-
-  def makeChannelParams(nodeParams: NodeParams, features: Features, defaultFinalScriptPubkey: Array[Byte], walletStaticPaymentBasepoint: Option[PublicKey], isFunder: Boolean, fundingAmount: Satoshi, fundingKeyPath: KeyPath): LocalParams = {
-=======
   def makeChannelParams(nodeParams: NodeParams, initFeatures: Features, defaultFinalScriptPubkey: ByteVector, walletStaticPaymentBasepoint: Option[PublicKey], isFunder: Boolean, fundingAmount: Satoshi): LocalParams = {
->>>>>>> ca51a2d1
     LocalParams(
       nodeParams.nodeId,
       nodeParams.channelKeyManager.newFundingKeyPath(isFunder), // we make sure that funder and fundee key path end differently
