/*
 * Copyright 2019 ACINQ SAS
 *
 * Licensed under the Apache License, Version 2.0 (the "License");
 * you may not use this file except in compliance with the License.
 * You may obtain a copy of the License at
 *
 *     http://www.apache.org/licenses/LICENSE-2.0
 *
 * Unless required by applicable law or agreed to in writing, software
 * distributed under the License is distributed on an "AS IS" BASIS,
 * WITHOUT WARRANTIES OR CONDITIONS OF ANY KIND, either express or implied.
 * See the License for the specific language governing permissions and
 * limitations under the License.
 */

package fr.acinq.eclair.io

import java.net.InetSocketAddress

import akka.actor.{ActorRef, FSM, OneForOneStrategy, PoisonPill, Props, Status, SupervisorStrategy, Terminated}
import akka.event.Logging.MDC
import akka.util.Timeout
import com.google.common.net.HostAndPort
import fr.acinq.bitcoin.Crypto.PublicKey
import fr.acinq.bitcoin.{ByteVector32, DeterministicWallet, Satoshi}
import fr.acinq.eclair.blockchain.EclairWallet
import fr.acinq.eclair.channel._
import fr.acinq.eclair.crypto.TransportHandler
import fr.acinq.eclair.router._
import fr.acinq.eclair.wire._
import fr.acinq.eclair.{wire, _}
import kamon.Kamon
import scodec.Attempt
import scodec.bits.ByteVector

import scala.compat.Platform
import scala.concurrent.duration._
import scala.util.Random

/**
 * Created by PM on 26/08/2016.
 */
class Peer(val nodeParams: NodeParams, remoteNodeId: PublicKey, authenticator: ActorRef, watcher: ActorRef, router: ActorRef, relayer: ActorRef, wallet: EclairWallet) extends FSMDiagnosticActorLogging[Peer.State, Peer.Data] {

  import Peer._

  startWith(INSTANTIATING, Nothing())

  when(INSTANTIATING) {
    case Event(Init(previousKnownAddress, storedChannels), _) =>
      val channels = storedChannels.map { state =>
        val channel = spawnChannel(nodeParams, origin_opt = None)
        channel ! INPUT_RESTORED(state)
        FinalChannelId(state.channelId) -> channel
      }.toMap
      // When restarting, we will immediately reconnect, but then:
      // - we don't want all the subsequent reconnection attempts to be synchronized (herd effect)
      // - we don't want to go through the exponential backoff delay, because we were offline, not them, so there is no
      // reason to eagerly retry
      // That's why we set the next reconnection delay to a random value between MAX_RECONNECT_INTERVAL/2 and MAX_RECONNECT_INTERVAL.
      val firstNextReconnectionDelay = nodeParams.maxReconnectInterval.minus(Random.nextInt(nodeParams.maxReconnectInterval.toSeconds.toInt / 2).seconds)
      goto(DISCONNECTED) using DisconnectedData(previousKnownAddress, channels, firstNextReconnectionDelay) // when we restart, we will attempt to reconnect right away, but then we'll wait
  }

  when(DISCONNECTED) {
    case Event(Peer.Connect(_, address_opt), d: DisconnectedData) =>
      address_opt
        .map(hostAndPort2InetSocketAddress)
        .orElse(getPeerAddressFromNodeAnnouncement) match {
        case None =>
          sender ! "no address found"
          stay
        case Some(address) =>
          if (d.address_opt.contains(address)) {
            // we already know this address, we'll reconnect automatically
            sender ! "reconnection in progress"
            stay
          } else {
            // we immediately process explicit connection requests to new addresses
            context.actorOf(Client.props(nodeParams, authenticator, address, remoteNodeId, origin_opt = Some(sender())))
            stay using d.copy(address_opt = Some(address))
          }
      }

    case Event(Reconnect, d: DisconnectedData) =>
      d.address_opt.orElse(getPeerAddressFromNodeAnnouncement) match {
        case _ if d.channels.isEmpty => stay // no-op, no more channels with this peer
        case None => stay // no-op, we don't know any address to this peer and we won't try reconnecting again
        case Some(address) =>
          context.actorOf(Client.props(nodeParams, authenticator, address, remoteNodeId, origin_opt = None))
          log.info(s"reconnecting to $address (next reconnection in ${d.nextReconnectionDelay.toSeconds} seconds)")
          setTimer(RECONNECT_TIMER, Reconnect, d.nextReconnectionDelay, repeat = false)
          stay using d.copy(nextReconnectionDelay = nextReconnectionDelay(d.nextReconnectionDelay, nodeParams.maxReconnectInterval))
      }

    case Event(Authenticator.Authenticated(_, transport, remoteNodeId1, address, outgoing, origin_opt), d: DisconnectedData) =>
      require(remoteNodeId == remoteNodeId1, s"invalid nodeid: $remoteNodeId != $remoteNodeId1")
      log.debug(s"got authenticated connection to $remoteNodeId@${address.getHostString}:${address.getPort}")
      transport ! TransportHandler.Listener(self)
      context watch transport
      val localInit = nodeParams.overrideFeatures.get(remoteNodeId) match {
        case Some((gf, lf)) => wire.Init(globalFeatures = gf, localFeatures = lf)
        case None => wire.Init(globalFeatures = nodeParams.globalFeatures, localFeatures = nodeParams.localFeatures)
      }
      log.info(s"using globalFeatures=${localInit.globalFeatures.toBin} and localFeatures=${localInit.localFeatures.toBin}")
      transport ! localInit

      val address_opt = if (outgoing) {
        // we store the node address upon successful outgoing connection, so we can reconnect later
        // any previous address is overwritten
        NodeAddress.fromParts(address.getHostString, address.getPort).map(nodeAddress => nodeParams.db.peers.addOrUpdatePeer(remoteNodeId, nodeAddress))
        Some(address)
      } else None

      goto(INITIALIZING) using InitializingData(address_opt, transport, d.channels, origin_opt, localInit)

    case Event(Terminated(actor), d: DisconnectedData) if d.channels.exists(_._2 == actor) =>
      val h = d.channels.filter(_._2 == actor).keys
      log.info(s"channel closed: channelId=${h.mkString("/")}")
      val channels1 = d.channels -- h
      if (channels1.isEmpty) {
        // we have no existing channels, we can forget about this peer
        stopPeer()
      } else {
        stay using d.copy(channels = channels1)
      }

    case Event(_: wire.LightningMessage, _) => stay // we probably just got disconnected and that's the last messages we received
  }

  when(INITIALIZING) {
    case Event(remoteInit: wire.Init, d: InitializingData) =>
      d.transport ! TransportHandler.ReadAck(remoteInit)
<<<<<<< HEAD
      val remoteHasInitialRoutingSync = Features.hasFeature(remoteInit.localFeatures, Features.INITIAL_ROUTING_SYNC_BIT_OPTIONAL)
      val remoteHasChannelRangeQueriesOptional = Features.hasFeature(remoteInit.localFeatures, Features.CHANNEL_RANGE_QUERIES_BIT_OPTIONAL)
      val remoteHasChannelRangeQueriesMandatory = Features.hasFeature(remoteInit.localFeatures, Features.CHANNEL_RANGE_QUERIES_BIT_MANDATORY)
      val remoteHasChannelRangeQueriesExOptional = Features.hasFeature(remoteInit.localFeatures, Features.CHANNEL_RANGE_QUERIES_EX_BIT_OPTIONAL)
      val remoteHasChannelRangeQueriesExMandatory = Features.hasFeature(remoteInit.localFeatures, Features.CHANNEL_RANGE_QUERIES_EX_BIT_MANDATORY)
      val localHasChannelRangeQueriesOptional = Features.hasFeature(d.localInit.localFeatures, Features.CHANNEL_RANGE_QUERIES_BIT_OPTIONAL)
      val localHasChannelRangeQueriesMandatory = Features.hasFeature(d.localInit.localFeatures, Features.CHANNEL_RANGE_QUERIES_BIT_MANDATORY)
      val localHasChannelRangeQueriesExOptional = Features.hasFeature(d.localInit.localFeatures, Features.CHANNEL_RANGE_QUERIES_EX_BIT_OPTIONAL)
      val localHasChannelRangeQueriesExMandatory = Features.hasFeature(d.localInit.localFeatures, Features.CHANNEL_RANGE_QUERIES_EX_BIT_MANDATORY)
=======

>>>>>>> 4300e7b6
      log.info(s"peer is using globalFeatures=${remoteInit.globalFeatures.toBin} and localFeatures=${remoteInit.localFeatures.toBin}")

      if (Features.areSupported(remoteInit.localFeatures)) {
        d.origin_opt.foreach(origin => origin ! "connected")

<<<<<<< HEAD
        if (remoteHasInitialRoutingSync) {
          if (remoteHasChannelRangeQueriesExOptional || remoteHasChannelRangeQueriesExMandatory) {
            // if they support extended channel queries we do nothing, they will send us their filters
            log.info("{} has set initial routing sync and support extended channel range queries, we do nothing (they will send us a query)", remoteNodeId)
          } else if (remoteHasChannelRangeQueriesOptional || remoteHasChannelRangeQueriesMandatory) {
            // if they support channel queries we do nothing, they will send us their filters
            log.info("peer has set initial routing sync and supports channel range queries, we do nothing (they will send us a query)")
          } else {
            // "old" nodes, do as before
            log.info("peer requested a full routing table dump")
            router ! GetRoutingState
          }
        }
        if ((localHasChannelRangeQueriesOptional || localHasChannelRangeQueriesMandatory) && (remoteHasChannelRangeQueriesOptional || remoteHasChannelRangeQueriesMandatory)) {
          // if they support channel queries, always ask for their filter
          // TODO: for now we do not activate extended queries on mainnet
          val flags_opt = nodeParams.chainHash match {
            case Block.RegtestGenesisBlock.hash | Block.TestnetGenesisBlock.hash =>
              Some(QueryChannelRangeTlv.QueryFlags(QueryChannelRangeTlv.QueryFlags.WANT_ALL))
            case _ => None
          }
=======
        import Features._

        def hasLocalFeature(bit: Int) = Features.hasFeature(d.localInit.localFeatures, bit)

        def hasRemoteFeature(bit: Int) = Features.hasFeature(remoteInit.localFeatures, bit)

        val canUseChannelRangeQueries = (hasLocalFeature(CHANNEL_RANGE_QUERIES_BIT_OPTIONAL) || hasLocalFeature(CHANNEL_RANGE_QUERIES_BIT_MANDATORY)) && (hasRemoteFeature(CHANNEL_RANGE_QUERIES_BIT_OPTIONAL) || hasRemoteFeature(CHANNEL_RANGE_QUERIES_BIT_MANDATORY))

        val canUseChannelRangeQueriesEx = (hasLocalFeature(CHANNEL_RANGE_QUERIES_EX_BIT_OPTIONAL) || hasLocalFeature(CHANNEL_RANGE_QUERIES_EX_BIT_MANDATORY)) && (hasRemoteFeature(CHANNEL_RANGE_QUERIES_EX_BIT_OPTIONAL) || hasRemoteFeature(CHANNEL_RANGE_QUERIES_EX_BIT_MANDATORY))

        if (canUseChannelRangeQueries || canUseChannelRangeQueriesEx) {
          // if they support channel queries we don't send routing info yet, if they want it they will query us
          // we will query them, using extended queries if supported
          val flags_opt = if (canUseChannelRangeQueriesEx) Some(QueryChannelRangeTlv.QueryFlags(QueryChannelRangeTlv.QueryFlags.WANT_ALL)) else None
>>>>>>> 4300e7b6
          if (nodeParams.syncWhitelist.isEmpty || nodeParams.syncWhitelist.contains(remoteNodeId)) {
            log.info(s"sending sync channel range query with flags_opt=$flags_opt")
            router ! SendChannelQuery(remoteNodeId, d.transport, flags_opt = flags_opt)
          } else {
            log.info("not syncing with this peer")
          }
        } else if (hasRemoteFeature(INITIAL_ROUTING_SYNC_BIT_OPTIONAL)) {
          // "old" nodes, do as before
          log.info("peer requested a full routing table dump")
          router ! GetRoutingState
        }

        // let's bring existing/requested channels online
        d.channels.values.toSet[ActorRef].foreach(_ ! INPUT_RECONNECTED(d.transport, d.localInit, remoteInit)) // we deduplicate with toSet because there might be two entries per channel (tmp id and final id)
        // we will delay all rebroadcasts with this value in order to prevent herd effects (each peer has a different delay)
        val rebroadcastDelay = Random.nextInt(nodeParams.routerConf.routerBroadcastInterval.toSeconds.toInt).seconds
        log.info(s"rebroadcast will be delayed by $rebroadcastDelay")
        goto(CONNECTED) using ConnectedData(d.address_opt, d.transport, d.localInit, remoteInit, d.channels.map { case (k: ChannelId, v) => (k, v) }, rebroadcastDelay) forMax (30 seconds) // forMax will trigger a StateTimeout
      } else {
        log.warning(s"incompatible features, disconnecting")
        d.origin_opt.foreach(origin => origin ! Status.Failure(new RuntimeException("incompatible features")))
        d.transport ! PoisonPill
        stay
      }

    case Event(Authenticator.Authenticated(connection, _, _, _, _, origin_opt), _) =>
      // two connections in parallel
      origin_opt.foreach(origin => origin ! Status.Failure(new RuntimeException("there is another connection attempt in progress")))
      // we kill this one
      log.warning(s"killing parallel connection $connection")
      connection ! PoisonPill
      stay

    case Event(Terminated(actor), d: InitializingData) if actor == d.transport =>
      log.warning(s"lost connection to $remoteNodeId")
      goto(DISCONNECTED) using DisconnectedData(d.address_opt, d.channels)

    case Event(Terminated(actor), d: InitializingData) if d.channels.exists(_._2 == actor) =>
      val h = d.channels.filter(_._2 == actor).keys
      log.info(s"channel closed: channelId=${h.mkString("/")}")
      val channels1 = d.channels -- h
      if (channels1.isEmpty) {
        // we have no existing channels, we can forget about this peer
        stopPeer()
      } else {
        stay using d.copy(channels = channels1)
      }

    case Event(Disconnect(nodeId), d: InitializingData) if nodeId == remoteNodeId =>
      log.info("disconnecting")
      sender ! "disconnecting"
      d.transport ! PoisonPill
      stay

    case Event(unhandledMsg: LightningMessage, d: InitializingData) =>
      // we ack unhandled messages because we don't want to block further reads on the connection
      d.transport ! TransportHandler.ReadAck(unhandledMsg)
      log.warning(s"acking unhandled message $unhandledMsg")
      stay
  }

  when(CONNECTED) {
    case Event(StateTimeout, _: ConnectedData) =>
      // the first ping is sent after the connection has been quiet for a while
      // we don't want to send pings right after connection, because peer will be syncing and may not be able to
      // answer to our ping quickly enough, which will make us close the connection
      log.debug(s"no messages sent/received for a while, start sending pings")
      self ! SendPing
      setStateTimeout(CONNECTED, None) // cancels the state timeout (it will be reset with forMax)
      stay

    case Event(SendPing, d: ConnectedData) =>
      if (d.expectedPong_opt.isEmpty) {
        // no need to use secure random here
        val pingSize = Random.nextInt(1000)
        val pongSize = Random.nextInt(1000)
        val ping = wire.Ping(pongSize, ByteVector.fill(pingSize)(0))
        setTimer(PingTimeout.toString, PingTimeout(ping), nodeParams.pingTimeout, repeat = false)
        d.transport ! ping
        stay using d.copy(expectedPong_opt = Some(ExpectedPong(ping)))
      } else {
        log.warning(s"can't send ping, already have one in flight")
        stay
      }

    case Event(PingTimeout(ping), d: ConnectedData) =>
      if (nodeParams.pingDisconnect) {
        log.warning(s"no response to ping=$ping, closing connection")
        d.transport ! PoisonPill
      } else {
        log.warning(s"no response to ping=$ping (ignored)")
      }
      stay

    case Event(ping@wire.Ping(pongLength, _), d: ConnectedData) =>
      d.transport ! TransportHandler.ReadAck(ping)
      if (pongLength <= 65532) {
        // see BOLT 1: we reply only if requested pong length is acceptable
        d.transport ! wire.Pong(ByteVector.fill(pongLength)(0.toByte))
      } else {
        log.warning(s"ignoring invalid ping with pongLength=${ping.pongLength}")
      }
      stay

    case Event(pong@wire.Pong(data), d: ConnectedData) =>
      d.transport ! TransportHandler.ReadAck(pong)
      d.expectedPong_opt match {
        case Some(ExpectedPong(ping, timestamp)) if ping.pongLength == data.length =>
          // we use the pong size to correlate between pings and pongs
          val latency = Platform.currentTime - timestamp
          log.debug(s"received pong with latency=$latency")
          cancelTimer(PingTimeout.toString())
          // pings are sent periodically with some randomization
          val nextDelay = nodeParams.pingInterval + Random.nextInt(10).seconds
          setTimer(SendPing.toString, SendPing, nextDelay, repeat = false)
        case None =>
          log.debug(s"received unexpected pong with size=${data.length}")
      }
      stay using d.copy(expectedPong_opt = None)

    case Event(err@wire.Error(channelId, reason), d: ConnectedData) if channelId == CHANNELID_ZERO =>
      d.transport ! TransportHandler.ReadAck(err)
      log.error(s"connection-level error, failing all channels! reason=${new String(reason.toArray)}")
      d.channels.values.toSet[ActorRef].foreach(_ forward err) // we deduplicate with toSet because there might be two entries per channel (tmp id and final id)
      d.transport ! PoisonPill
      stay

    case Event(err: wire.Error, d: ConnectedData) =>
      d.transport ! TransportHandler.ReadAck(err)
      // error messages are a bit special because they can contain either temporaryChannelId or channelId (see BOLT 1)
      d.channels.get(FinalChannelId(err.channelId)).orElse(d.channels.get(TemporaryChannelId(err.channelId))) match {
        case Some(channel) => channel forward err
        case None => d.transport ! wire.Error(err.channelId, UNKNOWN_CHANNEL_MESSAGE)
      }
      stay

    case Event(c: Peer.OpenChannel, d: ConnectedData) =>
      val (channel, localParams) = createNewChannel(nodeParams, funder = true, c.fundingSatoshis, origin_opt = Some(sender))
      c.timeout_opt.map(openTimeout => context.system.scheduler.scheduleOnce(openTimeout.duration, channel, Channel.TickChannelOpenTimeout)(context.dispatcher))
      val temporaryChannelId = randomBytes32
      val channelFeeratePerKw = nodeParams.onChainFeeConf.feeEstimator.getFeeratePerKw(target = nodeParams.onChainFeeConf.feeTargets.commitmentBlockTarget)
      val fundingTxFeeratePerKw = c.fundingTxFeeratePerKw_opt.getOrElse(nodeParams.onChainFeeConf.feeEstimator.getFeeratePerKw(target = nodeParams.onChainFeeConf.feeTargets.fundingBlockTarget))
      log.info(s"requesting a new channel with fundingSatoshis=${c.fundingSatoshis}, pushMsat=${c.pushMsat} and fundingFeeratePerByte=${c.fundingTxFeeratePerKw_opt} temporaryChannelId=$temporaryChannelId localParams=$localParams")
      channel ! INPUT_INIT_FUNDER(temporaryChannelId, c.fundingSatoshis, c.pushMsat, channelFeeratePerKw, fundingTxFeeratePerKw, localParams, d.transport, d.remoteInit, c.channelFlags.getOrElse(nodeParams.channelFlags), ChannelVersion.STANDARD)
      stay using d.copy(channels = d.channels + (TemporaryChannelId(temporaryChannelId) -> channel))

    case Event(msg: wire.OpenChannel, d: ConnectedData) =>
      d.transport ! TransportHandler.ReadAck(msg)
      d.channels.get(TemporaryChannelId(msg.temporaryChannelId)) match {
        case None =>
          val (channel, localParams) = createNewChannel(nodeParams, funder = false, fundingAmount = msg.fundingSatoshis, origin_opt = None)
          val temporaryChannelId = msg.temporaryChannelId
          log.info(s"accepting a new channel to $remoteNodeId temporaryChannelId=$temporaryChannelId localParams=$localParams")
          channel ! INPUT_INIT_FUNDEE(temporaryChannelId, localParams, d.transport, d.remoteInit)
          channel ! msg
          stay using d.copy(channels = d.channels + (TemporaryChannelId(temporaryChannelId) -> channel))
        case Some(_) =>
          log.warning(s"ignoring open_channel with duplicate temporaryChannelId=${msg.temporaryChannelId}")
          stay
      }

    case Event(msg: wire.HasChannelId, d: ConnectedData) =>
      d.transport ! TransportHandler.ReadAck(msg)
      d.channels.get(FinalChannelId(msg.channelId)) match {
        case Some(channel) => channel forward msg
        case None => d.transport ! wire.Error(msg.channelId, UNKNOWN_CHANNEL_MESSAGE)
      }
      stay

    case Event(msg: wire.HasTemporaryChannelId, d: ConnectedData) =>
      d.transport ! TransportHandler.ReadAck(msg)
      d.channels.get(TemporaryChannelId(msg.temporaryChannelId)) match {
        case Some(channel) => channel forward msg
        case None => d.transport ! wire.Error(msg.temporaryChannelId, UNKNOWN_CHANNEL_MESSAGE)
      }
      stay

    case Event(ChannelIdAssigned(channel, _, temporaryChannelId, channelId), d: ConnectedData) if d.channels.contains(TemporaryChannelId(temporaryChannelId)) =>
      log.info(s"channel id switch: previousId=$temporaryChannelId nextId=$channelId")
      // NB: we keep the temporary channel id because the switch is not always acknowledged at this point (see https://github.com/lightningnetwork/lightning-rfc/pull/151)
      // we won't clean it up, but we won't remember the temporary id on channel termination
      stay using d.copy(channels = d.channels + (FinalChannelId(channelId) -> channel))

    case Event(RoutingState(channels, nodes), d: ConnectedData) =>
      // let's send the messages
      def send(announcements: Iterable[_ <: LightningMessage]) = announcements.foldLeft(0) {
        case (c, ann) =>
          d.transport ! ann
          c + 1
      }

      log.info(s"sending all announcements to {}", remoteNodeId)
      val channelsSent = send(channels.map(_.ann))
      val nodesSent = send(nodes)
      val updatesSent = send(channels.flatMap(c => c.update_1_opt.toSeq ++ c.update_2_opt.toSeq))
      log.info(s"sent all announcements to {}: channels={} updates={} nodes={}", remoteNodeId, channelsSent, updatesSent, nodesSent)
      stay

    case Event(rebroadcast: Rebroadcast, d: ConnectedData) =>
      context.system.scheduler.scheduleOnce(d.rebroadcastDelay, self, DelayedRebroadcast(rebroadcast))(context.dispatcher)
      stay

    case Event(DelayedRebroadcast(rebroadcast), d: ConnectedData) =>

      /**
       * Send and count in a single iteration
       */
      def sendAndCount(msgs: Map[_ <: RoutingMessage, Set[ActorRef]]): Int = msgs.foldLeft(0) {
        case (count, (_, origins)) if origins.contains(self) =>
          // the announcement came from this peer, we don't send it back
          count
        case (count, (msg, _)) if !timestampInRange(msg, d.gossipTimestampFilter) =>
          // the peer has set up a filter on timestamp and this message is out of range
          count
        case (count, (msg, _)) =>
          d.transport ! msg
          count + 1
      }

      val channelsSent = sendAndCount(rebroadcast.channels)
      val updatesSent = sendAndCount(rebroadcast.updates)
      val nodesSent = sendAndCount(rebroadcast.nodes)

      if (channelsSent > 0 || updatesSent > 0 || nodesSent > 0) {
        log.info(s"sent announcements to {}: channels={} updates={} nodes={}", remoteNodeId, channelsSent, updatesSent, nodesSent)
      }
      stay

    case Event(msg: GossipTimestampFilter, d: ConnectedData) =>
      // special case: time range filters are peer specific and must not be sent to the router
      sender ! TransportHandler.ReadAck(msg)
      if (msg.chainHash != nodeParams.chainHash) {
        log.warning("received gossip_timestamp_range message for chain {}, we're on {}", msg.chainHash, nodeParams.chainHash)
        stay
      } else {
        log.info(s"setting up gossipTimestampFilter=$msg")
        // update their timestamp filter
        stay using d.copy(gossipTimestampFilter = Some(msg))
      }

    case Event(msg: wire.RoutingMessage, d: ConnectedData) =>
      msg match {
        case _: ChannelAnnouncement | _: ChannelUpdate | _: NodeAnnouncement if d.behavior.ignoreNetworkAnnouncement =>
          // this peer is currently under embargo!
          sender ! TransportHandler.ReadAck(msg)
        case _ =>
          // Note: we don't ack messages here because we don't want them to be stacked in the router's mailbox
          router ! PeerRoutingMessage(d.transport, remoteNodeId, msg)
      }
      stay

    case Event(readAck: TransportHandler.ReadAck, d: ConnectedData) =>
      // we just forward acks from router to transport
      d.transport forward readAck
      stay

    case Event(badMessage: BadMessage, d: ConnectedData) =>
      val behavior1 = badMessage match {
        case InvalidSignature(r) =>
          val bin: String = LightningMessageCodecs.lightningMessageCodec.encode(r) match {
            case Attempt.Successful(b) => b.toHex
            case _ => "unknown"
          }
          log.error(s"peer sent us a routing message with invalid sig: r=$r bin=$bin")
          // for now we just return an error, maybe ban the peer in the future?
          // TODO: this doesn't actually disconnect the peer, once we introduce peer banning we should actively disconnect
          d.transport ! Error(CHANNELID_ZERO, ByteVector.view(s"bad announcement sig! bin=$bin".getBytes()))
          d.behavior
        case InvalidAnnouncement(c) =>
          // they seem to be sending us fake announcements?
          log.error(s"couldn't find funding tx with valid scripts for shortChannelId=${c.shortChannelId}")
          // for now we just return an error, maybe ban the peer in the future?
          // TODO: this doesn't actually disconnect the peer, once we introduce peer banning we should actively disconnect
          d.transport ! Error(CHANNELID_ZERO, ByteVector.view(s"couldn't verify channel! shortChannelId=${c.shortChannelId}".getBytes()))
          d.behavior
        case ChannelClosed(_) =>
          if (d.behavior.ignoreNetworkAnnouncement) {
            // we already are ignoring announcements, we may have additional notifications for announcements that were received right before our ban
            d.behavior.copy(fundingTxAlreadySpentCount = d.behavior.fundingTxAlreadySpentCount + 1)
          } else if (d.behavior.fundingTxAlreadySpentCount < MAX_FUNDING_TX_ALREADY_SPENT) {
            d.behavior.copy(fundingTxAlreadySpentCount = d.behavior.fundingTxAlreadySpentCount + 1)
          } else {
            log.warning(s"peer sent us too many channel announcements with funding tx already spent (count=${d.behavior.fundingTxAlreadySpentCount + 1}), ignoring network announcements for $IGNORE_NETWORK_ANNOUNCEMENTS_PERIOD")
            setTimer(ResumeAnnouncements.toString, ResumeAnnouncements, IGNORE_NETWORK_ANNOUNCEMENTS_PERIOD, repeat = false)
            d.behavior.copy(fundingTxAlreadySpentCount = d.behavior.fundingTxAlreadySpentCount + 1, ignoreNetworkAnnouncement = true)
          }
      }
      stay using d.copy(behavior = behavior1)

    case Event(ResumeAnnouncements, d: ConnectedData) =>
      log.info(s"resuming processing of network announcements for peer")
      stay using d.copy(behavior = d.behavior.copy(fundingTxAlreadySpentCount = 0, ignoreNetworkAnnouncement = false))

    case Event(Disconnect(nodeId), d: ConnectedData) if nodeId == remoteNodeId =>
      log.info(s"disconnecting")
      sender ! "disconnecting"
      d.transport ! PoisonPill
      stay

    case Event(Terminated(actor), d: ConnectedData) if actor == d.transport =>
      log.info(s"lost connection to $remoteNodeId")
      if (d.channels.isEmpty) {
        // we have no existing channels, we can forget about this peer
        stopPeer()
      } else {
        d.channels.values.toSet[ActorRef].foreach(_ ! INPUT_DISCONNECTED) // we deduplicate with toSet because there might be two entries per channel (tmp id and final id)
        goto(DISCONNECTED) using DisconnectedData(d.address_opt, d.channels.collect { case (k: FinalChannelId, v) => (k, v) })
      }

    case Event(Terminated(actor), d: ConnectedData) if d.channels.values.toSet.contains(actor) =>
      // we will have at most 2 ids: a TemporaryChannelId and a FinalChannelId
      val channelIds = d.channels.filter(_._2 == actor).keys
      log.info(s"channel closed: channelId=${channelIds.mkString("/")}")
      if (d.channels.values.toSet - actor == Set.empty) {
        log.info(s"that was the last open channel, closing the connection")
        d.transport ! PoisonPill
      }
      stay using d.copy(channels = d.channels -- channelIds)

    case Event(h: Authenticator.Authenticated, d: ConnectedData) =>
      log.info(s"got new transport while already connected, switching to new transport")
      context unwatch d.transport
      d.transport ! PoisonPill
      d.channels.values.toSet[ActorRef].foreach(_ ! INPUT_DISCONNECTED) // we deduplicate with toSet because there might be two entries per channel (tmp id and final id)
      self ! h
      goto(DISCONNECTED) using DisconnectedData(d.address_opt, d.channels.collect { case (k: FinalChannelId, v) => (k, v) })

    case Event(unhandledMsg: LightningMessage, d: ConnectedData) =>
      // we ack unhandled messages because we don't want to block further reads on the connection
      d.transport ! TransportHandler.ReadAck(unhandledMsg)
      log.warning(s"acking unhandled message $unhandledMsg")
      stay
  }

  whenUnhandled {
    case Event(_: Peer.Connect, _) =>
      sender ! "already connected"
      stay

    case Event(_: Peer.OpenChannel, _) =>
      sender ! Status.Failure(new RuntimeException("not connected"))
      stay

    case Event(GetPeerInfo, d) =>
      sender ! PeerInfo(remoteNodeId, stateName.toString, d.address_opt, d.channels.values.toSet.size) // we use toSet to dedup because a channel can have a TemporaryChannelId + a ChannelId
      stay

    case Event(_: Rebroadcast, _) => stay // ignored

    case Event(_: DelayedRebroadcast, _) => stay // ignored

    case Event(_: RoutingState, _) => stay // ignored

    case Event(_: TransportHandler.ReadAck, _) => stay // ignored

    case Event(Peer.Reconnect, _) => stay // we got connected in the meantime

    case Event(SendPing, _) => stay // we got disconnected in the meantime

    case Event(_: Pong, _) => stay // we got disconnected before receiving the pong

    case Event(_: PingTimeout, _) => stay // we got disconnected after sending a ping

    case Event(_: BadMessage, _) => stay // we got disconnected while syncing
  }

  /**
   * The transition INSTANTIATING -> DISCONNECTED happens in 2 scenarios
   *   - Manual connection to a new peer: then when(DISCONNECTED) we expect a Peer.Connect from the switchboard
   *   - Eclair restart: The switchboard creates the peers and sends Init and then Peer.Reconnect to trigger reconnection attempts
   *
   * So when we see this transition we NO-OP because we don't want to start a Reconnect timer but the peer will receive the trigger
   * (Connect/Reconnect) messages from the switchboard.
   */
  onTransition {
    case INSTANTIATING -> DISCONNECTED => ()
    case _ -> DISCONNECTED if nodeParams.autoReconnect => setTimer(RECONNECT_TIMER, Reconnect, Random.nextInt(nodeParams.initialRandomReconnectDelay.toMillis.toInt).millis, repeat = false) // we add some randomization to not have peers reconnect to each other exactly at the same time
    case DISCONNECTED -> _ if nodeParams.autoReconnect => cancelTimer(RECONNECT_TIMER)
  }

  onTransition {
    case _ -> CONNECTED =>
      //Metrics.connectedPeers.increment()
      context.system.eventStream.publish(PeerConnected(self, remoteNodeId))
    case CONNECTED -> DISCONNECTED =>
      //Metrics.connectedPeers.decrement()
      context.system.eventStream.publish(PeerDisconnected(self, remoteNodeId))
  }

  onTermination {
    case StopEvent(_, CONNECTED, d: ConnectedData) =>
      // the transition handler won't be fired if we go directly from CONNECTED to closed
      //Metrics.connectedPeers.decrement()
      context.system.eventStream.publish(PeerDisconnected(self, remoteNodeId))
  }

  def createNewChannel(nodeParams: NodeParams, funder: Boolean, fundingAmount: Satoshi, origin_opt: Option[ActorRef]): (ActorRef, LocalParams) = {
    val defaultFinalScriptPubKey = Helpers.getFinalScriptPubKey(wallet, nodeParams.chainHash)
    val localParams = makeChannelParams(nodeParams, defaultFinalScriptPubKey, funder, fundingAmount)
    val channel = spawnChannel(nodeParams, origin_opt)
    (channel, localParams)
  }

  def spawnChannel(nodeParams: NodeParams, origin_opt: Option[ActorRef]): ActorRef = {
    val channel = context.actorOf(Channel.props(nodeParams, wallet, remoteNodeId, watcher, router, relayer, origin_opt))
    context watch channel
    channel
  }

  def stopPeer() = {
    log.info("removing peer from db")
    nodeParams.db.peers.removePeer(remoteNodeId)
    stop(FSM.Normal)
  }

  // TODO gets the first of the list, improve selection?
  def getPeerAddressFromNodeAnnouncement: Option[InetSocketAddress] = {
    nodeParams.db.network.getNode(remoteNodeId).flatMap(_.addresses.headOption.map(_.socketAddress))
  }

  // a failing channel won't be restarted, it should handle its states
  override val supervisorStrategy = OneForOneStrategy(loggingEnabled = true) { case _ => SupervisorStrategy.Stop }

  initialize()

  override def mdc(currentMessage: Any): MDC = Logs.mdc(remoteNodeId_opt = Some(remoteNodeId))
}

object Peer {

  val CHANNELID_ZERO = ByteVector32.Zeroes

  val UNKNOWN_CHANNEL_MESSAGE = ByteVector.view("unknown channel".getBytes())

  val RECONNECT_TIMER = "reconnect"

  val MAX_FUNDING_TX_ALREADY_SPENT = 10

  val MAX_FUNDING_TX_NOT_FOUND = 10

  val IGNORE_NETWORK_ANNOUNCEMENTS_PERIOD = 5 minutes

  def props(nodeParams: NodeParams, remoteNodeId: PublicKey, authenticator: ActorRef, watcher: ActorRef, router: ActorRef, relayer: ActorRef, wallet: EclairWallet) = Props(new Peer(nodeParams, remoteNodeId, authenticator, watcher, router, relayer, wallet))

  // @formatter:off

  sealed trait ChannelId { def id: ByteVector32 }
  case class TemporaryChannelId(id: ByteVector32) extends ChannelId
  case class FinalChannelId(id: ByteVector32) extends ChannelId

  sealed trait Data {
    def address_opt: Option[InetSocketAddress]
    def channels: Map[_ <: ChannelId, ActorRef] // will be overridden by Map[FinalChannelId, ActorRef] or Map[ChannelId, ActorRef]
  }
  case class Nothing() extends Data { override def address_opt = None; override def channels = Map.empty }
  case class DisconnectedData(address_opt: Option[InetSocketAddress], channels: Map[FinalChannelId, ActorRef], nextReconnectionDelay: FiniteDuration = 10 seconds) extends Data
  case class InitializingData(address_opt: Option[InetSocketAddress], transport: ActorRef, channels: Map[FinalChannelId, ActorRef], origin_opt: Option[ActorRef], localInit: wire.Init) extends Data
  case class ConnectedData(address_opt: Option[InetSocketAddress], transport: ActorRef, localInit: wire.Init, remoteInit: wire.Init, channels: Map[ChannelId, ActorRef], rebroadcastDelay: FiniteDuration, gossipTimestampFilter: Option[GossipTimestampFilter] = None, behavior: Behavior = Behavior(), expectedPong_opt: Option[ExpectedPong] = None) extends Data
  case class ExpectedPong(ping: Ping, timestamp: Long = Platform.currentTime)
  case class PingTimeout(ping: Ping)

  sealed trait State
  case object INSTANTIATING extends State
  case object DISCONNECTED extends State
  case object INITIALIZING extends State
  case object CONNECTED extends State

  case class Init(previousKnownAddress: Option[InetSocketAddress], storedChannels: Set[HasCommitments])
  case class Connect(nodeId: PublicKey, address_opt: Option[HostAndPort]) {
    def uri: Option[NodeURI] = address_opt.map(NodeURI(nodeId, _))
  }
  object Connect {
    def apply(uri: NodeURI): Connect = new Connect(uri.nodeId, Some(uri.address))
  }
  case object Reconnect
  case class Disconnect(nodeId: PublicKey)
  case object ResumeAnnouncements
  case class OpenChannel(remoteNodeId: PublicKey, fundingSatoshis: Satoshi, pushMsat: MilliSatoshi, fundingTxFeeratePerKw_opt: Option[Long], channelFlags: Option[Byte], timeout_opt: Option[Timeout]) {
    require(fundingSatoshis < Channel.MAX_FUNDING, s"fundingSatoshis must be less than ${Channel.MAX_FUNDING}")
    require(pushMsat <= fundingSatoshis, s"pushMsat must be less or equal to fundingSatoshis")
    require(fundingSatoshis >= 0.sat, s"fundingSatoshis must be positive")
    require(pushMsat >= 0.msat, s"pushMsat must be positive")
    fundingTxFeeratePerKw_opt.foreach(feeratePerKw => require(feeratePerKw >= MinimumFeeratePerKw, s"fee rate $feeratePerKw is below minimum $MinimumFeeratePerKw rate/kw"))
  }
  case object GetPeerInfo
  case object SendPing
  case class PeerInfo(nodeId: PublicKey, state: String, address: Option[InetSocketAddress], channels: Int)

  case class PeerRoutingMessage(transport: ActorRef, remoteNodeId: PublicKey, message: RoutingMessage)

  case class DelayedRebroadcast(rebroadcast: Rebroadcast)

  sealed trait BadMessage
  case class InvalidSignature(r: RoutingMessage) extends BadMessage
  case class InvalidAnnouncement(c: ChannelAnnouncement) extends BadMessage
  case class ChannelClosed(c: ChannelAnnouncement) extends BadMessage

  case class Behavior(fundingTxAlreadySpentCount: Int = 0, fundingTxNotFoundCount: Int = 0, ignoreNetworkAnnouncement: Boolean = false)

  // @formatter:on

  object Metrics {
//    val peers = Kamon.rangeSampler("peers.count").withoutTags()
//    val connectedPeers = Kamon.rangeSampler("peers.connected.count").withoutTags()
//    val channels = Kamon.rangeSampler("channels.count").withoutTags()
  }

  def makeChannelParams(nodeParams: NodeParams, defaultFinalScriptPubKey: ByteVector, isFunder: Boolean, fundingAmount: Satoshi): LocalParams = {
    // we make sure that funder and fundee key path end differently
    val fundingKeyPath = nodeParams.keyManager.newFundingKeyPath(isFunder)
    makeChannelParams(nodeParams, defaultFinalScriptPubKey, isFunder, fundingAmount, fundingKeyPath)
  }

  def makeChannelParams(nodeParams: NodeParams, defaultFinalScriptPubKey: ByteVector, isFunder: Boolean, fundingAmount: Satoshi, fundingKeyPath: DeterministicWallet.KeyPath): LocalParams = {
    LocalParams(
      nodeParams.nodeId,
      fundingKeyPath,
      dustLimit = nodeParams.dustLimit,
      maxHtlcValueInFlightMsat = nodeParams.maxHtlcValueInFlightMsat,
      channelReserve = (fundingAmount * nodeParams.reserveToFundingRatio).max(nodeParams.dustLimit), // BOLT #2: make sure that our reserve is above our dust limit
      htlcMinimum = nodeParams.htlcMinimum,
      toSelfDelay = nodeParams.toRemoteDelayBlocks, // we choose their delay
      maxAcceptedHtlcs = nodeParams.maxAcceptedHtlcs,
      defaultFinalScriptPubKey = defaultFinalScriptPubKey,
      isFunder = isFunder,
      globalFeatures = nodeParams.globalFeatures,
      localFeatures = nodeParams.localFeatures)
  }

  /**
   * Peer may want to filter announcements based on timestamp
   *
   * @param gossipTimestampFilter_opt optional gossip timestamp range
   * @return
   *           - true if there is a filter and msg has no timestamp, or has one that matches the filter
   *           - false otherwise
   */
  def timestampInRange(msg: RoutingMessage, gossipTimestampFilter_opt: Option[GossipTimestampFilter]): Boolean = {
    // check if this message has a timestamp that matches our timestamp filter
    (msg, gossipTimestampFilter_opt) match {
      case (_, None) => false // BOLT 7: A node which wants any gossip messages would have to send this, otherwise [...] no gossip messages would be received.
      case (hasTs: HasTimestamp, Some(GossipTimestampFilter(_, firstTimestamp, timestampRange))) => hasTs.timestamp >= firstTimestamp && hasTs.timestamp <= firstTimestamp + timestampRange
      case _ => true // if there is a filter and message doesn't have a timestamp (e.g. channel_announcement), then we send it
    }
  }

  def hostAndPort2InetSocketAddress(hostAndPort: HostAndPort): InetSocketAddress = new InetSocketAddress(hostAndPort.getHost, hostAndPort.getPort)

  /**
   * Exponential backoff retry with a finite max
   */
  def nextReconnectionDelay(currentDelay: FiniteDuration, maxReconnectInterval: FiniteDuration): FiniteDuration = (2 * currentDelay).min(maxReconnectInterval)
}<|MERGE_RESOLUTION|>--- conflicted
+++ resolved
@@ -23,7 +23,7 @@
 import akka.util.Timeout
 import com.google.common.net.HostAndPort
 import fr.acinq.bitcoin.Crypto.PublicKey
-import fr.acinq.bitcoin.{ByteVector32, DeterministicWallet, Satoshi}
+import fr.acinq.bitcoin.{Block, ByteVector32, DeterministicWallet, Satoshi}
 import fr.acinq.eclair.blockchain.EclairWallet
 import fr.acinq.eclair.channel._
 import fr.acinq.eclair.crypto.TransportHandler
@@ -132,47 +132,12 @@
   when(INITIALIZING) {
     case Event(remoteInit: wire.Init, d: InitializingData) =>
       d.transport ! TransportHandler.ReadAck(remoteInit)
-<<<<<<< HEAD
-      val remoteHasInitialRoutingSync = Features.hasFeature(remoteInit.localFeatures, Features.INITIAL_ROUTING_SYNC_BIT_OPTIONAL)
-      val remoteHasChannelRangeQueriesOptional = Features.hasFeature(remoteInit.localFeatures, Features.CHANNEL_RANGE_QUERIES_BIT_OPTIONAL)
-      val remoteHasChannelRangeQueriesMandatory = Features.hasFeature(remoteInit.localFeatures, Features.CHANNEL_RANGE_QUERIES_BIT_MANDATORY)
-      val remoteHasChannelRangeQueriesExOptional = Features.hasFeature(remoteInit.localFeatures, Features.CHANNEL_RANGE_QUERIES_EX_BIT_OPTIONAL)
-      val remoteHasChannelRangeQueriesExMandatory = Features.hasFeature(remoteInit.localFeatures, Features.CHANNEL_RANGE_QUERIES_EX_BIT_MANDATORY)
-      val localHasChannelRangeQueriesOptional = Features.hasFeature(d.localInit.localFeatures, Features.CHANNEL_RANGE_QUERIES_BIT_OPTIONAL)
-      val localHasChannelRangeQueriesMandatory = Features.hasFeature(d.localInit.localFeatures, Features.CHANNEL_RANGE_QUERIES_BIT_MANDATORY)
-      val localHasChannelRangeQueriesExOptional = Features.hasFeature(d.localInit.localFeatures, Features.CHANNEL_RANGE_QUERIES_EX_BIT_OPTIONAL)
-      val localHasChannelRangeQueriesExMandatory = Features.hasFeature(d.localInit.localFeatures, Features.CHANNEL_RANGE_QUERIES_EX_BIT_MANDATORY)
-=======
-
->>>>>>> 4300e7b6
+
       log.info(s"peer is using globalFeatures=${remoteInit.globalFeatures.toBin} and localFeatures=${remoteInit.localFeatures.toBin}")
 
       if (Features.areSupported(remoteInit.localFeatures)) {
         d.origin_opt.foreach(origin => origin ! "connected")
 
-<<<<<<< HEAD
-        if (remoteHasInitialRoutingSync) {
-          if (remoteHasChannelRangeQueriesExOptional || remoteHasChannelRangeQueriesExMandatory) {
-            // if they support extended channel queries we do nothing, they will send us their filters
-            log.info("{} has set initial routing sync and support extended channel range queries, we do nothing (they will send us a query)", remoteNodeId)
-          } else if (remoteHasChannelRangeQueriesOptional || remoteHasChannelRangeQueriesMandatory) {
-            // if they support channel queries we do nothing, they will send us their filters
-            log.info("peer has set initial routing sync and supports channel range queries, we do nothing (they will send us a query)")
-          } else {
-            // "old" nodes, do as before
-            log.info("peer requested a full routing table dump")
-            router ! GetRoutingState
-          }
-        }
-        if ((localHasChannelRangeQueriesOptional || localHasChannelRangeQueriesMandatory) && (remoteHasChannelRangeQueriesOptional || remoteHasChannelRangeQueriesMandatory)) {
-          // if they support channel queries, always ask for their filter
-          // TODO: for now we do not activate extended queries on mainnet
-          val flags_opt = nodeParams.chainHash match {
-            case Block.RegtestGenesisBlock.hash | Block.TestnetGenesisBlock.hash =>
-              Some(QueryChannelRangeTlv.QueryFlags(QueryChannelRangeTlv.QueryFlags.WANT_ALL))
-            case _ => None
-          }
-=======
         import Features._
 
         def hasLocalFeature(bit: Int) = Features.hasFeature(d.localInit.localFeatures, bit)
@@ -187,7 +152,6 @@
           // if they support channel queries we don't send routing info yet, if they want it they will query us
           // we will query them, using extended queries if supported
           val flags_opt = if (canUseChannelRangeQueriesEx) Some(QueryChannelRangeTlv.QueryFlags(QueryChannelRangeTlv.QueryFlags.WANT_ALL)) else None
->>>>>>> 4300e7b6
           if (nodeParams.syncWhitelist.isEmpty || nodeParams.syncWhitelist.contains(remoteNodeId)) {
             log.info(s"sending sync channel range query with flags_opt=$flags_opt")
             router ! SendChannelQuery(remoteNodeId, d.transport, flags_opt = flags_opt)
