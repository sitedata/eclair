/*
 * Copyright 2019 ACINQ SAS
 *
 * Licensed under the Apache License, Version 2.0 (the "License");
 * you may not use this file except in compliance with the License.
 * You may obtain a copy of the License at
 *
 *     http://www.apache.org/licenses/LICENSE-2.0
 *
 * Unless required by applicable law or agreed to in writing, software
 * distributed under the License is distributed on an "AS IS" BASIS,
 * WITHOUT WARRANTIES OR CONDITIONS OF ANY KIND, either express or implied.
 * See the License for the specific language governing permissions and
 * limitations under the License.
 */

package fr.acinq.eclair.io

import akka.actor.{Actor, ActorLogging, ActorRef, OneForOneStrategy, Props, Status, SupervisorStrategy}
import fr.acinq.bitcoin.Crypto.PublicKey
import fr.acinq.eclair.NodeParams
import fr.acinq.eclair.blockchain.EclairWallet
import fr.acinq.eclair.channel.Helpers.Closing
import fr.acinq.eclair.channel._

/**
 * Ties network connections to peers.
 * Created by PM on 14/02/2017.
 */
class Switchboard(nodeParams: NodeParams, router: ActorRef, watcher: ActorRef, relayer: ActorRef, paymentHandler: ActorRef, wallet: EclairWallet) extends Actor with ActorLogging {

  import Switchboard._

  // we load channels from database
  {
    // Check if channels that are still in CLOSING state have actually been closed. This can happen when the app is stopped
    // just after a channel state has transitioned to CLOSED and before it has effectively been removed.
    // Closed channels will be removed, other channels will be restored.
    val (channels, closedChannels) = nodeParams.db.channels.listLocalChannels().partition(c => Closing.isClosed(c, None).isEmpty)
    closedChannels.foreach(c => {
      log.info(s"closing channel ${c.channelId}")
      nodeParams.db.channels.removeChannel(c.channelId)
    })

    channels
      .groupBy(_.commitments.remoteParams.nodeId)
      .map { case (remoteNodeId, states) => createOrGetPeer(remoteNodeId, offlineChannels = states.toSet) }
  }

  def receive: Receive = {

    case Peer.Connect(publicKey, _) if publicKey == nodeParams.nodeId =>
      sender ! Status.Failure(new RuntimeException("cannot open connection with oneself"))

    case c: Peer.Connect =>
      // we create a peer if it doesn't exist
      val peer = createOrGetPeer(c.nodeId, offlineChannels = Set.empty)
      peer forward c

    case d: Peer.Disconnect =>
      getPeer(d.nodeId) match {
        case Some(peer) => peer forward d
        case None => sender ! Status.Failure(new RuntimeException("peer not found"))
      }

    case o: Peer.OpenChannel =>
      getPeer(o.remoteNodeId) match {
        case Some(peer) => peer forward o
        case None => sender ! Status.Failure(new RuntimeException("no connection to peer"))
      }

    case authenticated: PeerConnection.Authenticated =>
      // if this is an incoming connection, we might not yet have created the peer
<<<<<<< HEAD
      val peer = createOrGetPeer(remoteNodeId, previousKnownAddress = None, offlineChannels = Set.empty)
      peer forward auth
=======
      val peer = createOrGetPeer(authenticated.remoteNodeId, offlineChannels = Set.empty)
      authenticated.peerConnection ! PeerConnection.InitializeConnection(peer)
>>>>>>> 5fe6f675

    case 'peers => sender ! context.children

  }

  /**
   * Retrieves a peer based on its public key.
   *
   * NB: Internally akka uses a TreeMap to store the binding, so this lookup is O(log(N)) where N is the number of
   * peers. We could make it O(1) by using our own HashMap, but it creates other problems when we need to remove an
   * existing peer. This seems like a reasonable trade-off because we only make this call once per connection, and N
   * should never be very big anyway.
   */
  def getPeer(remoteNodeId: PublicKey): Option[ActorRef] = context.child(peerActorName(remoteNodeId))

  def createPeer(remoteNodeId: PublicKey): ActorRef = context.actorOf(
    Peer.props(nodeParams, remoteNodeId, self, router, watcher, relayer, paymentHandler, wallet),
    name = peerActorName(remoteNodeId))

  def createOrGetPeer(remoteNodeId: PublicKey, offlineChannels: Set[HasCommitments]): ActorRef = {
    getPeer(remoteNodeId) match {
      case Some(peer) => peer
      case None =>
        log.info(s"creating new peer current=${context.children.size}")
        val peer = createPeer(remoteNodeId)
        peer ! Peer.Init(offlineChannels)
        peer
    }
  }

  override def unhandled(message: Any): Unit = log.warning(s"unhandled message=$message")

  // we resume failing peers because they may have open channels that we don't want to close abruptly
  override val supervisorStrategy = OneForOneStrategy(loggingEnabled = true) { case _ => SupervisorStrategy.Resume }
}

object Switchboard {

  def props(nodeParams: NodeParams, router: ActorRef, watcher: ActorRef, relayer: ActorRef, paymentHandler: ActorRef, wallet: EclairWallet) = Props(new Switchboard(nodeParams, router, watcher, relayer, paymentHandler, wallet))

  def peerActorName(remoteNodeId: PublicKey): String = s"peer-$remoteNodeId"

}<|MERGE_RESOLUTION|>--- conflicted
+++ resolved
@@ -71,13 +71,8 @@
 
     case authenticated: PeerConnection.Authenticated =>
       // if this is an incoming connection, we might not yet have created the peer
-<<<<<<< HEAD
-      val peer = createOrGetPeer(remoteNodeId, previousKnownAddress = None, offlineChannels = Set.empty)
-      peer forward auth
-=======
       val peer = createOrGetPeer(authenticated.remoteNodeId, offlineChannels = Set.empty)
       authenticated.peerConnection ! PeerConnection.InitializeConnection(peer)
->>>>>>> 5fe6f675
 
     case 'peers => sender ! context.children
 
