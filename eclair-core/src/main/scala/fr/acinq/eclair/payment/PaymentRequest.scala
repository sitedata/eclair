/*
 * Copyright 2019 ACINQ SAS
 *
 * Licensed under the Apache License, Version 2.0 (the "License");
 * you may not use this file except in compliance with the License.
 * You may obtain a copy of the License at
 *
 *     http://www.apache.org/licenses/LICENSE-2.0
 *
 * Unless required by applicable law or agreed to in writing, software
 * distributed under the License is distributed on an "AS IS" BASIS,
 * WITHOUT WARRANTIES OR CONDITIONS OF ANY KIND, either express or implied.
 * See the License for the specific language governing permissions and
 * limitations under the License.
 */

package fr.acinq.eclair.payment

import fr.acinq.bitcoin.{PrivateKey, PublicKey}
import fr.acinq.bitcoin.{Base58, Base58Check, Bech32, Block, ByteVector32, ByteVector64, Crypto}
import fr.acinq.eclair.payment.PaymentRequest._
import fr.acinq.eclair.{CltvExpiryDelta, FeatureSupport, Features, MilliSatoshi, MilliSatoshiLong, NodeParams, ShortChannelId, randomBytes32}
import scodec.bits.{BitVector, ByteOrdering, ByteVector}
import scodec.codecs.{list, ubyte}
import scodec.{Codec, Err}
import fr.acinq.eclair.KotlinUtils._

import scala.concurrent.duration._
import scala.util.Try

/**
 * Lightning Payment Request
 * see https://github.com/lightningnetwork/lightning-rfc/blob/master/11-payment-encoding.md
 *
 * @param prefix    currency prefix; lnbc for bitcoin, lntb for bitcoin testnet
 * @param amount    amount to pay (empty string means no amount is specified)
 * @param timestamp request timestamp (UNIX format)
 * @param nodeId    id of the node emitting the payment request
 * @param tags      payment tags; must include a single PaymentHash tag and a single PaymentSecret tag.
 * @param signature request signature that will be checked against node id
 */
case class PaymentRequest(prefix: String, amount: Option[MilliSatoshi], timestamp: Long, nodeId: PublicKey, tags: List[PaymentRequest.TaggedField], signature: ByteVector) {

  amount.foreach(a => require(a > 0.msat, s"amount is not valid"))
  require(tags.collect { case _: PaymentRequest.PaymentHash => }.size == 1, "there must be exactly one payment hash tag")
  require(tags.collect { case PaymentRequest.Description(_) | PaymentRequest.DescriptionHash(_) => }.size == 1, "there must be exactly one description tag or one description hash tag")
  private val featuresErr = Features.validateFeatureGraph(features.features)
  require(featuresErr.isEmpty, featuresErr.map(_.message))
  if (features.allowPaymentSecret) {
    require(tags.collect { case _: PaymentRequest.PaymentSecret => }.size == 1, "there must be exactly one payment secret tag when feature bit is set")
  }

  /**
   * @return the payment hash
   */
  lazy val paymentHash = tags.collectFirst { case p: PaymentRequest.PaymentHash => p.hash }.get

  /**
   * @return the payment secret
   */
  lazy val paymentSecret = tags.collectFirst { case p: PaymentRequest.PaymentSecret => p.secret }

  /**
   * @return the description of the payment, or its hash
   */
  lazy val description: Either[String, ByteVector32] = tags.collectFirst {
    case PaymentRequest.Description(d) => Left(d)
    case PaymentRequest.DescriptionHash(h) => Right(h)
  }.get

  /**
   * @return the fallback address if any. It could be a script address, pubkey address, ..
   */
  def fallbackAddress(): Option[String] = tags.collectFirst {
    case f: PaymentRequest.FallbackAddress => PaymentRequest.FallbackAddress.toAddress(f, prefix)
  }

  lazy val routingInfo: Seq[Seq[ExtraHop]] = tags.collect { case t: RoutingInfo => t.path }

  lazy val expiry: Option[Long] = tags.collectFirst {
    case expiry: PaymentRequest.Expiry => expiry.toLong
  }

  lazy val minFinalCltvExpiryDelta: Option[CltvExpiryDelta] = tags.collectFirst {
    case cltvExpiry: PaymentRequest.MinFinalCltvExpiry => cltvExpiry.toCltvExpiryDelta
  }

  lazy val features: PaymentRequestFeatures = tags.collectFirst { case f: PaymentRequestFeatures => f }.getOrElse(PaymentRequestFeatures(BitVector.empty))

  def isExpired: Boolean = expiry match {
    case Some(expiryTime) => timestamp + expiryTime <= System.currentTimeMillis.milliseconds.toSeconds
    case None => timestamp + DEFAULT_EXPIRY_SECONDS <= System.currentTimeMillis.milliseconds.toSeconds
  }

  /**
   * @return the hash of this payment request
   */
  def hash: ByteVector32 = {
    val hrp = s"$prefix${Amount.encode(amount)}".getBytes("UTF-8")
    val data = Bolt11Data(timestamp, tags, ByteVector.fill(65)(0)) // fake sig that we are going to strip next
    val bin = Codecs.bolt11DataCodec.encode(data).require
    val message = ByteVector.view(hrp) ++ bin.dropRight(520).toByteVector
    new ByteVector32(Crypto.sha256(message.toArray))
  }

  /**
   * @param priv private key
   * @return a signed payment request
   */
  def sign(priv: PrivateKey): PaymentRequest = {
<<<<<<< HEAD
    val sig64 = Crypto.sign(hash.toByteArray, priv)
    val pub1 = Crypto.recoverPublicKey(sig64, hash.toByteArray).getFirst()
    val recid = if (nodeId == pub1) 0.toByte else 1.toByte
    val signature = ByteVector.view(sig64.toByteArray) :+ recid
=======
    val sig64 = Crypto.sign(hash, priv)
    // in order to tell what the recovery id is, we actually recover the pubkey ourselves and compare it to the real one
    val pub0 = Crypto.recoverPublicKey(sig64, hash, 0.toByte)
    val recid = if (nodeId == pub0) 0.toByte else 1.toByte
    val signature = sig64 :+ recid
>>>>>>> 13217610
    this.copy(signature = signature)
  }
}

object PaymentRequest {

  val DEFAULT_EXPIRY_SECONDS = 3600

  val prefixes = Map(
    Block.RegtestGenesisBlock.hash -> "lnbcrt",
    Block.TestnetGenesisBlock.hash -> "lntb",
    Block.LivenetGenesisBlock.hash -> "lnbc")

  def apply(chainHash: ByteVector32,
            amount: Option[MilliSatoshi],
            paymentHash: ByteVector32,
            privateKey: PrivateKey,
            description: String,
            minFinalCltvExpiryDelta: CltvExpiryDelta,
            fallbackAddress: Option[String] = None,
            expirySeconds: Option[Long] = None,
            extraHops: List[List[ExtraHop]] = Nil,
            timestamp: Long = System.currentTimeMillis() / 1000L,
            features: Option[PaymentRequestFeatures] = Some(PaymentRequestFeatures(Features.VariableLengthOnion.optional, Features.PaymentSecret.optional))): PaymentRequest = {

    val prefix = prefixes(chainHash)
    val tags = {
      val defaultTags = List(
        Some(PaymentHash(paymentHash)),
        Some(Description(description)),
        fallbackAddress.map(FallbackAddress(_)),
        expirySeconds.map(Expiry(_)),
        Some(MinFinalCltvExpiry(minFinalCltvExpiryDelta.toInt)),
        features).flatten
      val paymentSecretTag = if (features.exists(_.allowPaymentSecret)) PaymentSecret(randomBytes32) :: Nil else Nil
      val routingInfoTags = extraHops.map(RoutingInfo)
      defaultTags ++ paymentSecretTag ++ routingInfoTags
    }

    PaymentRequest(
      prefix = prefix,
      amount = amount,
      timestamp = timestamp,
      nodeId = privateKey.publicKey,
      tags = tags,
      signature = ByteVector.empty)
      .sign(privateKey)
  }

  case class Bolt11Data(timestamp: Long, taggedFields: List[TaggedField], signature: ByteVector)

  sealed trait TaggedField

  sealed trait UnknownTaggedField extends TaggedField

  sealed trait InvalidTaggedField extends TaggedField

  // @formatter:off
  case class UnknownTag0(data: BitVector) extends UnknownTaggedField
  case class InvalidTag1(data: BitVector) extends InvalidTaggedField
  case class UnknownTag2(data: BitVector) extends UnknownTaggedField
  case class UnknownTag4(data: BitVector) extends UnknownTaggedField
  case class UnknownTag7(data: BitVector) extends UnknownTaggedField
  case class UnknownTag8(data: BitVector) extends UnknownTaggedField
  case class UnknownTag10(data: BitVector) extends UnknownTaggedField
  case class UnknownTag11(data: BitVector) extends UnknownTaggedField
  case class UnknownTag12(data: BitVector) extends UnknownTaggedField
  case class UnknownTag14(data: BitVector) extends UnknownTaggedField
  case class UnknownTag15(data: BitVector) extends UnknownTaggedField
  case class InvalidTag16(data: BitVector) extends InvalidTaggedField
  case class UnknownTag17(data: BitVector) extends UnknownTaggedField
  case class UnknownTag18(data: BitVector) extends UnknownTaggedField
  case class UnknownTag19(data: BitVector) extends UnknownTaggedField
  case class UnknownTag20(data: BitVector) extends UnknownTaggedField
  case class UnknownTag21(data: BitVector) extends UnknownTaggedField
  case class UnknownTag22(data: BitVector) extends UnknownTaggedField
  case class InvalidTag23(data: BitVector) extends InvalidTaggedField
  case class UnknownTag25(data: BitVector) extends UnknownTaggedField
  case class UnknownTag26(data: BitVector) extends UnknownTaggedField
  case class UnknownTag27(data: BitVector) extends UnknownTaggedField
  case class UnknownTag28(data: BitVector) extends UnknownTaggedField
  case class UnknownTag29(data: BitVector) extends UnknownTaggedField
  case class UnknownTag30(data: BitVector) extends UnknownTaggedField
  case class UnknownTag31(data: BitVector) extends UnknownTaggedField
  // @formatter:on

  /**
   * Payment Hash
   *
   * @param hash payment hash
   */
  case class PaymentHash(hash: ByteVector32) extends TaggedField

  /**
   * Payment secret. This is currently random bytes used to protect against probing from the next-to-last node.
   *
   * @param secret payment secret
   */
  case class PaymentSecret(secret: ByteVector32) extends TaggedField

  /**
   * Description
   *
   * @param description a free-format string that will be included in the payment request
   */
  case class Description(description: String) extends TaggedField

  /**
   * Hash
   *
   * @param hash hash that will be included in the payment request, and can be checked against the hash of a
   *             long description, an invoice, ...
   */
  case class DescriptionHash(hash: ByteVector32) extends TaggedField

  /**
   * Fallback Payment that specifies a fallback payment address to be used if LN payment cannot be processed
   */
  case class FallbackAddress(version: Byte, data: ByteVector) extends TaggedField

  object FallbackAddress {
    /**
     * @param address valid base58 or bech32 address
     * @return a FallbackAddressTag instance
     */
    def apply(address: String): FallbackAddress = {
      Try(fromBase58Address(address)).orElse(Try(fromBech32Address(address))).get
    }

    def apply(version: Byte, data: Array[Byte]) = new FallbackAddress(version, ByteVector.view(data))

    def fromBase58Address(address: String): FallbackAddress = {
      val pair = Base58Check.decode(address)
      val prefix: Byte = pair.getFirst
      val hash: Array[Byte] = pair.getSecond
      prefix match {
        case Base58.Prefix.PubkeyAddress => FallbackAddress(17.toByte, hash)
        case Base58.Prefix.PubkeyAddressTestnet => FallbackAddress(17.toByte, hash)
        case Base58.Prefix.ScriptAddress => FallbackAddress(18.toByte, hash)
        case Base58.Prefix.ScriptAddressTestnet => FallbackAddress(18.toByte, hash)
      }
    }

    def fromBech32Address(address: String): FallbackAddress = {
      val triple = Bech32.decodeWitnessAddress(address)
      val (version, hash) = (triple.getSecond, triple.getThird)
      FallbackAddress(version, hash)
    }

    def toAddress(f: FallbackAddress, prefix: String): String = {
      import f.data
      f.version match {
        case 17 if prefix == "lnbc" => Base58Check.encode(Base58.Prefix.PubkeyAddress, data)
        case 18 if prefix == "lnbc" => Base58Check.encode(Base58.Prefix.ScriptAddress, data)
        case 17 if prefix == "lntb" || prefix == "lnbcrt" => Base58Check.encode(Base58.Prefix.PubkeyAddressTestnet, data)
        case 18 if prefix == "lntb" || prefix == "lnbcrt" => Base58Check.encode(Base58.Prefix.ScriptAddressTestnet, data)
        case version if prefix == "lnbc" => Bech32.encodeWitnessAddress("bc", version, data.toArray)
        case version if prefix == "lntb" => Bech32.encodeWitnessAddress("tb", version, data.toArray)
        case version if prefix == "lnbcrt" => Bech32.encodeWitnessAddress("bcrt", version, data.toArray)
      }
    }
  }

  /**
   * This returns a bitvector with the minimum size necessary to encode the long, left padded
   * to have a length (in bits) multiples of 5
   */
  def long2bits(l: Long) = {
    val bin = BitVector.fromLong(l)
    var highest = -1
    for (i <- 0 until bin.size.toInt) {
      if (highest == -1 && bin(i)) highest = i
    }
    val nonPadded = if (highest == -1) BitVector.empty else bin.drop(highest)
    nonPadded.size % 5 match {
      case 0 => nonPadded
      case remaining => BitVector.fill(5 - remaining)(high = false) ++ nonPadded
    }
  }

  /**
   * Extra hop contained in RoutingInfoTag
   *
   * @param nodeId                    start of the channel
   * @param shortChannelId            channel id
   * @param feeBase                   node fixed fee
   * @param feeProportionalMillionths node proportional fee
   * @param cltvExpiryDelta           node cltv expiry delta
   */
  case class ExtraHop(nodeId: PublicKey, shortChannelId: ShortChannelId, feeBase: MilliSatoshi, feeProportionalMillionths: Long, cltvExpiryDelta: CltvExpiryDelta)

  /**
   * Routing Info
   *
   * @param path one or more entries containing extra routing information for a private route
   */
  case class RoutingInfo(path: List[ExtraHop]) extends TaggedField

  /**
   * Expiry Date
   */
  case class Expiry(bin: BitVector) extends TaggedField {
    def toLong: Long = bin.toLong(signed = false)
  }

  object Expiry {
    /**
     * @param seconds expiry data for this payment request
     */
    def apply(seconds: Long): Expiry = Expiry(long2bits(seconds))
  }

  /**
   * Min final CLTV expiry
   */
  case class MinFinalCltvExpiry(bin: BitVector) extends TaggedField {
    def toCltvExpiryDelta = CltvExpiryDelta(bin.toInt(signed = false))
  }

  object MinFinalCltvExpiry {
    /**
     * Min final CLTV expiry
     *
     * @param blocks min final cltv expiry, in blocks
     */
    def apply(blocks: Long): MinFinalCltvExpiry = MinFinalCltvExpiry(long2bits(blocks))
  }

  /**
   * Features supported or required for receiving this payment.
   */
  case class PaymentRequestFeatures(bitmask: BitVector) extends TaggedField {
    lazy val features: Features = Features(bitmask)
    lazy val allowMultiPart: Boolean = features.hasFeature(Features.BasicMultiPartPayment)
    lazy val allowPaymentSecret: Boolean = features.hasFeature(Features.PaymentSecret)
    lazy val requirePaymentSecret: Boolean = features.hasFeature(Features.PaymentSecret, Some(FeatureSupport.Mandatory))
    lazy val allowTrampoline: Boolean = features.hasFeature(Features.TrampolinePayment)

    def toByteVector: ByteVector = features.toByteVector

    def areSupported(nodeParams: NodeParams): Boolean = nodeParams.features.areSupported(features)

    override def toString: String = s"Features(${bitmask.toBin})"
  }

  object PaymentRequestFeatures {
    def apply(features: Int*): PaymentRequestFeatures = PaymentRequestFeatures(long2bits(features.foldLeft(0L) {
      case (current, feature) => current + (1L << feature)
    }))
  }

  object Codecs {

    import fr.acinq.eclair.wire.protocol.CommonCodecs._
    import scodec.bits.BitVector
    import scodec.codecs._
    import scodec.{Attempt, Codec, DecodeResult}

    val extraHopCodec: Codec[ExtraHop] = (
      ("nodeId" | publicKey) ::
        ("shortChannelId" | shortchannelid) ::
        ("fee_base_msat" | millisatoshi32) ::
        ("fee_proportional_millionth" | uint32) ::
        ("cltv_expiry_delta" | cltvExpiryDelta)
      ).as[ExtraHop]

    val extraHopsLengthCodec = Codec[Int](
      (_: Int) => Attempt.successful(BitVector.empty), // we don't encode the length
      (wire: BitVector) => Attempt.successful(DecodeResult(wire.size.toInt / 408, wire)) // we infer the number of items by the size of the data
    )

    def alignedBytesCodec[A](valueCodec: Codec[A]): Codec[A] = Codec[A](
      (value: A) => valueCodec.encode(value),
      (wire: BitVector) => (limitedSizeBits(wire.size - wire.size % 8, valueCodec) ~ constant(BitVector.fill(wire.size % 8)(high = false))).map(_._1).decode(wire) // the 'constant' codec ensures that padding is zero
    )

    val dataLengthCodec: Codec[Long] = uint(10).xmap(_ * 5, s => (s / 5 + (if (s % 5 == 0) 0 else 1)).toInt)

    def dataCodec[A](valueCodec: Codec[A], expectedLength: Option[Long] = None): Codec[A] = paddedVarAlignedBits(
      dataLengthCodec.narrow(l => if (expectedLength.getOrElse(l) == l) Attempt.successful(l) else Attempt.failure(Err(s"invalid length $l")), l => l),
      valueCodec,
      multipleForPadding = 5)

    val taggedFieldCodec: Codec[TaggedField] = discriminated[TaggedField].by(ubyte(5))
      .typecase(0, dataCodec(bits).as[UnknownTag0])
      .\(1) {
        case a: PaymentHash => a: TaggedField
        case a: InvalidTag1 => a: TaggedField
      }(choice(dataCodec(bytes32, expectedLength = Some(52 * 5)).as[PaymentHash].upcast[TaggedField], dataCodec(bits).as[InvalidTag1].upcast[TaggedField]))
      .typecase(2, dataCodec(bits).as[UnknownTag2])
      .typecase(3, dataCodec(listOfN(extraHopsLengthCodec, extraHopCodec)).as[RoutingInfo])
      .typecase(4, dataCodec(bits).as[UnknownTag4])
      .typecase(5, dataCodec(bits).as[PaymentRequestFeatures])
      .typecase(6, dataCodec(bits).as[Expiry])
      .typecase(7, dataCodec(bits).as[UnknownTag7])
      .typecase(8, dataCodec(bits).as[UnknownTag8])
      .typecase(9, dataCodec(ubyte(5) :: alignedBytesCodec(bytes)).as[FallbackAddress])
      .typecase(10, dataCodec(bits).as[UnknownTag10])
      .typecase(11, dataCodec(bits).as[UnknownTag11])
      .typecase(12, dataCodec(bits).as[UnknownTag12])
      .typecase(13, dataCodec(alignedBytesCodec(utf8)).as[Description])
      .typecase(14, dataCodec(bits).as[UnknownTag14])
      .typecase(15, dataCodec(bits).as[UnknownTag15])
      .\(16) {
        case a: PaymentSecret => a: TaggedField
        case a: InvalidTag16 => a: TaggedField
      }(choice(dataCodec(bytes32, expectedLength = Some(52 * 5)).as[PaymentSecret].upcast[TaggedField], dataCodec(bits).as[InvalidTag16].upcast[TaggedField]))
      .typecase(17, dataCodec(bits).as[UnknownTag17])
      .typecase(18, dataCodec(bits).as[UnknownTag18])
      .typecase(19, dataCodec(bits).as[UnknownTag19])
      .typecase(20, dataCodec(bits).as[UnknownTag20])
      .typecase(21, dataCodec(bits).as[UnknownTag21])
      .typecase(22, dataCodec(bits).as[UnknownTag22])
      .\(23) {
        case a: DescriptionHash => a: TaggedField
        case a: InvalidTag23 => a: TaggedField
      }(choice(dataCodec(bytes32, expectedLength = Some(52 * 5)).as[DescriptionHash].upcast[TaggedField], dataCodec(bits).as[InvalidTag23].upcast[TaggedField]))
      .typecase(24, dataCodec(bits).as[MinFinalCltvExpiry])
      .typecase(25, dataCodec(bits).as[UnknownTag25])
      .typecase(26, dataCodec(bits).as[UnknownTag26])
      .typecase(27, dataCodec(bits).as[UnknownTag27])
      .typecase(28, dataCodec(bits).as[UnknownTag28])
      .typecase(29, dataCodec(bits).as[UnknownTag29])
      .typecase(30, dataCodec(bits).as[UnknownTag30])
      .typecase(31, dataCodec(bits).as[UnknownTag31])

    def fixedSizeTrailingCodec[A](codec: Codec[A], size: Int): Codec[A] = Codec[A](
      (data: A) => codec.encode(data),
      (wire: BitVector) => {
        val (head, tail) = wire.splitAt(wire.size - size)
        codec.decode(head).map(result => result.copy(remainder = tail))
      }
    )

    val bolt11DataCodec: Codec[Bolt11Data] = (
      ("timestamp" | ulong(35)) ::
        ("taggedFields" | fixedSizeTrailingCodec(list(taggedFieldCodec), 520)) ::
        ("signature" | bytes(65))
      ).as[Bolt11Data]
  }

  object Amount {

    /**
     * @return the unit allowing for the shortest representation possible
     */
    def unit(amount: MilliSatoshi): Char = amount.toLong * 10 match { // 1 milli-satoshis == 10 pico-bitcoin
      case pico if pico % 1000 > 0 => 'p'
      case pico if pico % 1000000 > 0 => 'n'
      case pico if pico % 1000000000 > 0 => 'u'
      case _ => 'm'
    }

    def decode(input: String): Option[MilliSatoshi] =
      (input match {
        case "" => None
        case a if a.last == 'p' => Some(MilliSatoshi(a.dropRight(1).toLong / 10L)) // 1 pico-bitcoin == 0.1 milli-satoshis
        case a if a.last == 'n' => Some(MilliSatoshi(a.dropRight(1).toLong * 100L))
        case a if a.last == 'u' => Some(MilliSatoshi(a.dropRight(1).toLong * 100000L))
        case a if a.last == 'm' => Some(MilliSatoshi(a.dropRight(1).toLong * 100000000L))
        case a => Some(MilliSatoshi(a.toLong * 100000000000L))
      }).flatMap {
        case MilliSatoshi(0) => None
        case amount => Some(amount)
      }

    def encode(amount: Option[MilliSatoshi]): String = {
      amount match {
        case None => ""
        case Some(amt) if unit(amt) == 'p' => s"${amt.toLong * 10L}p" // 1 pico-bitcoin == 0.1 milli-satoshis
        case Some(amt) if unit(amt) == 'n' => s"${amt.toLong / 100L}n"
        case Some(amt) if unit(amt) == 'u' => s"${amt.toLong / 100000L}u"
        case Some(amt) if unit(amt) == 'm' => s"${amt.toLong / 100000000L}m"
      }
    }
  }

  // char -> 5 bits value
  val charToint5: Map[Char, BitVector] = Bech32.alphabet.zipWithIndex.toMap.mapValues(BitVector.fromInt(_, size = 5, ordering = ByteOrdering.BigEndian)).toMap

  // TODO: could be optimized by preallocating the resulting buffer
  def string2Bits(data: String): BitVector = data.map(charToint5).foldLeft(BitVector.empty)(_ ++ _)

  val eight2fiveCodec: Codec[List[Byte]] = list(ubyte(5))

  /**
   * @param input bech32-encoded payment request
   * @return a payment request
   */
  def read(input: String): PaymentRequest = {
    // used only for data validation
    Bech32.decode(input)
    val lowercaseInput = input.toLowerCase
    val separatorIndex = lowercaseInput.lastIndexOf('1')
    val hrp = lowercaseInput.take(separatorIndex)
    val prefix: String = prefixes.values.find(prefix => hrp.startsWith(prefix)).getOrElse(throw new RuntimeException("unknown prefix"))
    val data = string2Bits(lowercaseInput.slice(separatorIndex + 1, lowercaseInput.length - 6)) // 6 == checksum size
    val bolt11Data = Codecs.bolt11DataCodec.decode(data).require.value
    val signature = new ByteVector64(bolt11Data.signature.take(64).toArray)
    val message: ByteVector = ByteVector.view(hrp.getBytes) ++ data.dropRight(520).toByteVector // we drop the sig bytes
    val recid = bolt11Data.signature.last
    val pub = Crypto.recoverPublicKey(signature, Crypto.sha256(message), recid)
    // README: since we use pubkey recovery to compute the node id from the message and signature, we don't check the signature.
    // If instead we read the node id from the `n` field (which nobody uses afaict) then we would have to check the signature.
    val amount_opt = Amount.decode(hrp.drop(prefix.length))
    PaymentRequest(
      prefix = prefix,
      amount = amount_opt,
      timestamp = bolt11Data.timestamp,
      nodeId = pub,
      tags = bolt11Data.taggedFields,
      signature = bolt11Data.signature)
  }

  private def readBoltData(input: String): Bolt11Data = {
    val lowercaseInput = input.toLowerCase
    val separatorIndex = lowercaseInput.lastIndexOf('1')
    val hrp = lowercaseInput.take(separatorIndex)
    if (!prefixes.values.exists(prefix => hrp.startsWith(prefix))) throw new RuntimeException("unknown prefix")
    val data = string2Bits(lowercaseInput.slice(separatorIndex + 1, lowercaseInput.length - 6)) // 6 == checksum size
    Codecs.bolt11DataCodec.decode(data).require.value
  }

  /**
   * Extracts the description from a serialized payment request that is **expected to be valid**.
   * Throws an error if the payment request is not valid.
   *
   * @param input valid serialized payment request
   * @return description as a String. If the description is a hash, returns the hash value as a String.
   */
  def fastReadDescription(input: String): String = {
    readBoltData(input).taggedFields.collectFirst {
      case PaymentRequest.Description(d) => d
      case PaymentRequest.DescriptionHash(h) => h.toString()
    }.get
  }

  /**
   * Checks if a serialized payment request is expired. Timestamp is compared to the System's current time.
   *
   * @param input valid serialized payment request
   * @return true if the payment request has expired, false otherwise.
   */
  def fastHasExpired(input: String): Boolean = {
    val bolt11Data = readBoltData(input)
    val expiry_opt = bolt11Data.taggedFields.collectFirst {
      case p: PaymentRequest.Expiry => p
    }
    val timestamp = bolt11Data.timestamp
    expiry_opt match {
      case Some(expiry) => timestamp + expiry.toLong <= System.currentTimeMillis.milliseconds.toSeconds
      case None => timestamp + DEFAULT_EXPIRY_SECONDS <= System.currentTimeMillis.milliseconds.toSeconds
    }
  }

  /**
   * @param pr payment request
   * @return a bech32-encoded payment request
   */
  def write(pr: PaymentRequest): String = {
    // currency unit is Satoshi, but we compute amounts in Millisatoshis
    val hramount = Amount.encode(pr.amount)
    val hrp = s"${pr.prefix}$hramount"
    val data = Codecs.bolt11DataCodec.encode(Bolt11Data(pr.timestamp, pr.tags, pr.signature)).require
    val int5s = eight2fiveCodec.decode(data).require.value
    Bech32.encode(hrp, int5s.toArray)
  }
}<|MERGE_RESOLUTION|>--- conflicted
+++ resolved
@@ -108,18 +108,11 @@
    * @return a signed payment request
    */
   def sign(priv: PrivateKey): PaymentRequest = {
-<<<<<<< HEAD
-    val sig64 = Crypto.sign(hash.toByteArray, priv)
-    val pub1 = Crypto.recoverPublicKey(sig64, hash.toByteArray).getFirst()
-    val recid = if (nodeId == pub1) 0.toByte else 1.toByte
-    val signature = ByteVector.view(sig64.toByteArray) :+ recid
-=======
     val sig64 = Crypto.sign(hash, priv)
     // in order to tell what the recovery id is, we actually recover the pubkey ourselves and compare it to the real one
-    val pub0 = Crypto.recoverPublicKey(sig64, hash, 0.toByte)
+    val pub0 = Crypto.recoverPublicKey(sig64, hash.toByteArray, 0.toByte)
     val recid = if (nodeId == pub0) 0.toByte else 1.toByte
     val signature = sig64 :+ recid
->>>>>>> 13217610
     this.copy(signature = signature)
   }
 }
