--- conflicted
+++ resolved
@@ -23,15 +23,15 @@
 import fr.acinq.eclair.{CltvExpiryDelta, Features, MilliSatoshi, ShortChannelId, serializationResult}
 import scodec.bits.{BitVector, ByteVector}
 import shapeless.HNil
-import fr.acinq.eclair.KotlinUtils._
 import scala.concurrent.duration._
 
 /**
  * Created by PM on 03/02/2017.
  */
 object Announcements {
-  private implicit def array2acinqbytevector(input: Array[Byte]): ByteVector = ByteVector.view(input)
-  private implicit def array2acinqbytevector64(input: Array[Byte]): ByteVector64 = new ByteVector64(input)
+  private implicit def array2bytevector(input: Array[Byte]): ByteVector = ByteVector.view(input)
+
+  private implicit def bytevector2array(input: ByteVector): Array[Byte] = input.toArray
 
   def channelAnnouncementWitnessEncode(chainHash: ByteVector32, shortChannelId: ShortChannelId, nodeId1: PublicKey, nodeId2: PublicKey, bitcoinKey1: PublicKey, bitcoinKey2: PublicKey, features: Features, tlvStream: TlvStream[ChannelAnnouncementTlv]): ByteVector =
     sha256(sha256(serializationResult(LightningMessageCodecs.channelAnnouncementWitnessCodec.encode(features :: chainHash :: shortChannelId :: nodeId1 :: nodeId2 :: bitcoinKey1 :: bitcoinKey2 :: tlvStream :: HNil))))
@@ -81,13 +81,8 @@
       case address@(_: Tor2) => (3, address)
       case address@(_: Tor3) => (4, address)
     }.sortBy(_._1).map(_._2)
-<<<<<<< HEAD
-    val witness = nodeAnnouncementWitnessEncode(timestamp, nodeSecret.publicKey, color, alias, features, sortedAddresses, unknownFields = ByteVector.empty)
-    val sig = Crypto.sign(witness.toArray, nodeSecret)
-=======
     val witness = nodeAnnouncementWitnessEncode(timestamp, nodeSecret.publicKey, color, alias, features, sortedAddresses, TlvStream.empty)
     val sig = Crypto.sign(witness, nodeSecret)
->>>>>>> fc363214
     NodeAnnouncement(
       signature = sig,
       timestamp = timestamp,
@@ -143,13 +138,8 @@
     val channelFlags = makeChannelFlags(isNode1 = isNode1(nodeSecret.publicKey, remoteNodeId), enable = enable)
     val htlcMaximumMsatOpt = Some(htlcMaximumMsat)
 
-<<<<<<< HEAD
-    val witness = channelUpdateWitnessEncode(chainHash, shortChannelId, timestamp, messageFlags, channelFlags, cltvExpiryDelta, htlcMinimumMsat, feeBaseMsat, feeProportionalMillionths, htlcMaximumMsatOpt, unknownFields = ByteVector.empty)
-    val sig = Crypto.sign(witness.toArray, nodeSecret)
-=======
     val witness = channelUpdateWitnessEncode(chainHash, shortChannelId, timestamp, messageFlags, channelFlags, cltvExpiryDelta, htlcMinimumMsat, feeBaseMsat, feeProportionalMillionths, htlcMaximumMsatOpt, TlvStream.empty)
     val sig = Crypto.sign(witness, nodeSecret)
->>>>>>> fc363214
     ChannelUpdate(
       signature = sig,
       chainHash = chainHash,
@@ -166,23 +156,6 @@
   }
 
   def checkSigs(ann: ChannelAnnouncement): Boolean = {
-<<<<<<< HEAD
-    val witness = channelAnnouncementWitnessEncode(ann.chainHash, ann.shortChannelId, ann.nodeId1, ann.nodeId2, ann.bitcoinKey1, ann.bitcoinKey2, ann.features, ann.unknownFields)
-    verifySignature(witness.toArray, ann.nodeSignature1, ann.nodeId1) &&
-      verifySignature(witness.toArray, ann.nodeSignature2, ann.nodeId2) &&
-      verifySignature(witness.toArray, ann.bitcoinSignature1, ann.bitcoinKey1) &&
-      verifySignature(witness.toArray, ann.bitcoinSignature2, ann.bitcoinKey2)
-  }
-
-  def checkSig(ann: NodeAnnouncement): Boolean = {
-    val witness = nodeAnnouncementWitnessEncode(ann.timestamp, ann.nodeId, ann.rgbColor, ann.alias, ann.features, ann.addresses, ann.unknownFields)
-    verifySignature(witness.toArray, ann.signature, ann.nodeId)
-  }
-
-  def checkSig(upd: ChannelUpdate, nodeId: PublicKey): Boolean = {
-    val witness = channelUpdateWitnessEncode(upd.chainHash, upd.shortChannelId, upd.timestamp, upd.messageFlags, upd.channelFlags, upd.cltvExpiryDelta, upd.htlcMinimumMsat, upd.feeBaseMsat, upd.feeProportionalMillionths, upd.htlcMaximumMsat, upd.unknownFields)
-    verifySignature(witness.toArray, upd.signature, nodeId)
-=======
     val witness = channelAnnouncementWitnessEncode(ann.chainHash, ann.shortChannelId, ann.nodeId1, ann.nodeId2, ann.bitcoinKey1, ann.bitcoinKey2, ann.features, ann.tlvStream)
     verifySignature(witness, ann.nodeSignature1, ann.nodeId1) &&
       verifySignature(witness, ann.nodeSignature2, ann.nodeId2) &&
@@ -198,6 +171,5 @@
   def checkSig(upd: ChannelUpdate, nodeId: PublicKey): Boolean = {
     val witness = channelUpdateWitnessEncode(upd.chainHash, upd.shortChannelId, upd.timestamp, upd.messageFlags, upd.channelFlags, upd.cltvExpiryDelta, upd.htlcMinimumMsat, upd.feeBaseMsat, upd.feeProportionalMillionths, upd.htlcMaximumMsat, upd.tlvStream)
     verifySignature(witness, upd.signature, nodeId)
->>>>>>> fc363214
   }
 }