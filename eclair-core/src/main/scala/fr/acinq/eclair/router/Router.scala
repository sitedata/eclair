--- conflicted
+++ resolved
@@ -16,20 +16,14 @@
 
 package fr.acinq.eclair.router
 
-<<<<<<< HEAD
 import java.util.UUID
-=======
->>>>>>> 13217610
+
 import akka.Done
 import akka.actor.{Actor, ActorLogging, ActorRef, Props, Terminated}
 import akka.event.DiagnosticLoggingAdapter
 import akka.event.Logging.MDC
-<<<<<<< HEAD
 import fr.acinq.bitcoin.PublicKey
 import fr.acinq.bitcoin.Script.{pay2wsh, write}
-=======
-import fr.acinq.bitcoin.Crypto.PublicKey
->>>>>>> 13217610
 import fr.acinq.bitcoin.{ByteVector32, Satoshi}
 import fr.acinq.eclair.Logs.LogCategory
 import fr.acinq.eclair._
@@ -99,11 +93,7 @@
       val TxCoordinates(_, _, outputIndex) = ShortChannelId.coordinates(pc.ann.shortChannelId)
       // avoid herd effect at startup because watch-spent are intensive in terms of rpc calls to bitcoind
       context.system.scheduler.scheduleOnce(Random.nextLong(nodeParams.watchSpentWindow.toSeconds).seconds) {
-<<<<<<< HEAD
-        watcher ! WatchSpentBasic(self, txid, outputIndex, ByteVector.view(fundingOutputScript), BITCOIN_FUNDING_EXTERNAL_CHANNEL_SPENT(pc.ann.shortChannelId))
-=======
         watcher ! WatchSpentBasic(self, txid, outputIndex, BITCOIN_FUNDING_EXTERNAL_CHANNEL_SPENT(pc.ann.shortChannelId))
->>>>>>> 13217610
       }
     }
 
