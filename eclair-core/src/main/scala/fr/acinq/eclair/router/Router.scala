--- conflicted
+++ resolved
@@ -49,13 +49,8 @@
 import scala.compat.Platform
 import scala.concurrent.duration._
 import scala.concurrent.{ExecutionContext, Promise}
-<<<<<<< HEAD
-import scala.util.Try
+import scala.util.{Random, Try}
 import KotlinUtils._
-=======
-import scala.util.{Random, Try}
-
->>>>>>> 5a5a0b96
 /**
  * Created by PM on 24/05/2016.
  */
