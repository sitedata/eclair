--- conflicted
+++ resolved
@@ -19,10 +19,7 @@
 import akka.actor.{ActorRef, Props, Status}
 import akka.event.Logging.MDC
 import akka.pattern.pipe
-<<<<<<< HEAD
-=======
 import fr.acinq.bitcoin.{BinaryData, Block}
->>>>>>> 2c1811d1
 import fr.acinq.bitcoin.Crypto.PublicKey
 import fr.acinq.bitcoin.{BinaryData, Satoshi}
 import fr.acinq.eclair._
@@ -139,8 +136,7 @@
               // channel wasn't announced but here is the announcement, we will process it *before* the channel_update
               watcher ! ValidateRequest(c)
               val d1 = d.copy(awaiting = d.awaiting + (c -> Nil)) // no origin
-              // maybe the local channel was pruned (can happen if we were disconnected for more than 2 weeks)
-              db.removeFromPruned(c.shortChannelId)
+              // On android we don't track pruned channels in our db
               stay using handle(u, self, d1)
             case None if d.privateChannels.contains(shortChannelId) =>
               // channel isn't announced but we already know about it, we can process the channel_update
@@ -173,97 +169,6 @@
         stay
       }
 
-<<<<<<< HEAD
-=======
-    case Event(GetRoutingState, d: Data) =>
-      log.info(s"getting valid announcements for $sender")
-      sender ! RoutingState(d.channels.values, d.updates.values, d.nodes.values)
-      stay
-
-    case Event(v@ValidateResult(c, _, _, _), d0) =>
-      d0.awaiting.get(c) match {
-        case Some(origin +: others) => origin ! TransportHandler.ReadAck(c) // now we can acknowledge the message, we only need to do it for the first peer that sent us the announcement
-        case _ => ()
-      }
-      log.info("got validation result for shortChannelId={} (awaiting={} stash.nodes={} stash.updates={})", c.shortChannelId, d0.awaiting.size, d0.stash.nodes.size, d0.stash.updates.size)
-      val success = v match {
-        case ValidateResult(c, _, _, Some(t)) =>
-          log.warning("validation failure for shortChannelId={} reason={}", c.shortChannelId, t.getMessage)
-          false
-        case ValidateResult(c, Some(tx), true, None) =>
-          val TxCoordinates(_, _, outputIndex) = ShortChannelId.coordinates(c.shortChannelId)
-          // let's check that the output is indeed a P2WSH multisig 2-of-2 of nodeid1 and nodeid2)
-          val fundingOutputScript = write(pay2wsh(Scripts.multiSig2of2(PublicKey(c.bitcoinKey1), PublicKey(c.bitcoinKey2))))
-          if (tx.txOut.size < outputIndex + 1) {
-            log.error("invalid script for shortChannelId={}: txid={} does not have outputIndex={} ann={}", c.shortChannelId, tx.txid, outputIndex, c)
-            false
-          } else if (fundingOutputScript != tx.txOut(outputIndex).publicKeyScript) {
-            log.error("invalid script for shortChannelId={} txid={} ann={}", c.shortChannelId, tx.txid, c)
-            false
-          } else {
-            watcher ! WatchSpentBasic(self, tx, outputIndex, BITCOIN_FUNDING_EXTERNAL_CHANNEL_SPENT(c.shortChannelId))
-            // TODO: check feature bit set
-            log.debug("added channel channelId={}", c.shortChannelId)
-            val capacity = tx.txOut(outputIndex).amount
-            context.system.eventStream.publish(ChannelDiscovered(c, capacity))
-            db.addChannel(c, tx.txid, capacity)
-
-            // in case we just validated our first local channel, we announce the local node
-            if (!d0.nodes.contains(nodeParams.nodeId) && isRelatedTo(c, nodeParams.nodeId)) {
-              log.info("first local channel validated, announcing local node")
-              val nodeAnn = Announcements.makeNodeAnnouncement(nodeParams.privateKey, nodeParams.alias, nodeParams.color, nodeParams.publicAddresses)
-              self ! nodeAnn
-            }
-            true
-          }
-        case ValidateResult(c, Some(tx), false, None) =>
-          log.warning("ignoring shortChannelId={} tx={} (funding tx already spent)", c.shortChannelId, tx.txid)
-          d0.awaiting.get(c) match {
-            case Some(origins) => origins.foreach(_ ! ChannelClosed(c))
-            case _ => ()
-          }
-          // there may be a record if we have just restarted
-          db.removeChannel(c.shortChannelId)
-          false
-        case ValidateResult(c, None, _, None) =>
-          // we couldn't find the funding tx in the blockchain, this is highly suspicious because it should have at least 6 confirmations to be announced
-          log.warning("could not retrieve tx for shortChannelId={}", c.shortChannelId)
-          d0.awaiting.get(c) match {
-            case Some(origins) => origins.foreach(_ ! NonexistingChannel(c))
-            case _ => ()
-          }
-          false
-      }
-
-      // we also reprocess node and channel_update announcements related to channels that were just analyzed
-      val reprocessUpdates = d0.stash.updates.filterKeys(u => u.shortChannelId == c.shortChannelId)
-      val reprocessNodes = d0.stash.nodes.filterKeys(n => isRelatedTo(c, n.nodeId))
-      // and we remove the reprocessed messages from the stash
-      val stash1 = d0.stash.copy(updates = d0.stash.updates -- reprocessUpdates.keys, nodes = d0.stash.nodes -- reprocessNodes.keys)
-      // we remove channel from awaiting map
-      val awaiting1 = d0.awaiting - c
-      if (success) {
-        // note: if the channel is graduating from private to public, the implementation (in the LocalChannelUpdate handler) guarantees that we will process a new channel_update
-        // right after the channel_announcement, channel_updates will be moved from private to public at that time
-        val d1 = d0.copy(
-          channels = d0.channels + (c.shortChannelId -> c),
-          privateChannels = d0.privateChannels - c.shortChannelId, // we remove fake announcements that we may have made before
-          rebroadcast = d0.rebroadcast.copy(channels = d0.rebroadcast.channels + (c -> d0.awaiting.getOrElse(c, Nil).toSet)), // we also add the newly validated channels to the rebroadcast queue
-          stash = stash1,
-          awaiting = awaiting1)
-        // we only reprocess updates and nodes if validation succeeded
-        val d2 = reprocessUpdates.foldLeft(d1) {
-          case (d, (u, origins)) => origins.foldLeft(d) { case (d, origin) => handle(u, origin, d) } // we reprocess the same channel_update for every origin (to preserve origin information)
-        }
-        val d3 = reprocessNodes.foldLeft(d2) {
-          case (d, (n, origins)) => origins.foldLeft(d) { case (d, origin) => handle(n, origin, d) } // we reprocess the same node_announcement for every origins (to preserve origin information)
-        }
-        stay using d3
-      } else {
-        stay using d0.copy(stash = stash1, awaiting = awaiting1)
-      }
-
->>>>>>> 2c1811d1
     case Event(WatchEventSpentBasic(BITCOIN_FUNDING_EXTERNAL_CHANNEL_SPENT(shortChannelId)), d) if d.channels.contains(shortChannelId) =>
       val lostChannel = d.channels(shortChannelId)
       log.info("funding tx of channelId={} has been spent", shortChannelId)
@@ -286,19 +191,8 @@
       stay using d.copy(nodes = d.nodes -- lostNodes, channels = d.channels - shortChannelId, updates = d.updates.filterKeys(_.shortChannelId != shortChannelId))
 
     case Event(TickBroadcast, d) =>
-<<<<<<< HEAD
       // On Android we don't rebroadcast announcements
       stay
-=======
-      if (d.rebroadcast.channels.isEmpty && d.rebroadcast.updates.isEmpty && d.rebroadcast.nodes.isEmpty) {
-        stay
-      } else {
-        log.info("broadcasting routing messages")
-        log.debug("staggered broadcast details: channels={} updates={} nodes={}", d.rebroadcast.channels.size, d.rebroadcast.updates.size, d.rebroadcast.nodes.size)
-        context.actorSelection(context.system / "*" / "switchboard") ! d.rebroadcast
-        stay using d.copy(rebroadcast = Rebroadcast(channels = Map.empty, updates = Map.empty, nodes = Map.empty))
-      }
->>>>>>> 2c1811d1
 
     case Event(TickPruneStaleChannels, d) =>
       // first we select channels that we will prune
@@ -313,8 +207,7 @@
       staleChannels.foreach { shortChannelId =>
         log.info("pruning shortChannelId={} (stale)", shortChannelId)
         db.removeChannel(shortChannelId) // NB: this also removes channel updates
-        // we keep track of recently pruned channels so we don't revalidate them (zombie churn)
-        db.addToPruned(shortChannelId)
+        // On Android we don't track pruned channels in our db
         context.system.eventStream.publish(ChannelLost(shortChannelId))
       }
       // we also need to remove updates from the graph
@@ -367,14 +260,10 @@
         .recover { case t => sender ! Status.Failure(t) }
       stay
 
-<<<<<<< HEAD
     case Event(GetRoutingState, d: Data) =>
       stay // ignored on Android
 
-    case Event(SendChannelQuery(remoteNodeId, remote), _) =>
-=======
     case Event(SendChannelQuery(_, remote), _) =>
->>>>>>> 2c1811d1
       // ask for everything
       // we currently send only one query_channel_range message per peer, when we just (re)connected to it, so we don't
       // have to worry about sending a new query_channel_range when another query is still in progress
@@ -415,12 +304,8 @@
         // adding the sender to the list of origins so that we don't send back the same announcement to this peer later
         val origins = d.awaiting(c) :+ sender
         stay using d.copy(awaiting = d.awaiting + (c -> origins))
-      } else if (db.isPruned(c.shortChannelId)) {
-        sender ! TransportHandler.ReadAck(c)
-        // channel was pruned and we haven't received a recent channel_update, so we have no reason to revalidate it
-        log.debug("ignoring {} (was pruned)", c)
-        stay
       } else if (!Announcements.checkSigs(c)) {
+        // On Android we don't track pruned channels in our db
         sender ! TransportHandler.ReadAck(c)
         log.warning("bad signature for announcement {}", c)
         sender ! InvalidSignature(c)
@@ -455,21 +340,7 @@
 
     case Event(PeerRoutingMessage(transport, _, routingMessage@QueryChannelRange(chainHash, firstBlockNum, numberOfBlocks)), d) =>
       sender ! TransportHandler.ReadAck(routingMessage)
-<<<<<<< HEAD
       // On Android we ignore queries
-=======
-      log.info("received query_channel_range={}", routingMessage)
-      // sort channel ids and keep the ones which are in [firstBlockNum, firstBlockNum + numberOfBlocks]
-      val shortChannelIds: SortedSet[ShortChannelId] = d.channels.keySet.filter(keep(firstBlockNum, numberOfBlocks, _, d.channels, d.updates))
-      // TODO: we don't compress to be compatible with old mobile apps, switch to ZLIB ASAP
-      // Careful: when we remove GZIP support, eclair-wallet 0.3.0 will stop working i.e. channels to ACINQ nodes will not
-      // work anymore
-      val blocks = ChannelRangeQueries.encodeShortChannelIds(firstBlockNum, numberOfBlocks, shortChannelIds, ChannelRangeQueries.UNCOMPRESSED_FORMAT)
-      log.info("sending back reply_channel_range with {} items for range=({}, {})", shortChannelIds.size, firstBlockNum, numberOfBlocks)
-      // there could be several reply_channel_range messages for a single query
-      val replies = blocks.map(block => ReplyChannelRange(chainHash, block.firstBlock, block.numBlocks, 1, block.shortChannelIds))
-      replies.foreach(reply => transport ! reply)
->>>>>>> 2c1811d1
       stay
 
     case Event(PeerRoutingMessage(transport, remoteNodeId, routingMessage@ReplyChannelRange(chainHash, firstBlockNum, numberOfBlocks, _, data)), d) =>
@@ -529,22 +400,7 @@
 
     case Event(PeerRoutingMessage(transport, _, routingMessage@QueryShortChannelIds(chainHash, data)), d) =>
       sender ! TransportHandler.ReadAck(routingMessage)
-<<<<<<< HEAD
       // On Android we ignore queries
-=======
-      val (_, shortChannelIds, useGzip) = ChannelRangeQueries.decodeShortChannelIds(data)
-      log.info("received query_short_channel_ids for {} channel announcements, useGzip={}", shortChannelIds.size, useGzip)
-      shortChannelIds.foreach(shortChannelId => {
-        d.channels.get(shortChannelId) match {
-          case None => log.warning("received query for shortChannelId={} that we don't have", shortChannelId)
-          case Some(ca) =>
-            transport ! ca
-            d.updates.get(ChannelDesc(ca.shortChannelId, ca.nodeId1, ca.nodeId2)).map(u => transport ! u)
-            d.updates.get(ChannelDesc(ca.shortChannelId, ca.nodeId2, ca.nodeId1)).map(u => transport ! u)
-        }
-      })
-      transport ! ReplyShortChannelIdsEnd(chainHash, 1)
->>>>>>> 2c1811d1
       stay
 
     case Event(PeerRoutingMessage(transport, remoteNodeId, routingMessage@ReplyShortChannelIdsEnd(chainHash, complete)), d) =>
@@ -602,16 +458,12 @@
       d
     }
 
-<<<<<<< HEAD
-  def handle(u: ChannelUpdate, origin: ActorRef, d: Data): Data = {
+  def handle(u: ChannelUpdate, origin: ActorRef, d: Data, remoteNodeId_opt: Option[PublicKey] = None): Data = {
     // On Android, after checking the sig we remove as much data as possible to reduce RAM consumption
     val u1 = u.copy(
       signature = null,
       chainHash = null
     )
-=======
-  def handle(u: ChannelUpdate, origin: ActorRef, d: Data, remoteNodeId_opt: Option[PublicKey] = None): Data =
->>>>>>> 2c1811d1
     if (d.channels.contains(u.shortChannelId)) {
       // related channel is already known (note: this means no related channel_update is in the stash)
       val publicChannel = true
@@ -682,31 +534,8 @@
         addEdge(d.graph, desc, u1)
         d.copy(privateUpdates = d.privateUpdates + (desc -> u1))
       }
-    } else if (db.isPruned(u.shortChannelId) && !isStale(u)) {
-      // the channel was recently pruned, but if we are here, it means that the update is not stale so this is the case
-      // of a zombie channel coming back from the dead. they probably sent us a channel_announcement right before this update,
-      // but we ignored it because the channel was in the 'pruned' list. Now that we know that the channel is alive again,
-      // let's remove the channel from the zombie list and ask the sender to re-send announcements (channel_announcement + updates)
-      // about that channel. We can ignore this update since we will receive it again
-      log.info(s"channel shortChannelId=${u.shortChannelId} is back from the dead! requesting announcements about this channel")
-      db.removeFromPruned(u.shortChannelId)
-      remoteNodeId_opt match {
-        case Some(remoteNodeId) =>
-          d.sync.get(remoteNodeId) match {
-            case Some(sync) =>
-              // we already have a pending request to that node, let's add this channel to the list and we'll get it later
-              d.copy(sync = d.sync + (remoteNodeId -> sync.copy(missing = sync.missing + u.shortChannelId, totalMissingCount = sync.totalMissingCount + 1)))
-            case None =>
-              // we send the query right away
-              origin ! QueryShortChannelIds(u.chainHash, ChannelRangeQueries.encodeShortChannelIdsSingle(Seq(u.shortChannelId), ChannelRangeQueries.UNCOMPRESSED_FORMAT, useGzip = false))
-              d.copy(sync = d.sync + (remoteNodeId -> Sync(missing = SortedSet(u.shortChannelId), totalMissingCount = 1)))
-          }
-        case None =>
-          // we don't know which node this update came from (maybe it was stashed and the channel got pruned in the meantime or some other corner case)
-          // anyway, that's not really a big deal because we have removed the channel from the pruned db so next time it shows up we will revalidate it
-          d
-      }
     } else {
+      // On android we don't track pruned channels in our db
       log.debug("ignoring announcement {} (unknown channel)", u)
       d
     }
@@ -789,32 +618,7 @@
     */
   def keep(firstBlockNum: Long, numberOfBlocks: Long, id: ShortChannelId, channels: Map[ShortChannelId, ChannelAnnouncement], updates: Map[ChannelDesc, ChannelUpdate]): Boolean = {
     val TxCoordinates(height, _, _) = ShortChannelId.coordinates(id)
-<<<<<<< HEAD
-    val c = channels(id)
-    val u1 = updates.get(ChannelDesc(c.shortChannelId, c.nodeId1, c.nodeId2))
-    val u2 = updates.get(ChannelDesc(c.shortChannelId, c.nodeId2, c.nodeId1))
-    height >= firstBlockNum && height <= (firstBlockNum + numberOfBlocks) && !isStale(c, u1, u2)
-  }
-
-
-  /**
-    * Filters announcements that we want to send to nodes asking an `initial_routing_sync`
-    *
-    * @param channels
-    * @param nodes
-    * @param updates
-    * @return
-    */
-  def getValidAnnouncements(channels: Map[ShortChannelId, ChannelAnnouncement], nodes: Map[PublicKey, NodeAnnouncement], updates: Map[ChannelDesc, ChannelUpdate]): (Iterable[ChannelAnnouncement], Iterable[NodeAnnouncement], Iterable[ChannelUpdate]) = {
-    val staleChannels = getStaleChannels(channels.values, updates)
-    val validChannels = (channels -- staleChannels).values
-    val staleUpdates = staleChannels.map(channels).flatMap(c => Seq(ChannelDesc(c.shortChannelId, c.nodeId1, c.nodeId2), ChannelDesc(c.shortChannelId, c.nodeId2, c.nodeId1)))
-    val validUpdates = (updates -- staleUpdates).values
-    val validNodes = validChannels.foldLeft(Set.empty[NodeAnnouncement]) { case (nodesAcc, c) => nodesAcc ++ nodes.get(c.nodeId1) ++ nodes.get(c.nodeId2) } // using a set deduplicates nodes
-    (validChannels, validNodes, validUpdates)
-=======
     height >= firstBlockNum && height <= (firstBlockNum + numberOfBlocks)
->>>>>>> 2c1811d1
   }
 
   def syncProgress(d: Data): SyncProgress =
