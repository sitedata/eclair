--- conflicted
+++ resolved
@@ -520,19 +520,6 @@
 
     case Event(PeerRoutingMessage(transport, _, routingMessage@QueryChannelRange(chainHash, firstBlockNum, numberOfBlocks, optionExtendedQueryFlags_opt)), d) =>
       sender ! TransportHandler.ReadAck(routingMessage)
-<<<<<<< HEAD
-      log.info("received query_channel_range={}", routingMessage)
-      // sort channel ids and keep the ones which are in [firstBlockNum, firstBlockNum + numberOfBlocks]
-      val shortChannelIds: SortedSet[ShortChannelId] = d.channels.keySet.filter(keep(firstBlockNum, numberOfBlocks, _, d.channels))
-      // TODO: we don't compress to be compatible with old mobile apps, switch to ZLIB ASAP
-      // Careful: when we remove GZIP support, eclair-wallet 0.3.0 will stop working i.e. channels to ACINQ nodes will not
-      // work anymore
-      val blocks = ChannelRangeQueries.encodeShortChannelIds(firstBlockNum, numberOfBlocks, shortChannelIds, ChannelRangeQueries.UNCOMPRESSED_FORMAT)
-      log.info("sending back reply_channel_range with {} items for range=({}, {})", shortChannelIds.size, firstBlockNum, numberOfBlocks)
-      // there could be several reply_channel_range messages for a single query
-      val replies = blocks.map(block => ReplyChannelRange(chainHash, block.firstBlock, block.numBlocks, 1, block.shortChannelIds))
-      replies.foreach(reply => transport ! reply)
-=======
       log.info("received {}", routingMessage)
       // keep channel ids that are in [firstBlockNum, firstBlockNum + numberOfBlocks]
       val shortChannelIds: SortedSet[ShortChannelId] = d.channels.keySet.filter(keep(firstBlockNum, numberOfBlocks, _))
@@ -544,50 +531,15 @@
             shortChannelIds = EncodedShortChannelIds(EncodingType.UNCOMPRESSED, chunk.shortChannelIds),
             optionExtendedQueryFlags_opt = optionExtendedQueryFlags_opt,
             extendedInfo_opt = optionExtendedQueryFlags_opt map {
-              case ExtendedQueryFlags.TIMESTAMPS_AND_CHECKSUMS => ExtendedInfo(chunk.shortChannelIds.map(getChannelDigestInfo(d.channels, d.updates)))
+              case ExtendedQueryFlags.TIMESTAMPS_AND_CHECKSUMS => ExtendedInfo(chunk.shortChannelIds.map(getChannelDigestInfo(d.channels)))
             }))
->>>>>>> 149deb74
       stay
 
     case Event(PeerRoutingMessage(transport, remoteNodeId, routingMessage@ReplyChannelRange(chainHash, _, _, _, shortChannelIds, optionExtendedQueryFlags_opt, extendedInfo_opt)), d) =>
       sender ! TransportHandler.ReadAck(routingMessage)
-<<<<<<< HEAD
-      val (format, theirShortChannelIds, useGzip) = ChannelRangeQueries.decodeShortChannelIds(data)
-      val ourShortChannelIds: SortedSet[ShortChannelId] = d.channels.keySet.filter(keep(firstBlockNum, numberOfBlocks, _, d.channels))
-      val missing: SortedSet[ShortChannelId] = theirShortChannelIds -- ourShortChannelIds
-      log.info("received reply_channel_range, we're missing {} channel announcements/updates, format={} useGzip={}", missing.size, format, useGzip)
-      val d1 = if (missing.nonEmpty) {
-        // they may send back several reply_channel_range messages for a single query_channel_range query, and we must not
-        // send another query_short_channel_ids query if they're still processing one
-        d.sync.get(remoteNodeId) match {
-          case None =>
-            // we don't have a pending query with this peer
-            val (slice, rest) = missing.splitAt(SHORTID_WINDOW)
-            transport ! QueryShortChannelIds(chainHash, ChannelRangeQueries.encodeShortChannelIdsSingle(slice, format, useGzip))
-            d.copy(sync = d.sync + (remoteNodeId -> Sync(rest, missing.size)))
-          case Some(sync) =>
-            // we already have a pending query with this peer, add missing ids to our "sync" state
-            d.copy(sync = d.sync + (remoteNodeId -> Sync(sync.missing ++ missing, sync.totalMissingCount + missing.size)))
-        }
-      } else d
-      context.system.eventStream.publish(syncProgress(d1))
-      stay using d1
-
-    case Event(PeerRoutingMessage(transport, _, routingMessage@QueryShortChannelIds(chainHash, data)), d) =>
-      sender ! TransportHandler.ReadAck(routingMessage)
-      val (_, shortChannelIds, useGzip) = ChannelRangeQueries.decodeShortChannelIds(data)
-      log.info("received query_short_channel_ids for {} channel announcements, useGzip={}", shortChannelIds.size, useGzip)
-      shortChannelIds.foreach(shortChannelId => {
-        d.channels.get(shortChannelId) match {
-          case None => log.warning("received query for shortChannelId={} that we don't have", shortChannelId)
-          case Some(channelData) =>
-            transport ! channelData.ann
-            channelData.update_1_opt.foreach(u => transport ! u)
-            channelData.update_2_opt.foreach(u => transport ! u)
-=======
       val shortChannelIdAndFlags = shortChannelIds.array
         .zipWithIndex
-        .map { case (shortChannelId: ShortChannelId, idx) => ShortChannelIdAndFlag(shortChannelId, computeFlag(d.channels, d.updates)(shortChannelId, extendedInfo_opt.map(_.array(idx)))) }
+        .map { case (shortChannelId: ShortChannelId, idx) => ShortChannelIdAndFlag(shortChannelId, computeFlag(d.channels)(shortChannelId, extendedInfo_opt.map(_.array(idx)))) }
         .filter(_.flag != 0)
       val (channelCount, updatesCount) = shortChannelIdAndFlags.foldLeft((0, 0)) {
         case ((c, u), ShortChannelIdAndFlag(_, flag)) =>
@@ -622,16 +574,15 @@
             val flag = queryFlags_opt.map(_.array(idx)).getOrElse((QueryFlagTypes.INCLUDE_CHANNEL_ANNOUNCEMENT | QueryFlagTypes.INCLUDE_CHANNEL_UPDATE_1 | QueryFlagTypes.INCLUDE_CHANNEL_UPDATE_2).toByte)
             d.channels.get(shortChannelId) match {
               case None => log.warning("received query for shortChannelId={} that we don't have", shortChannelId)
-              case Some(ca) =>
+              case Some(pc) =>
                 if (QueryFlagTypes.includeAnnouncement(flag)) {
-                  transport ! ca
+                  transport ! pc.ann
                   c1 = c1 + 1
                 }
-                if (QueryFlagTypes.includeUpdate1(flag)) d.updates.get(ChannelDesc(ca.shortChannelId, ca.nodeId1, ca.nodeId2)).foreach { u => transport ! u; u1 = u1 + 1 }
-                if (QueryFlagTypes.includeUpdate2(flag)) d.updates.get(ChannelDesc(ca.shortChannelId, ca.nodeId2, ca.nodeId1)).foreach { u => transport ! u; u1 = u1 + 1 }
+                if (QueryFlagTypes.includeUpdate1(flag)) pc.update_1_opt.foreach { u => transport ! u; u1 = u1 + 1 }
+                if (QueryFlagTypes.includeUpdate2(flag)) pc.update_2_opt.foreach { u => transport ! u; u1 = u1 + 1 }
             }
             (c1, u1)
->>>>>>> 149deb74
         }
       log.info("received query_short_channel_ids with {} items, sent back {} channels and {} updates", shortChannelIds.array.size, channelCount, updatesCount)
       transport ! ReplyShortChannelIdsEnd(chainHash, 1)
@@ -882,20 +833,16 @@
   /**
     * Filters channels that we want to send to nodes asking for a channel range
     */
-<<<<<<< HEAD
-  def keep(firstBlockNum: Long, numberOfBlocks: Long, id: ShortChannelId, channels: Map[ShortChannelId, PublicChannel]): Boolean = {
-=======
   def keep(firstBlockNum: Long, numberOfBlocks: Long, id: ShortChannelId): Boolean = {
->>>>>>> 149deb74
     val TxCoordinates(height, _, _) = ShortChannelId.coordinates(id)
     height >= firstBlockNum && height <= (firstBlockNum + numberOfBlocks)
   }
 
-  def computeFlag(channels: SortedMap[ShortChannelId, ChannelAnnouncement], updates: Map[ChannelDesc, ChannelUpdate])(shortChannelId: ShortChannelId, theirInfo_opt: Option[TimestampsAndChecksums]): Byte = {
+  def computeFlag(channels: SortedMap[ShortChannelId, PublicChannel])(shortChannelId: ShortChannelId, theirInfo_opt: Option[TimestampsAndChecksums]): Byte = {
     var flag = 0
     theirInfo_opt match {
       case Some(theirInfo) if channels.contains(shortChannelId) =>
-        val ourInfo = Router.getChannelDigestInfo(channels, updates)(shortChannelId)
+        val ourInfo = Router.getChannelDigestInfo(channels)(shortChannelId)
         // we request their channel_update if all those conditions are met:
         // - it is more recent than ours
         // - it is different from ours, or it is the same but ours is about to be stale
@@ -962,14 +909,12 @@
     timestamp
   }
 
-  def getChannelDigestInfo(channels: SortedMap[ShortChannelId, ChannelAnnouncement], updates: Map[ChannelDesc, ChannelUpdate])(shortChannelId: ShortChannelId): TimestampsAndChecksums = {
+  def getChannelDigestInfo(channels: SortedMap[ShortChannelId, PublicChannel])(shortChannelId: ShortChannelId): TimestampsAndChecksums = {
     val c = channels(shortChannelId)
-    val u1_opt = updates.get(ChannelDesc(c.shortChannelId, c.nodeId1, c.nodeId2))
-    val u2_opt = updates.get(ChannelDesc(c.shortChannelId, c.nodeId2, c.nodeId1))
-    val timestamp1 = u1_opt.map(_.timestamp).getOrElse(0L)
-    val timestamp2 = u2_opt.map(_.timestamp).getOrElse(0L)
-    val checksum1 = u1_opt.map(getChecksum).getOrElse(0L)
-    val checksum2 = u2_opt.map(getChecksum).getOrElse(0L)
+    val timestamp1 = c.update_1_opt.map(_.timestamp).getOrElse(0L)
+    val timestamp2 = c.update_2_opt.map(_.timestamp).getOrElse(0L)
+    val checksum1 = c.update_1_opt.map(getChecksum).getOrElse(0L)
+    val checksum2 = c.update_2_opt.map(getChecksum).getOrElse(0L)
     TimestampsAndChecksums(
       timestamp1 = timestamp1,
       checksum1 = checksum1,
