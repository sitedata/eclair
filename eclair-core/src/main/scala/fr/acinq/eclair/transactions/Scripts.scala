/*
 * Copyright 2019 ACINQ SAS
 *
 * Licensed under the Apache License, Version 2.0 (the "License");
 * you may not use this file except in compliance with the License.
 * You may obtain a copy of the License at
 *
 *     http://www.apache.org/licenses/LICENSE-2.0
 *
 * Unless required by applicable law or agreed to in writing, software
 * distributed under the License is distributed on an "AS IS" BASIS,
 * WITHOUT WARRANTIES OR CONDITIONS OF ANY KIND, either express or implied.
 * See the License for the specific language governing permissions and
 * limitations under the License.
 */

package fr.acinq.eclair.transactions

import fr.acinq.bitcoin
import fr.acinq.bitcoin.Script._
<<<<<<< HEAD
import fr.acinq.bitcoin.{ByteVector32, ByteVector64, Crypto, LexicographicalOrdering, OP_0, OP_1, OP_1NEGATE, OP_2, OP_CHECKLOCKTIMEVERIFY, OP_CHECKMULTISIG, OP_CHECKSEQUENCEVERIFY, OP_CHECKSIG, OP_DROP, OP_DUP, OP_ELSE, OP_ENDIF, OP_EQUAL, OP_EQUALVERIFY, OP_HASH160, OP_IF, OP_NOTIF, OP_PUSHDATA, OP_SIZE, OP_SWAP, PublicKey, Satoshi, Script, ScriptElt, ScriptEltMapping, ScriptWitness, Transaction, TxIn, ByteVector => ByteVectorAcinq}
import fr.acinq.eclair.{CltvExpiry, CltvExpiryDelta, KotlinUtils, LongToBtcAmount}

import scala.collection.JavaConverters._
import KotlinUtils._
=======
import fr.acinq.bitcoin._
import fr.acinq.eclair.transactions.Transactions.{AnchorOutputsCommitmentFormat, CommitmentFormat, DefaultCommitmentFormat}
import fr.acinq.eclair.{CltvExpiry, CltvExpiryDelta}
import scodec.bits.ByteVector
>>>>>>> 5a5a0b96

/**
 * Created by PM on 02/12/2016.
 */
object Scripts {
<<<<<<< HEAD
  def der(sig: ByteVector64): ByteVectorAcinq = Crypto.compact2der(sig).concat(1.toByte)
=======

  /**
   * Convert a raw ECDSA signature (r,s) to a der-encoded signature that can be used in bitcoin scripts.
   *
   * @param sig         raw ECDSA signature (r,s)
   * @param sighashType sighash flags
   */
  def der(sig: ByteVector64, sighashType: Int = SIGHASH_ALL): ByteVector = Crypto.compact2der(sig) :+ sighashType.toByte

  private def htlcRemoteSighash(commitmentFormat: CommitmentFormat): Int = commitmentFormat match {
    case DefaultCommitmentFormat => SIGHASH_ALL
    case AnchorOutputsCommitmentFormat => SIGHASH_SINGLE | SIGHASH_ANYONECANPAY
  }
>>>>>>> 5a5a0b96

  def multiSig2of2(pubkey1: PublicKey, pubkey2: PublicKey): Seq[ScriptElt] =
    if (LexicographicalOrdering.isLessThan(pubkey1, pubkey2)) {
      Script.createMultiSigMofN(2, Seq(pubkey1, pubkey2))
    } else {
      Script.createMultiSigMofN(2, Seq(pubkey2, pubkey1))
    }

  /**
   * @return a script witness that matches the msig 2-of-2 pubkey script for pubkey1 and pubkey2
   */
  def witness2of2(sig1: ByteVector64, sig2: ByteVector64, pubkey1: PublicKey, pubkey2: PublicKey): ScriptWitness =
    if (LexicographicalOrdering.isLessThan(pubkey1, pubkey2)) {
      new ScriptWitness(List(ByteVectorAcinq.empty, der(sig1), der(sig2), new ByteVectorAcinq(write(multiSig2of2(pubkey1, pubkey2)))).asJava)
    } else {
      new ScriptWitness(List(ByteVectorAcinq.empty, der(sig2), der(sig1), new ByteVectorAcinq(write(multiSig2of2(pubkey1, pubkey2)))).asJava)
    }


  /**
   * minimal encoding of a number into a script element:
   * - OP_0 to OP_16 if 0 <= n <= 16
   * - OP_PUSHDATA(encodeNumber(n)) otherwise
   *
   * @param n input number
   * @return a script element that represents n
   */
  def encodeNumber(n: Long): ScriptElt = n match {
    case 0 => OP_0.INSTANCE
    case -1 => OP_1NEGATE.INSTANCE
    case x if x >= 1 && x <= 16 => ScriptEltMapping.code2elt.asScala((ScriptEltMapping.elt2code.asScala(OP_1.INSTANCE) + x - 1).toInt)
    case _ => new OP_PUSHDATA(Script.encodeNumber(n))
  }

<<<<<<< HEAD
  def applyFees(amount_us: Satoshi, amount_them: Satoshi, fee: Satoshi) = {
    val (amount_us1: Satoshi, amount_them1: Satoshi) = (amount_us, amount_them) match {
      case (us, them) if us >= fee / 2 && them >= fee / 2 => ((us minus fee) div 2, (them minus fee) div 2)
      case (us, them) if us < fee / 2 => (0 sat, (them minus fee plus us).max(0 sat))
      case (us, them) if them < fee / 2 => ((us minus fee plus them).max(0 sat), 0 sat)
    }
    (amount_us1, amount_them1)
  }

=======
>>>>>>> 5a5a0b96
  /**
   * This function interprets the locktime for the given transaction, and returns the block height before which this tx cannot be published.
   * By convention in bitcoin, depending of the value of locktime it might be a number of blocks or a number of seconds since epoch.
   * This function does not support the case when the locktime is a number of seconds that is not way in the past.
   * NB: We use this property in lightning to store data in this field.
   *
   * @return the block height before which this tx cannot be published.
   */
  def cltvTimeout(tx: Transaction): Long =
    if (tx.lockTime <= LockTimeThreshold) {
      // locktime is a number of blocks
      tx.lockTime
    }
    else {
      // locktime is a unix epoch timestamp
      require(tx.lockTime <= 0x20FFFFFF, "locktime should be lesser than 0x20FFFFFF")
      // since locktime is very well in the past (0x20FFFFFF is in 1987), it is equivalent to no locktime at all
      0
    }

  /**
   * @return the number of confirmations of the tx parent before which it can be published
   */
  def csvTimeout(tx: Transaction): Long = {
    def sequenceToBlockHeight(sequence: Long): Long = {
      if ((sequence & TxIn.SEQUENCE_LOCKTIME_DISABLE_FLAG) != 0) 0
      else {
        require((sequence & TxIn.SEQUENCE_LOCKTIME_TYPE_FLAG) == 0, "CSV timeout must use block heights, not block times")
        sequence & TxIn.SEQUENCE_LOCKTIME_MASK
      }
    }

    if (tx.version < 2) {
      0
    } else {
      tx.txIn.map(_.sequence).map(sequenceToBlockHeight).max
    }
  }

<<<<<<< HEAD
  def toLocalDelayed(revocationPubkey: PublicKey, toSelfDelay: CltvExpiryDelta, localDelayedPaymentPubkey: PublicKey) = {
    List(
      // @formatter:off
    OP_IF.INSTANCE,
      new OP_PUSHDATA(revocationPubkey),
    OP_ELSE.INSTANCE,
      encodeNumber(toSelfDelay.toInt), OP_CHECKSEQUENCEVERIFY.INSTANCE, OP_DROP.INSTANCE,
      new OP_PUSHDATA(localDelayedPaymentPubkey),
    OP_ENDIF.INSTANCE,
    OP_CHECKSIG.INSTANCE
=======
  def toLocalDelayed(revocationPubkey: PublicKey, toSelfDelay: CltvExpiryDelta, localDelayedPaymentPubkey: PublicKey): Seq[ScriptElt] = {
    // @formatter:off
    OP_IF ::
      OP_PUSHDATA(revocationPubkey) ::
    OP_ELSE ::
      encodeNumber(toSelfDelay.toInt) :: OP_CHECKSEQUENCEVERIFY :: OP_DROP ::
      OP_PUSHDATA(localDelayedPaymentPubkey) ::
    OP_ENDIF ::
    OP_CHECKSIG :: Nil
>>>>>>> 5a5a0b96
    // @formatter:on
    )
  }

  /**
   * This witness script spends a [[toLocalDelayed]] output using a local sig after a delay
   */
  def witnessToLocalDelayedAfterDelay(localSig: ByteVector64, toLocalDelayedScript: ByteVectorAcinq): ScriptWitness =
    new ScriptWitness((der(localSig) :: fr.acinq.bitcoin.ByteVector.empty :: toLocalDelayedScript :: Nil).asJava)

  def witnessToLocalDelayedAfterDelay(localSig: ByteVector64, toLocalDelayedScript: Array[Byte]): ScriptWitness =
    witnessToLocalDelayedAfterDelay(localSig, new ByteVectorAcinq(toLocalDelayedScript))

  /**
   * This witness script spends (steals) a [[toLocalDelayed]] output using a revocation key as a punishment
   * for having published a revoked transaction
   */
  def witnessToLocalDelayedWithRevocationSig(revocationSig: ByteVector64, toLocalScript: ByteVectorAcinq): ScriptWitness =
    new ScriptWitness((der(revocationSig) :: new fr.acinq.bitcoin.ByteVector("01") :: toLocalScript :: Nil).asJava)

  def witnessToLocalDelayedWithRevocationSig(revocationSig: ByteVector64, toLocalScript: Array[Byte]): ScriptWitness = witnessToLocalDelayedWithRevocationSig(revocationSig, new ByteVectorAcinq(toLocalScript))

<<<<<<< HEAD
  def htlcOffered(localHtlcPubkey: PublicKey, remoteHtlcPubkey: PublicKey, revocationPubKey: PublicKey, paymentHash: Array[Byte]): Seq[ScriptElt] = {
    List(
      // @formatter:off
    // To you with revocation key
      OP_DUP.INSTANCE, OP_HASH160.INSTANCE, new OP_PUSHDATA(revocationPubKey.hash160), OP_EQUAL.INSTANCE,
      OP_IF.INSTANCE,
        OP_CHECKSIG.INSTANCE,
      OP_ELSE.INSTANCE,
        new OP_PUSHDATA(remoteHtlcPubkey), OP_SWAP.INSTANCE, OP_SIZE.INSTANCE, encodeNumber(32),  OP_EQUAL.INSTANCE,
        OP_NOTIF.INSTANCE,
          // To me via HTLC-timeout transaction (timelocked).
          OP_DROP.INSTANCE, OP_2.INSTANCE, OP_SWAP.INSTANCE, new OP_PUSHDATA(localHtlcPubkey), OP_2.INSTANCE, OP_CHECKMULTISIG.INSTANCE,
        OP_ELSE.INSTANCE,
          OP_HASH160.INSTANCE, new OP_PUSHDATA(paymentHash),  OP_EQUALVERIFY.INSTANCE,
          OP_CHECKSIG.INSTANCE,
        OP_ENDIF.INSTANCE,
      OP_ENDIF.INSTANCE
=======
  /**
   * With the anchor outputs format, the to_remote output is delayed with a CSV 1 to allow CPFP carve-out on anchors.
   */
  def toRemoteDelayed(remotePaymentPubkey: PublicKey): Seq[ScriptElt] = {
    OP_PUSHDATA(remotePaymentPubkey) :: OP_CHECKSIGVERIFY :: OP_1 :: OP_CHECKSEQUENCEVERIFY :: Nil
  }

  /**
   * If remote publishes its commit tx where there was a to_remote delayed output (anchor outputs format), then local
   * uses this script to claim its funds (consumes to_remote script from commit tx).
   */
  def witnessClaimToRemoteDelayedFromCommitTx(localSig: ByteVector64, toRemoteDelayedScript: ByteVector) =
    ScriptWitness(der(localSig) :: toRemoteDelayedScript :: Nil)

  /**
   * Each participant has its own anchor output that locks to their funding key. This allows using CPFP carve-out (see
   * https://github.com/bitcoin/bitcoin/pull/15681) to speed up confirmation of a commitment transaction.
   */
  def anchor(fundingPubkey: PublicKey): Seq[ScriptElt] = {
    // @formatter:off
    OP_PUSHDATA(fundingPubkey) :: OP_CHECKSIG :: OP_IFDUP ::
    OP_NOTIF ::
      OP_16 :: OP_CHECKSEQUENCEVERIFY ::
    OP_ENDIF :: Nil
    // @formatter:on
  }

  /**
   * This witness script spends a local [[anchor]] output using a local sig.
   */
  def witnessAnchor(localSig: ByteVector64, anchorScript: ByteVector) = ScriptWitness(der(localSig) :: anchorScript :: Nil)

  /**
   * This witness script spends either a local or remote [[anchor]] output after its CSV delay.
   */
  def witnessAnchorAfterDelay(anchorScript: ByteVector) = ScriptWitness(ByteVector.empty :: anchorScript :: Nil)

  def htlcOffered(localHtlcPubkey: PublicKey, remoteHtlcPubkey: PublicKey, revocationPubKey: PublicKey, paymentHash: ByteVector, commitmentFormat: CommitmentFormat): Seq[ScriptElt] = {
    val addCsvDelay = commitmentFormat match {
      case DefaultCommitmentFormat => false
      case AnchorOutputsCommitmentFormat => true
    }
    // @formatter:off
    // To you with revocation key
    OP_DUP :: OP_HASH160 :: OP_PUSHDATA(revocationPubKey.hash160) :: OP_EQUAL ::
    OP_IF ::
        OP_CHECKSIG ::
    OP_ELSE ::
        OP_PUSHDATA(remoteHtlcPubkey) :: OP_SWAP  :: OP_SIZE :: encodeNumber(32) :: OP_EQUAL ::
        OP_NOTIF ::
            // To me via HTLC-timeout transaction (timelocked).
            OP_DROP :: OP_2 :: OP_SWAP :: OP_PUSHDATA(localHtlcPubkey) :: OP_2 :: OP_CHECKMULTISIG ::
        OP_ELSE ::
            OP_HASH160 :: OP_PUSHDATA(paymentHash) :: OP_EQUALVERIFY ::
            OP_CHECKSIG ::
        OP_ENDIF ::
    (if (addCsvDelay) {
        OP_1 :: OP_CHECKSEQUENCEVERIFY :: OP_DROP ::
    OP_ENDIF :: Nil
    } else {
    OP_ENDIF :: Nil
    })
>>>>>>> 5a5a0b96
    // @formatter:on
    )
  }

  /**
   * This is the witness script of the 2nd-stage HTLC Success transaction (consumes htlcOffered script from commit tx)
   */
<<<<<<< HEAD
  def witnessHtlcSuccess(localSig: ByteVector64, remoteSig: ByteVector64, paymentPreimage: ByteVector32, htlcOfferedScript: ByteVectorAcinq): ScriptWitness =
    new ScriptWitness((fr.acinq.bitcoin.ByteVector.empty :: der(remoteSig) :: der(localSig) :: paymentPreimage :: htlcOfferedScript :: Nil).asJava)

  def witnessHtlcSuccess(localSig: ByteVector64, remoteSig: ByteVector64, paymentPreimage: ByteVector32, htlcOfferedScript: Array[Byte]): ScriptWitness =
    witnessHtlcSuccess(localSig, remoteSig, paymentPreimage,  new ByteVectorAcinq(htlcOfferedScript))
=======
  def witnessHtlcSuccess(localSig: ByteVector64, remoteSig: ByteVector64, paymentPreimage: ByteVector32, htlcOfferedScript: ByteVector, commitmentFormat: CommitmentFormat) =
    ScriptWitness(ByteVector.empty :: der(remoteSig, htlcRemoteSighash(commitmentFormat)) :: der(localSig) :: paymentPreimage.bytes :: htlcOfferedScript :: Nil)
>>>>>>> 5a5a0b96

  /** Extract the payment preimage from a 2nd-stage HTLC Success transaction's witness script */
  def extractPreimageFromHtlcSuccess: PartialFunction[ScriptWitness, ByteVector32] = {
    case witness: ScriptWitness if witness.stack.size() == 5 && witness.stack.get(0).isEmpty && witness.stack.get(3).size() == 32 => new ByteVector32(witness.stack.get(3).toByteArray)
  }

  /**
   * If remote publishes its commit tx where there was a remote->local htlc, then local uses this script to
   * claim its funds using a payment preimage (consumes htlcOffered script from commit tx)
   */
  def witnessClaimHtlcSuccessFromCommitTx(localSig: ByteVector64, paymentPreimage: ByteVector32, htlcOffered: ByteVectorAcinq): ScriptWitness =
    new ScriptWitness((der(localSig) :: paymentPreimage :: htlcOffered :: Nil).asJava)

  def witnessClaimHtlcSuccessFromCommitTx(localSig: ByteVector64, paymentPreimage: ByteVector32, htlcOffered: Array[Byte]): ScriptWitness =
    witnessClaimHtlcSuccessFromCommitTx(localSig, paymentPreimage, new ByteVectorAcinq(htlcOffered))

  /** Extract the payment preimage from from a fulfilled offered htlc. */
  def extractPreimageFromClaimHtlcSuccess: PartialFunction[ScriptWitness, ByteVector32] = {
    case witness: ScriptWitness if witness.stack.size() == 3 && witness.stack.get(1).size() == 32 => new ByteVector32(witness.stack.get(1))
  }

<<<<<<< HEAD
  def htlcReceived(localHtlcPubkey: PublicKey, remoteHtlcPubkey: PublicKey, revocationPubKey: PublicKey, paymentHash: Array[Byte], lockTime: CltvExpiry): List[ScriptElt] = {
    List(
      // @formatter:off
      OP_DUP.INSTANCE, OP_HASH160.INSTANCE, (new OP_PUSHDATA(revocationPubKey.hash160)), OP_EQUAL.INSTANCE,
      OP_IF.INSTANCE,
        OP_CHECKSIG.INSTANCE,
      OP_ELSE.INSTANCE,
        (new OP_PUSHDATA(remoteHtlcPubkey)), OP_SWAP.INSTANCE, OP_SIZE.INSTANCE, encodeNumber(32), OP_EQUAL.INSTANCE,
        OP_IF.INSTANCE,
        // To me via HTLC-success transaction.
          OP_HASH160.INSTANCE, (new OP_PUSHDATA(paymentHash)), OP_EQUALVERIFY.INSTANCE,
          OP_2.INSTANCE, OP_SWAP.INSTANCE, (new OP_PUSHDATA(localHtlcPubkey)), OP_2.INSTANCE, OP_CHECKMULTISIG.INSTANCE,
        OP_ELSE.INSTANCE,
        // To you after timeout.
          OP_DROP.INSTANCE, encodeNumber(lockTime.toLong), OP_CHECKLOCKTIMEVERIFY.INSTANCE, OP_DROP.INSTANCE,
          OP_CHECKSIG.INSTANCE,
        OP_ENDIF.INSTANCE,
      OP_ENDIF.INSTANCE
=======
  def htlcReceived(localHtlcPubkey: PublicKey, remoteHtlcPubkey: PublicKey, revocationPubKey: PublicKey, paymentHash: ByteVector, lockTime: CltvExpiry, commitmentFormat: CommitmentFormat): Seq[ScriptElt] = {
    val addCsvDelay = commitmentFormat match {
      case DefaultCommitmentFormat => false
      case AnchorOutputsCommitmentFormat => true
    }
    // @formatter:off
    // To you with revocation key
    OP_DUP :: OP_HASH160 :: OP_PUSHDATA(revocationPubKey.hash160) :: OP_EQUAL ::
    OP_IF ::
        OP_CHECKSIG ::
    OP_ELSE ::
        OP_PUSHDATA(remoteHtlcPubkey) :: OP_SWAP :: OP_SIZE :: encodeNumber(32) :: OP_EQUAL ::
        OP_IF ::
            // To me via HTLC-success transaction.
            OP_HASH160 :: OP_PUSHDATA(paymentHash) :: OP_EQUALVERIFY ::
            OP_2 :: OP_SWAP :: OP_PUSHDATA(localHtlcPubkey) :: OP_2 :: OP_CHECKMULTISIG ::
        OP_ELSE ::
            // To you after timeout.
            OP_DROP :: encodeNumber(lockTime.toLong) :: OP_CHECKLOCKTIMEVERIFY :: OP_DROP ::
            OP_CHECKSIG ::
        OP_ENDIF ::
    (if (addCsvDelay) {
        OP_1 :: OP_CHECKSEQUENCEVERIFY :: OP_DROP ::
    OP_ENDIF :: Nil
    } else {
    OP_ENDIF :: Nil
    })
>>>>>>> 5a5a0b96
    // @formatter:on
    )
  }

  /**
   * This is the witness script of the 2nd-stage HTLC Timeout transaction (consumes htlcOffered script from commit tx)
   */
<<<<<<< HEAD
  def witnessHtlcTimeout(localSig: ByteVector64, remoteSig: ByteVector64, htlcOfferedScript: ByteVectorAcinq): ScriptWitness =
    new ScriptWitness((ByteVectorAcinq.empty :: der(remoteSig) :: der(localSig) :: ByteVectorAcinq.empty :: htlcOfferedScript :: Nil).asJava)

  def witnessHtlcTimeout(localSig: ByteVector64, remoteSig: ByteVector64, htlcOfferedScript: Array[Byte]): ScriptWitness =
    witnessHtlcTimeout(localSig, remoteSig, new ByteVectorAcinq(htlcOfferedScript))
=======
  def witnessHtlcTimeout(localSig: ByteVector64, remoteSig: ByteVector64, htlcOfferedScript: ByteVector, commitmentFormat: CommitmentFormat) =
    ScriptWitness(ByteVector.empty :: der(remoteSig, htlcRemoteSighash(commitmentFormat)) :: der(localSig) :: ByteVector.empty :: htlcOfferedScript :: Nil)
>>>>>>> 5a5a0b96

  /** Extract the payment hash from a 2nd-stage HTLC Timeout transaction's witness script */
  def extractPaymentHashFromHtlcTimeout: PartialFunction[ScriptWitness, ByteVectorAcinq] = {
    case witness: ScriptWitness if witness.stack.size() == 5 && witness.stack.get(0).isEmpty && witness.stack.get(3).isEmpty =>
      witness.stack.get(4).slice(109, 109 + 20)
  }

  /**
   * If remote publishes its commit tx where there was a local->remote htlc, then local uses this script to
   * claim its funds after timeout (consumes htlcReceived script from commit tx)
   */
  def witnessClaimHtlcTimeoutFromCommitTx(localSig: ByteVector64, htlcReceivedScript: ByteVectorAcinq): ScriptWitness =
    new ScriptWitness((der(localSig) :: fr.acinq.bitcoin.ByteVector.empty :: htlcReceivedScript :: Nil).asJava)

  def witnessClaimHtlcTimeoutFromCommitTx(localSig: ByteVector64, htlcReceivedScript: Array[Byte]): ScriptWitness =
    witnessClaimHtlcTimeoutFromCommitTx(localSig, new ByteVectorAcinq(htlcReceivedScript))

  /** Extract the payment hash from a timed-out received htlc. */
  def extractPaymentHashFromClaimHtlcTimeout: PartialFunction[ScriptWitness, ByteVectorAcinq] = {
    case witness: ScriptWitness if witness.stack.get(1).isEmpty =>
      witness.stack.get(2).slice(69, 69 + 20)
  }

  /**
   * This witness script spends (steals) a [[htlcOffered]] or [[htlcReceived]] output using a revocation key as a punishment
   * for having published a revoked transaction
   */

  def witnessHtlcWithRevocationSig(revocationSig: ByteVector64, revocationPubkey: PublicKey, htlcScript: ByteVectorAcinq): ScriptWitness =
    new ScriptWitness((der(revocationSig) :: revocationPubkey.value :: htlcScript :: Nil).asJava)

  def witnessHtlcWithRevocationSig(revocationSig: ByteVector64, revocationPubkey: PublicKey, htlcScript: Array[Byte]): ScriptWitness =
    witnessHtlcWithRevocationSig(revocationSig, revocationPubkey, new ByteVectorAcinq(htlcScript))

}<|MERGE_RESOLUTION|>--- conflicted
+++ resolved
@@ -18,26 +18,19 @@
 
 import fr.acinq.bitcoin
 import fr.acinq.bitcoin.Script._
-<<<<<<< HEAD
-import fr.acinq.bitcoin.{ByteVector32, ByteVector64, Crypto, LexicographicalOrdering, OP_0, OP_1, OP_1NEGATE, OP_2, OP_CHECKLOCKTIMEVERIFY, OP_CHECKMULTISIG, OP_CHECKSEQUENCEVERIFY, OP_CHECKSIG, OP_DROP, OP_DUP, OP_ELSE, OP_ENDIF, OP_EQUAL, OP_EQUALVERIFY, OP_HASH160, OP_IF, OP_NOTIF, OP_PUSHDATA, OP_SIZE, OP_SWAP, PublicKey, Satoshi, Script, ScriptElt, ScriptEltMapping, ScriptWitness, Transaction, TxIn, ByteVector => ByteVectorAcinq}
-import fr.acinq.eclair.{CltvExpiry, CltvExpiryDelta, KotlinUtils, LongToBtcAmount}
+import fr.acinq.bitcoin.{ByteVector => ByteVectorAcinq}
+import fr.acinq.bitcoin._
+import fr.acinq.bitcoin.SigHash._
+import fr.acinq.eclair.transactions.Transactions.{AnchorOutputsCommitmentFormat, CommitmentFormat, DefaultCommitmentFormat}
+import fr.acinq.eclair.{CltvExpiry, CltvExpiryDelta, KotlinUtils}
 
 import scala.collection.JavaConverters._
 import KotlinUtils._
-=======
-import fr.acinq.bitcoin._
-import fr.acinq.eclair.transactions.Transactions.{AnchorOutputsCommitmentFormat, CommitmentFormat, DefaultCommitmentFormat}
-import fr.acinq.eclair.{CltvExpiry, CltvExpiryDelta}
-import scodec.bits.ByteVector
->>>>>>> 5a5a0b96
 
 /**
  * Created by PM on 02/12/2016.
  */
 object Scripts {
-<<<<<<< HEAD
-  def der(sig: ByteVector64): ByteVectorAcinq = Crypto.compact2der(sig).concat(1.toByte)
-=======
 
   /**
    * Convert a raw ECDSA signature (r,s) to a der-encoded signature that can be used in bitcoin scripts.
@@ -45,13 +38,12 @@
    * @param sig         raw ECDSA signature (r,s)
    * @param sighashType sighash flags
    */
-  def der(sig: ByteVector64, sighashType: Int = SIGHASH_ALL): ByteVector = Crypto.compact2der(sig) :+ sighashType.toByte
+  def der(sig: ByteVector64, sighashType: Int = SIGHASH_ALL): ByteVector = Crypto.compact2der(sig) concat sighashType.toByte
 
   private def htlcRemoteSighash(commitmentFormat: CommitmentFormat): Int = commitmentFormat match {
     case DefaultCommitmentFormat => SIGHASH_ALL
     case AnchorOutputsCommitmentFormat => SIGHASH_SINGLE | SIGHASH_ANYONECANPAY
   }
->>>>>>> 5a5a0b96
 
   def multiSig2of2(pubkey1: PublicKey, pubkey2: PublicKey): Seq[ScriptElt] =
     if (LexicographicalOrdering.isLessThan(pubkey1, pubkey2)) {
@@ -86,18 +78,6 @@
     case _ => new OP_PUSHDATA(Script.encodeNumber(n))
   }
 
-<<<<<<< HEAD
-  def applyFees(amount_us: Satoshi, amount_them: Satoshi, fee: Satoshi) = {
-    val (amount_us1: Satoshi, amount_them1: Satoshi) = (amount_us, amount_them) match {
-      case (us, them) if us >= fee / 2 && them >= fee / 2 => ((us minus fee) div 2, (them minus fee) div 2)
-      case (us, them) if us < fee / 2 => (0 sat, (them minus fee plus us).max(0 sat))
-      case (us, them) if them < fee / 2 => ((us minus fee plus them).max(0 sat), 0 sat)
-    }
-    (amount_us1, amount_them1)
-  }
-
-=======
->>>>>>> 5a5a0b96
   /**
    * This function interprets the locktime for the given transaction, and returns the block height before which this tx cannot be published.
    * By convention in bitcoin, depending of the value of locktime it might be a number of blocks or a number of seconds since epoch.
@@ -137,7 +117,6 @@
     }
   }
 
-<<<<<<< HEAD
   def toLocalDelayed(revocationPubkey: PublicKey, toSelfDelay: CltvExpiryDelta, localDelayedPaymentPubkey: PublicKey) = {
     List(
       // @formatter:off
@@ -148,17 +127,6 @@
       new OP_PUSHDATA(localDelayedPaymentPubkey),
     OP_ENDIF.INSTANCE,
     OP_CHECKSIG.INSTANCE
-=======
-  def toLocalDelayed(revocationPubkey: PublicKey, toSelfDelay: CltvExpiryDelta, localDelayedPaymentPubkey: PublicKey): Seq[ScriptElt] = {
-    // @formatter:off
-    OP_IF ::
-      OP_PUSHDATA(revocationPubkey) ::
-    OP_ELSE ::
-      encodeNumber(toSelfDelay.toInt) :: OP_CHECKSEQUENCEVERIFY :: OP_DROP ::
-      OP_PUSHDATA(localDelayedPaymentPubkey) ::
-    OP_ENDIF ::
-    OP_CHECKSIG :: Nil
->>>>>>> 5a5a0b96
     // @formatter:on
     )
   }
@@ -179,32 +147,11 @@
   def witnessToLocalDelayedWithRevocationSig(revocationSig: ByteVector64, toLocalScript: ByteVectorAcinq): ScriptWitness =
     new ScriptWitness((der(revocationSig) :: new fr.acinq.bitcoin.ByteVector("01") :: toLocalScript :: Nil).asJava)
 
-  def witnessToLocalDelayedWithRevocationSig(revocationSig: ByteVector64, toLocalScript: Array[Byte]): ScriptWitness = witnessToLocalDelayedWithRevocationSig(revocationSig, new ByteVectorAcinq(toLocalScript))
-
-<<<<<<< HEAD
-  def htlcOffered(localHtlcPubkey: PublicKey, remoteHtlcPubkey: PublicKey, revocationPubKey: PublicKey, paymentHash: Array[Byte]): Seq[ScriptElt] = {
-    List(
-      // @formatter:off
-    // To you with revocation key
-      OP_DUP.INSTANCE, OP_HASH160.INSTANCE, new OP_PUSHDATA(revocationPubKey.hash160), OP_EQUAL.INSTANCE,
-      OP_IF.INSTANCE,
-        OP_CHECKSIG.INSTANCE,
-      OP_ELSE.INSTANCE,
-        new OP_PUSHDATA(remoteHtlcPubkey), OP_SWAP.INSTANCE, OP_SIZE.INSTANCE, encodeNumber(32),  OP_EQUAL.INSTANCE,
-        OP_NOTIF.INSTANCE,
-          // To me via HTLC-timeout transaction (timelocked).
-          OP_DROP.INSTANCE, OP_2.INSTANCE, OP_SWAP.INSTANCE, new OP_PUSHDATA(localHtlcPubkey), OP_2.INSTANCE, OP_CHECKMULTISIG.INSTANCE,
-        OP_ELSE.INSTANCE,
-          OP_HASH160.INSTANCE, new OP_PUSHDATA(paymentHash),  OP_EQUALVERIFY.INSTANCE,
-          OP_CHECKSIG.INSTANCE,
-        OP_ENDIF.INSTANCE,
-      OP_ENDIF.INSTANCE
-=======
   /**
    * With the anchor outputs format, the to_remote output is delayed with a CSV 1 to allow CPFP carve-out on anchors.
    */
   def toRemoteDelayed(remotePaymentPubkey: PublicKey): Seq[ScriptElt] = {
-    OP_PUSHDATA(remotePaymentPubkey) :: OP_CHECKSIGVERIFY :: OP_1 :: OP_CHECKSEQUENCEVERIFY :: Nil
+    new OP_PUSHDATA(remotePaymentPubkey) :: OP_CHECKSIGVERIFY.INSTANCE :: OP_1.INSTANCE :: OP_CHECKSEQUENCEVERIFY.INSTANCE :: Nil
   }
 
   /**
@@ -212,7 +159,7 @@
    * uses this script to claim its funds (consumes to_remote script from commit tx).
    */
   def witnessClaimToRemoteDelayedFromCommitTx(localSig: ByteVector64, toRemoteDelayedScript: ByteVector) =
-    ScriptWitness(der(localSig) :: toRemoteDelayedScript :: Nil)
+    new ScriptWitness(der(localSig) :: toRemoteDelayedScript :: Nil)
 
   /**
    * Each participant has its own anchor output that locks to their funding key. This allows using CPFP carve-out (see
@@ -220,22 +167,22 @@
    */
   def anchor(fundingPubkey: PublicKey): Seq[ScriptElt] = {
     // @formatter:off
-    OP_PUSHDATA(fundingPubkey) :: OP_CHECKSIG :: OP_IFDUP ::
-    OP_NOTIF ::
-      OP_16 :: OP_CHECKSEQUENCEVERIFY ::
-    OP_ENDIF :: Nil
+    new OP_PUSHDATA(fundingPubkey) :: OP_CHECKSIG.INSTANCE :: OP_IFDUP.INSTANCE ::
+    OP_NOTIF.INSTANCE ::
+      OP_16.INSTANCE :: OP_CHECKSEQUENCEVERIFY.INSTANCE ::
+    OP_ENDIF.INSTANCE :: Nil
     // @formatter:on
   }
 
   /**
    * This witness script spends a local [[anchor]] output using a local sig.
    */
-  def witnessAnchor(localSig: ByteVector64, anchorScript: ByteVector) = ScriptWitness(der(localSig) :: anchorScript :: Nil)
+  def witnessAnchor(localSig: ByteVector64, anchorScript: ByteVector) = new ScriptWitness(der(localSig) :: anchorScript :: Nil)
 
   /**
    * This witness script spends either a local or remote [[anchor]] output after its CSV delay.
    */
-  def witnessAnchorAfterDelay(anchorScript: ByteVector) = ScriptWitness(ByteVector.empty :: anchorScript :: Nil)
+  def witnessAnchorAfterDelay(anchorScript: ByteVector) = new ScriptWitness(ByteVector.empty :: anchorScript :: Nil)
 
   def htlcOffered(localHtlcPubkey: PublicKey, remoteHtlcPubkey: PublicKey, revocationPubKey: PublicKey, paymentHash: ByteVector, commitmentFormat: CommitmentFormat): Seq[ScriptElt] = {
     val addCsvDelay = commitmentFormat match {
@@ -244,42 +191,38 @@
     }
     // @formatter:off
     // To you with revocation key
-    OP_DUP :: OP_HASH160 :: OP_PUSHDATA(revocationPubKey.hash160) :: OP_EQUAL ::
-    OP_IF ::
-        OP_CHECKSIG ::
-    OP_ELSE ::
-        OP_PUSHDATA(remoteHtlcPubkey) :: OP_SWAP  :: OP_SIZE :: encodeNumber(32) :: OP_EQUAL ::
-        OP_NOTIF ::
+    OP_DUP.INSTANCE :: OP_HASH160.INSTANCE :: new OP_PUSHDATA(revocationPubKey.hash160) :: OP_EQUAL.INSTANCE ::
+    OP_IF.INSTANCE ::
+        OP_CHECKSIG.INSTANCE ::
+    OP_ELSE.INSTANCE ::
+        new OP_PUSHDATA(remoteHtlcPubkey) :: OP_SWAP.INSTANCE  :: OP_SIZE.INSTANCE :: encodeNumber(32) :: OP_EQUAL.INSTANCE ::
+        OP_NOTIF.INSTANCE ::
             // To me via HTLC-timeout transaction (timelocked).
-            OP_DROP :: OP_2 :: OP_SWAP :: OP_PUSHDATA(localHtlcPubkey) :: OP_2 :: OP_CHECKMULTISIG ::
-        OP_ELSE ::
-            OP_HASH160 :: OP_PUSHDATA(paymentHash) :: OP_EQUALVERIFY ::
-            OP_CHECKSIG ::
-        OP_ENDIF ::
+            OP_DROP.INSTANCE :: OP_2.INSTANCE :: OP_SWAP.INSTANCE :: new OP_PUSHDATA(localHtlcPubkey) :: OP_2.INSTANCE :: OP_CHECKMULTISIG.INSTANCE ::
+        OP_ELSE.INSTANCE ::
+            OP_HASH160.INSTANCE :: new OP_PUSHDATA(paymentHash) :: OP_EQUALVERIFY.INSTANCE ::
+            OP_CHECKSIG.INSTANCE ::
+        OP_ENDIF.INSTANCE ::
     (if (addCsvDelay) {
-        OP_1 :: OP_CHECKSEQUENCEVERIFY :: OP_DROP ::
-    OP_ENDIF :: Nil
-    } else {
-    OP_ENDIF :: Nil
+        OP_1.INSTANCE :: OP_CHECKSEQUENCEVERIFY.INSTANCE :: OP_DROP.INSTANCE ::
+    OP_ENDIF.INSTANCE :: Nil
+    } else {
+    OP_ENDIF.INSTANCE :: Nil
     })
->>>>>>> 5a5a0b96
     // @formatter:on
-    )
   }
 
   /**
    * This is the witness script of the 2nd-stage HTLC Success transaction (consumes htlcOffered script from commit tx)
    */
-<<<<<<< HEAD
-  def witnessHtlcSuccess(localSig: ByteVector64, remoteSig: ByteVector64, paymentPreimage: ByteVector32, htlcOfferedScript: ByteVectorAcinq): ScriptWitness =
-    new ScriptWitness((fr.acinq.bitcoin.ByteVector.empty :: der(remoteSig) :: der(localSig) :: paymentPreimage :: htlcOfferedScript :: Nil).asJava)
-
-  def witnessHtlcSuccess(localSig: ByteVector64, remoteSig: ByteVector64, paymentPreimage: ByteVector32, htlcOfferedScript: Array[Byte]): ScriptWitness =
-    witnessHtlcSuccess(localSig, remoteSig, paymentPreimage,  new ByteVectorAcinq(htlcOfferedScript))
-=======
-  def witnessHtlcSuccess(localSig: ByteVector64, remoteSig: ByteVector64, paymentPreimage: ByteVector32, htlcOfferedScript: ByteVector, commitmentFormat: CommitmentFormat) =
-    ScriptWitness(ByteVector.empty :: der(remoteSig, htlcRemoteSighash(commitmentFormat)) :: der(localSig) :: paymentPreimage.bytes :: htlcOfferedScript :: Nil)
->>>>>>> 5a5a0b96
+  def witnessHtlcSuccess(localSig: ByteVector64, remoteSig: ByteVector64, paymentPreimage: ByteVector32, htlcOfferedScript: ByteVector, commitmentFormat: CommitmentFormat): ScriptWitness =
+    new ScriptWitness(ByteVector.empty :: der(remoteSig, htlcRemoteSighash(commitmentFormat)) :: der(localSig) :: paymentPreimage :: htlcOfferedScript :: Nil)
+
+  def witnessHtlcSuccess(localSig: ByteVector64, remoteSig: ByteVector64, paymentPreimage: ByteVector32, htlcOfferedScript: Array[Byte], commitmentFormat: CommitmentFormat): ScriptWitness =
+    witnessHtlcSuccess(localSig, remoteSig, paymentPreimage,  new ByteVectorAcinq(htlcOfferedScript), commitmentFormat)
+
+  def witnessHtlcSuccess(localSig: ByteVector64, remoteSig: ByteVector64, paymentPreimage: ByteVector32, htlcOfferedScript: scodec.bits.ByteVector, commitmentFormat: CommitmentFormat): ScriptWitness =
+    witnessHtlcSuccess(localSig, remoteSig, paymentPreimage,  htlcOfferedScript.toArray, commitmentFormat)
 
   /** Extract the payment preimage from a 2nd-stage HTLC Success transaction's witness script */
   def extractPreimageFromHtlcSuccess: PartialFunction[ScriptWitness, ByteVector32] = {
@@ -296,31 +239,14 @@
   def witnessClaimHtlcSuccessFromCommitTx(localSig: ByteVector64, paymentPreimage: ByteVector32, htlcOffered: Array[Byte]): ScriptWitness =
     witnessClaimHtlcSuccessFromCommitTx(localSig, paymentPreimage, new ByteVectorAcinq(htlcOffered))
 
+  def witnessClaimHtlcSuccessFromCommitTx(localSig: ByteVector64, paymentPreimage: ByteVector32, htlcOffered: scodec.bits.ByteVector): ScriptWitness =
+    witnessClaimHtlcSuccessFromCommitTx(localSig, paymentPreimage, htlcOffered.toArray)
+
   /** Extract the payment preimage from from a fulfilled offered htlc. */
   def extractPreimageFromClaimHtlcSuccess: PartialFunction[ScriptWitness, ByteVector32] = {
     case witness: ScriptWitness if witness.stack.size() == 3 && witness.stack.get(1).size() == 32 => new ByteVector32(witness.stack.get(1))
   }
 
-<<<<<<< HEAD
-  def htlcReceived(localHtlcPubkey: PublicKey, remoteHtlcPubkey: PublicKey, revocationPubKey: PublicKey, paymentHash: Array[Byte], lockTime: CltvExpiry): List[ScriptElt] = {
-    List(
-      // @formatter:off
-      OP_DUP.INSTANCE, OP_HASH160.INSTANCE, (new OP_PUSHDATA(revocationPubKey.hash160)), OP_EQUAL.INSTANCE,
-      OP_IF.INSTANCE,
-        OP_CHECKSIG.INSTANCE,
-      OP_ELSE.INSTANCE,
-        (new OP_PUSHDATA(remoteHtlcPubkey)), OP_SWAP.INSTANCE, OP_SIZE.INSTANCE, encodeNumber(32), OP_EQUAL.INSTANCE,
-        OP_IF.INSTANCE,
-        // To me via HTLC-success transaction.
-          OP_HASH160.INSTANCE, (new OP_PUSHDATA(paymentHash)), OP_EQUALVERIFY.INSTANCE,
-          OP_2.INSTANCE, OP_SWAP.INSTANCE, (new OP_PUSHDATA(localHtlcPubkey)), OP_2.INSTANCE, OP_CHECKMULTISIG.INSTANCE,
-        OP_ELSE.INSTANCE,
-        // To you after timeout.
-          OP_DROP.INSTANCE, encodeNumber(lockTime.toLong), OP_CHECKLOCKTIMEVERIFY.INSTANCE, OP_DROP.INSTANCE,
-          OP_CHECKSIG.INSTANCE,
-        OP_ENDIF.INSTANCE,
-      OP_ENDIF.INSTANCE
-=======
   def htlcReceived(localHtlcPubkey: PublicKey, remoteHtlcPubkey: PublicKey, revocationPubKey: PublicKey, paymentHash: ByteVector, lockTime: CltvExpiry, commitmentFormat: CommitmentFormat): Seq[ScriptElt] = {
     val addCsvDelay = commitmentFormat match {
       case DefaultCommitmentFormat => false
@@ -328,44 +254,34 @@
     }
     // @formatter:off
     // To you with revocation key
-    OP_DUP :: OP_HASH160 :: OP_PUSHDATA(revocationPubKey.hash160) :: OP_EQUAL ::
-    OP_IF ::
-        OP_CHECKSIG ::
-    OP_ELSE ::
-        OP_PUSHDATA(remoteHtlcPubkey) :: OP_SWAP :: OP_SIZE :: encodeNumber(32) :: OP_EQUAL ::
-        OP_IF ::
+    OP_DUP.INSTANCE :: OP_HASH160.INSTANCE :: new OP_PUSHDATA(revocationPubKey.hash160) :: OP_EQUAL.INSTANCE ::
+    OP_IF.INSTANCE ::
+        OP_CHECKSIG.INSTANCE ::
+    OP_ELSE.INSTANCE ::
+        new OP_PUSHDATA(remoteHtlcPubkey) :: OP_SWAP.INSTANCE :: OP_SIZE.INSTANCE :: encodeNumber(32) :: OP_EQUAL.INSTANCE ::
+        OP_IF.INSTANCE ::
             // To me via HTLC-success transaction.
-            OP_HASH160 :: OP_PUSHDATA(paymentHash) :: OP_EQUALVERIFY ::
-            OP_2 :: OP_SWAP :: OP_PUSHDATA(localHtlcPubkey) :: OP_2 :: OP_CHECKMULTISIG ::
-        OP_ELSE ::
+            OP_HASH160.INSTANCE :: new OP_PUSHDATA(paymentHash) :: OP_EQUALVERIFY.INSTANCE ::
+            OP_2.INSTANCE :: OP_SWAP.INSTANCE :: new OP_PUSHDATA(localHtlcPubkey) :: OP_2.INSTANCE :: OP_CHECKMULTISIG.INSTANCE ::
+        OP_ELSE.INSTANCE ::
             // To you after timeout.
-            OP_DROP :: encodeNumber(lockTime.toLong) :: OP_CHECKLOCKTIMEVERIFY :: OP_DROP ::
-            OP_CHECKSIG ::
-        OP_ENDIF ::
+            OP_DROP.INSTANCE :: encodeNumber(lockTime.toLong) :: OP_CHECKLOCKTIMEVERIFY.INSTANCE :: OP_DROP.INSTANCE ::
+            OP_CHECKSIG.INSTANCE ::
+        OP_ENDIF.INSTANCE ::
     (if (addCsvDelay) {
-        OP_1 :: OP_CHECKSEQUENCEVERIFY :: OP_DROP ::
-    OP_ENDIF :: Nil
-    } else {
-    OP_ENDIF :: Nil
+        OP_1.INSTANCE :: OP_CHECKSEQUENCEVERIFY.INSTANCE :: OP_DROP.INSTANCE ::
+    OP_ENDIF.INSTANCE :: Nil
+    } else {
+    OP_ENDIF.INSTANCE :: Nil
     })
->>>>>>> 5a5a0b96
     // @formatter:on
-    )
   }
 
   /**
    * This is the witness script of the 2nd-stage HTLC Timeout transaction (consumes htlcOffered script from commit tx)
    */
-<<<<<<< HEAD
-  def witnessHtlcTimeout(localSig: ByteVector64, remoteSig: ByteVector64, htlcOfferedScript: ByteVectorAcinq): ScriptWitness =
-    new ScriptWitness((ByteVectorAcinq.empty :: der(remoteSig) :: der(localSig) :: ByteVectorAcinq.empty :: htlcOfferedScript :: Nil).asJava)
-
-  def witnessHtlcTimeout(localSig: ByteVector64, remoteSig: ByteVector64, htlcOfferedScript: Array[Byte]): ScriptWitness =
-    witnessHtlcTimeout(localSig, remoteSig, new ByteVectorAcinq(htlcOfferedScript))
-=======
   def witnessHtlcTimeout(localSig: ByteVector64, remoteSig: ByteVector64, htlcOfferedScript: ByteVector, commitmentFormat: CommitmentFormat) =
-    ScriptWitness(ByteVector.empty :: der(remoteSig, htlcRemoteSighash(commitmentFormat)) :: der(localSig) :: ByteVector.empty :: htlcOfferedScript :: Nil)
->>>>>>> 5a5a0b96
+    new ScriptWitness(ByteVector.empty :: der(remoteSig, htlcRemoteSighash(commitmentFormat)) :: der(localSig) :: ByteVector.empty :: htlcOfferedScript :: Nil)
 
   /** Extract the payment hash from a 2nd-stage HTLC Timeout transaction's witness script */
   def extractPaymentHashFromHtlcTimeout: PartialFunction[ScriptWitness, ByteVectorAcinq] = {
