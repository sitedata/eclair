--- conflicted
+++ resolved
@@ -16,9 +16,10 @@
 
 package fr.acinq.eclair.transactions
 
-import java.nio.ByteOrder
 import fr.acinq.bitcoin.{PrivateKey, PublicKey}
 import fr.acinq.bitcoin.Crypto.ripemd160
+import fr.acinq.bitcoin.DeterministicWallet.ExtendedPublicKey
+import fr.acinq.bitcoin.crypto.Pack
 import fr.acinq.bitcoin.Script._
 import fr.acinq.bitcoin.SigVersion._
 import fr.acinq.bitcoin._
@@ -29,11 +30,10 @@
 import fr.acinq.eclair.transactions.CommitmentOutput._
 import fr.acinq.eclair.transactions.Scripts._
 import fr.acinq.eclair.wire.protocol.UpdateAddHtlc
+import KotlinUtils._
 import scodec.bits.ByteVector
-import KotlinUtils._
-import fr.acinq.bitcoin.DeterministicWallet.ExtendedPublicKey
-import fr.acinq.bitcoin.crypto.Pack
-
+
+import java.nio.ByteOrder
 import scala.collection.JavaConverters.{mapAsJavaMapConverter, seqAsJavaListConverter}
 import scala.util.Try
 
@@ -368,15 +368,9 @@
     val hasHtlcs = outputs.nonEmpty
 
     val (toLocalAmount: Satoshi, toRemoteAmount: Satoshi) = if (localIsFunder) {
-<<<<<<< HEAD
-      (spec.toLocal.truncateToSatoshi minus commitTxFee(localDustLimit, spec, commitmentFormat), spec.toRemote.truncateToSatoshi)
+      (spec.toLocal.truncateToSatoshi minus commitTxTotalCost(localDustLimit, spec, commitmentFormat), spec.toRemote.truncateToSatoshi)
     } else {
-      (spec.toLocal.truncateToSatoshi, spec.toRemote.truncateToSatoshi minus commitTxFee(localDustLimit, spec, commitmentFormat))
-=======
-      (spec.toLocal.truncateToSatoshi - commitTxTotalCost(localDustLimit, spec, commitmentFormat), spec.toRemote.truncateToSatoshi)
-    } else {
-      (spec.toLocal.truncateToSatoshi, spec.toRemote.truncateToSatoshi - commitTxTotalCost(localDustLimit, spec, commitmentFormat))
->>>>>>> c37eb1ad
+      (spec.toLocal.truncateToSatoshi, spec.toRemote.truncateToSatoshi minus commitTxTotalCost(localDustLimit, spec, commitmentFormat))
     } // NB: we don't care if values are < 0, they will be trimmed if they are < dust limit anyway
 
     if (toLocalAmount >= localDustLimit) {
@@ -420,19 +414,11 @@
     val txNumber = obscuredCommitTxNumber(commitTxNumber, localIsFunder, localPaymentBasePoint, remotePaymentBasePoint)
     val (sequence, lockTime) = encodeTxNumber(txNumber)
 
-<<<<<<< HEAD
     val tx = new Transaction(
       2,
       new TxIn(commitTxInput.outPoint, sequence) :: Nil,
       outputs.map(_.output),
-      locktime)
-=======
-    val tx = Transaction(
-      version = 2,
-      txIn = TxIn(commitTxInput.outPoint, ByteVector.empty, sequence = sequence) :: Nil,
-      txOut = outputs.map(_.output),
-      lockTime = lockTime)
->>>>>>> c37eb1ad
+      lockTime)
 
     CommitTx(commitTxInput, tx)
   }
@@ -453,23 +439,14 @@
     if (amount < localDustLimit) {
       Left(AmountBelowDustLimit)
     } else {
-<<<<<<< HEAD
       val input = InputInfo(new OutPoint(commitTx, outputIndex), commitTx.txOut(outputIndex), write(redeemScript))
-      Right(HtlcTimeoutTx(input, new Transaction(
+      val tx = new Transaction(
         2,
         new TxIn(input.outPoint, getHtlcTxInputSequence(commitmentFormat)) :: Nil,
         new TxOut(amount, pay2wsh(toLocalDelayed(localRevocationPubkey, toLocalDelay, localDelayedPaymentPubkey))) :: Nil,
-        htlc.cltvExpiry.toLong)))
-=======
-      val input = InputInfo(OutPoint(commitTx, outputIndex), commitTx.txOut(outputIndex), write(redeemScript))
-      val tx = Transaction(
-        version = 2,
-        txIn = TxIn(input.outPoint, ByteVector.empty, getHtlcTxInputSequence(commitmentFormat)) :: Nil,
-        txOut = TxOut(amount, pay2wsh(toLocalDelayed(localRevocationPubkey, toLocalDelay, localDelayedPaymentPubkey))) :: Nil,
-        lockTime = htlc.cltvExpiry.toLong
+        htlc.cltvExpiry.toLong
       )
       Right(HtlcTimeoutTx(input, tx, htlc.id))
->>>>>>> c37eb1ad
     }
   }
 
@@ -489,23 +466,14 @@
     if (amount < localDustLimit) {
       Left(AmountBelowDustLimit)
     } else {
-<<<<<<< HEAD
       val input = InputInfo(new OutPoint(commitTx, outputIndex), commitTx.txOut(outputIndex), write(redeemScript))
-      Right(HtlcSuccessTx(input, new Transaction(
+      val tx = new Transaction(
         2,
         new TxIn(input.outPoint, getHtlcTxInputSequence(commitmentFormat)) :: Nil,
-        new TxOut(amount, pay2wsh(toLocalDelayed(localRevocationPubkey, toLocalDelay, localDelayedPaymentPubkey))) :: Nil,
-        0), htlc.paymentHash))
-=======
-      val input = InputInfo(OutPoint(commitTx, outputIndex), commitTx.txOut(outputIndex), write(redeemScript))
-      val tx = Transaction(
-        version = 2,
-        txIn = TxIn(input.outPoint, ByteVector.empty, getHtlcTxInputSequence(commitmentFormat)) :: Nil,
-        txOut = TxOut(amount, pay2wsh(toLocalDelayed(localRevocationPubkey, toLocalDelay, localDelayedPaymentPubkey))) :: Nil,
-        lockTime = 0
+        new  TxOut(amount, pay2wsh(toLocalDelayed(localRevocationPubkey, toLocalDelay, localDelayedPaymentPubkey))) :: Nil,
+        0
       )
       Right(HtlcSuccessTx(input, tx, htlc.paymentHash, htlc.id))
->>>>>>> c37eb1ad
     }
   }
 
@@ -550,33 +518,19 @@
           case DefaultCommitmentFormat => 0xffffffffL // RBF disabled
           case AnchorOutputsCommitmentFormat => 1 // txs have a 1-block delay to allow CPFP carve-out on anchors
         }
-<<<<<<< HEAD
         val tx = new Transaction(
           2,
           new TxIn(input.outPoint, sequence) :: Nil,
           new TxOut(new Satoshi(0), localFinalScriptPubKey) :: Nil,
           0)
-        val weight = addSigs(ClaimHtlcSuccessTx(input, tx), PlaceHolderSig, ByteVector32.Zeroes).tx.weight()
-=======
-        val tx = Transaction(
-          version = 2,
-          txIn = TxIn(input.outPoint, ByteVector.empty, sequence) :: Nil,
-          txOut = TxOut(Satoshi(0), localFinalScriptPubKey) :: Nil,
-          lockTime = 0)
         val weight = addSigs(ClaimHtlcSuccessTx(input, tx, htlc.id), PlaceHolderSig, ByteVector32.Zeroes).tx.weight()
->>>>>>> c37eb1ad
         val fee = weight2fee(feeratePerKw, weight)
         val amount = input.txOut.amount minus fee
         if (amount < localDustLimit) {
           Left(AmountBelowDustLimit)
         } else {
-<<<<<<< HEAD
           val tx1 = tx.updateOutputs(tx.txOut.head.updateAmount(amount) :: Nil)
-          Right(ClaimHtlcSuccessTx(input, tx1))
-=======
-          val tx1 = tx.copy(txOut = tx.txOut.head.copy(amount = amount) :: Nil)
           Right(ClaimHtlcSuccessTx(input, tx1, htlc.id))
->>>>>>> c37eb1ad
         }
       case None => Left(OutputNotFound)
     }
@@ -599,33 +553,19 @@
       case Some(outputIndex) =>
         val input = InputInfo(new OutPoint(commitTx, outputIndex), commitTx.txOut(outputIndex), write(redeemScript))
         // unsigned tx
-<<<<<<< HEAD
         val tx = new Transaction(
           2,
           new TxIn(input.outPoint, getHtlcTxInputSequence(commitmentFormat)) :: Nil,
           new TxOut(new Satoshi(0), localFinalScriptPubKey) :: Nil,
           htlc.cltvExpiry.toLong)
-        val weight = addSigs(ClaimHtlcTimeoutTx(input, tx), PlaceHolderSig).tx.weight()
-=======
-        val tx = Transaction(
-          version = 2,
-          txIn = TxIn(input.outPoint, ByteVector.empty, getHtlcTxInputSequence(commitmentFormat)) :: Nil,
-          txOut = TxOut(Satoshi(0), localFinalScriptPubKey) :: Nil,
-          lockTime = htlc.cltvExpiry.toLong)
         val weight = addSigs(ClaimHtlcTimeoutTx(input, tx, htlc.id), PlaceHolderSig).tx.weight()
->>>>>>> c37eb1ad
         val fee = weight2fee(feeratePerKw, weight)
         val amount = input.txOut.amount minus fee
         if (amount < localDustLimit) {
           Left(AmountBelowDustLimit)
         } else {
-<<<<<<< HEAD
           val tx1 = tx.updateOutputs(tx.txOut.head.updateAmount(amount) :: Nil)
-          Right(ClaimHtlcTimeoutTx(input, tx1))
-=======
-          val tx1 = tx.copy(txOut = tx.txOut.head.copy(amount = amount) :: Nil)
           Right(ClaimHtlcTimeoutTx(input, tx1, htlc.id))
->>>>>>> c37eb1ad
         }
       case None => Left(OutputNotFound)
     }
@@ -717,21 +657,12 @@
       case Right(outputIndex) =>
         val input = InputInfo(new OutPoint(commitTx, outputIndex), commitTx.txOut(outputIndex), write(redeemScript))
         // unsigned transaction
-<<<<<<< HEAD
         val tx = new Transaction(
           2,
           new TxIn(input.outPoint, 0) :: Nil,
-          Nil, // anchor is only used to bump fees, we let all funds go to miners
-           0)
-        Right(ClaimAnchorOutputTx(input, tx))
-=======
-        val tx = Transaction(
-          version = 2,
-          txIn = TxIn(input.outPoint, ByteVector.empty, 0) :: Nil,
-          txOut = Nil, // anchor is only used to bump fees, the output will be added later depending on available inputs
-          lockTime = 0)
+          Nil, // anchor is only used to bump fees, the output will be added later depending on available inputs
+          0)
         Right((input, tx))
->>>>>>> c37eb1ad
     }
   }
 
@@ -746,17 +677,10 @@
   def makeClaimHtlcDelayedOutputPenaltyTxs(htlcTx: Transaction, localDustLimit: Satoshi, localRevocationPubkey: PublicKey, toLocalDelay: CltvExpiryDelta, localDelayedPaymentPubkey: PublicKey, localFinalScriptPubKey: ByteVector, feeratePerKw: FeeratePerKw): Seq[Either[TxGenerationSkipped, ClaimHtlcDelayedOutputPenaltyTx]] = {
     val redeemScript = toLocalDelayed(localRevocationPubkey, toLocalDelay, localDelayedPaymentPubkey)
     val pubkeyScript = write(pay2wsh(redeemScript))
-<<<<<<< HEAD
-    findPubKeyScriptIndex(htlcTx, pubkeyScript, amount_opt = None) match {
-      case Left(skip) => Left(skip)
-      case Right(outputIndex) =>
-        val input = InputInfo(new OutPoint(htlcTx, outputIndex), htlcTx.txOut(outputIndex), write(redeemScript))
-=======
     findPubKeyScriptIndexes(htlcTx, pubkeyScript) match {
       case Left(skip) => Seq(Left(skip))
       case Right(outputIndexes) => outputIndexes.map(outputIndex => {
-        val input = InputInfo(OutPoint(htlcTx, outputIndex), htlcTx.txOut(outputIndex), write(redeemScript))
->>>>>>> c37eb1ad
+        val input = InputInfo(new OutPoint(htlcTx, outputIndex), htlcTx.txOut(outputIndex), write(redeemScript))
         // unsigned transaction
         val tx = new Transaction(
           2,
@@ -838,32 +762,17 @@
     val toLocalOutput_opt = if (toLocalAmount >= dustLimit) Some(new TxOut(toLocalAmount, localScriptPubKey)) else None
     val toRemoteOutput_opt = if (toRemoteAmount >= dustLimit) Some(new TxOut(toRemoteAmount, remoteScriptPubKey)) else None
 
-<<<<<<< HEAD
-    val tx = new Transaction(
+    val tx = LexicographicalOrdering.sort(new Transaction(
       2,
       new TxIn(commitTxInput.outPoint, 0xffffffffL) :: Nil,
       toLocalOutput_opt.toSeq ++ toRemoteOutput_opt.toSeq ++ Nil,
-      0)
-    ClosingTx(commitTxInput, LexicographicalOrdering.sort(tx))
-  }
-
-  def findPubKeyScriptIndex(tx: Transaction, pubkeyScript: Array[Byte], amount_opt: Option[Satoshi]): Either[TxGenerationSkipped, Int] = {
-    val outputIndex = tx.txOut
-      .zipWithIndex
-      .indexWhere { case (txOut, _) => amount_opt.forall(_ == txOut.amount) && txOut.publicKeyScript.contentEquals(pubkeyScript) }
-=======
-    val tx = LexicographicalOrdering.sort(Transaction(
-      version = 2,
-      txIn = TxIn(commitTxInput.outPoint, ByteVector.empty, sequence = 0xffffffffL) :: Nil,
-      txOut = toLocalOutput_opt.toSeq ++ toRemoteOutput_opt.toSeq ++ Nil,
-      lockTime = 0))
-    val toLocalOutput = findPubKeyScriptIndex(tx, localScriptPubKey).map(index => OutputInfo(index, toLocalAmount, localScriptPubKey)).toOption
+      0))
+    val toLocalOutput = findPubKeyScriptIndex(tx, localScriptPubKey.toArray).map(index => OutputInfo(index, toLocalAmount, localScriptPubKey)).toOption
     ClosingTx(commitTxInput, tx, toLocalOutput)
   }
 
-  def findPubKeyScriptIndex(tx: Transaction, pubkeyScript: ByteVector): Either[TxGenerationSkipped, Int] = {
-    val outputIndex = tx.txOut.indexWhere(_.publicKeyScript == pubkeyScript)
->>>>>>> c37eb1ad
+  def findPubKeyScriptIndex(tx: Transaction, pubkeyScript: Array[Byte]): Either[TxGenerationSkipped, Int] = {
+    val outputIndex = tx.txOut.indexWhere(_.publicKeyScript.contentEquals(pubkeyScript))
     if (outputIndex >= 0) {
       Right(outputIndex)
     } else {
@@ -871,14 +780,9 @@
     }
   }
 
-<<<<<<< HEAD
-  def findPubKeyScriptIndex(tx: Transaction, pubkeyScript: ByteVector, amount_opt: Option[Satoshi]): Either[TxGenerationSkipped, Int] = findPubKeyScriptIndex(tx, pubkeyScript.toArray, amount_opt)
-
-    /**
-=======
-  def findPubKeyScriptIndexes(tx: Transaction, pubkeyScript: ByteVector): Either[TxGenerationSkipped, Seq[Int]] = {
+  def findPubKeyScriptIndexes(tx: Transaction, pubkeyScript: Array[Byte]): Either[TxGenerationSkipped, Seq[Int]] = {
     val outputIndexes = tx.txOut.zipWithIndex.collect {
-      case (txOut, index) if txOut.publicKeyScript == pubkeyScript => index
+      case (txOut, index) if txOut.publicKeyScript.contentEquals(pubkeyScript) => index
     }
     if (outputIndexes.nonEmpty) {
       Right(outputIndexes)
@@ -888,7 +792,6 @@
   }
 
   /**
->>>>>>> c37eb1ad
    * Default public key used for fee estimation
    */
   val PlaceHolderPubKey = new PrivateKey(ByteVector32.One).publicKey
