/*
 * Copyright 2019 ACINQ SAS
 *
 * Licensed under the Apache License, Version 2.0 (the "License");
 * you may not use this file except in compliance with the License.
 * You may obtain a copy of the License at
 *
 *     http://www.apache.org/licenses/LICENSE-2.0
 *
 * Unless required by applicable law or agreed to in writing, software
 * distributed under the License is distributed on an "AS IS" BASIS,
 * WITHOUT WARRANTIES OR CONDITIONS OF ANY KIND, either express or implied.
 * See the License for the specific language governing permissions and
 * limitations under the License.
 */

package fr.acinq.eclair.transactions

<<<<<<< HEAD
import fr.acinq.bitcoin.{PrivateKey, PublicKey}
import fr.acinq.bitcoin.Crypto.ripemd160
import fr.acinq.bitcoin.DeterministicWallet.ExtendedPublicKey
import fr.acinq.bitcoin.crypto.Pack
=======
import fr.acinq.bitcoin.Crypto.{PrivateKey, PublicKey, ripemd160}
>>>>>>> ccae92d7
import fr.acinq.bitcoin.Script._
import fr.acinq.bitcoin.SigVersion._
import fr.acinq.bitcoin._
import SigHash._
import fr.acinq.eclair._
import fr.acinq.eclair.blockchain.fee.FeeratePerKw
import fr.acinq.eclair.transactions.CommitmentOutput._
import fr.acinq.eclair.transactions.Scripts._
import fr.acinq.eclair.wire.protocol.UpdateAddHtlc
import KotlinUtils._
import scodec.bits.ByteVector

import java.nio.ByteOrder
import scala.collection.JavaConverters.{mapAsJavaMapConverter, seqAsJavaListConverter}
import scala.util.Try

/**
 * Created by PM on 15/12/2016.
 */
object Transactions {

  sealed trait CommitmentFormat {
    // @formatter:off
    def commitWeight: Int
    def htlcOutputWeight: Int
    def htlcTimeoutWeight: Int
    def htlcSuccessWeight: Int
    // @formatter:on
  }

  /**
   * Commitment format as defined in the v1.0 specification (https://github.com/lightningnetwork/lightning-rfc/tree/v1.0).
   */
  case object DefaultCommitmentFormat extends CommitmentFormat {
    override val commitWeight = 724
    override val htlcOutputWeight = 172
    override val htlcTimeoutWeight = 663
    override val htlcSuccessWeight = 703
  }

  /**
   * Commitment format that adds anchor outputs to the commitment transaction and uses custom sighash flags for HTLC
   * transactions to allow unilateral fee bumping (https://github.com/lightningnetwork/lightning-rfc/pull/688).
   */
  case object AnchorOutputsCommitmentFormat extends CommitmentFormat {
    val anchorAmount = new Satoshi(330)
    override val commitWeight = 1124
    override val htlcOutputWeight = 172
    override val htlcTimeoutWeight = 666
    override val htlcSuccessWeight = 706
  }

  // @formatter:off
  case class OutputInfo(index: Long, amount: Satoshi, publicKeyScript: ByteVector)
  case class InputInfo(outPoint: OutPoint, txOut: TxOut, redeemScript: ByteVector)
  object InputInfo {
    def apply(outPoint: OutPoint, txOut: TxOut, redeemScript: Array[Byte]): InputInfo = new InputInfo(outPoint, txOut, ByteVector.view(redeemScript))
    def apply(outPoint: OutPoint, txOut: TxOut, redeemScript: Seq[ScriptElt]): InputInfo = new InputInfo(outPoint, txOut, ByteVector.view(Script.write(redeemScript.asJava)))
  }

  /** Owner of a given transaction (local/remote). */
  sealed trait TxOwner
  object TxOwner {
    case object Local extends TxOwner
    case object Remote extends TxOwner
  }

  sealed trait TransactionWithInputInfo {
    def input: InputInfo
    def desc: String
    def tx: Transaction
    def fee: Satoshi = input.txOut.amount minus tx.txOut.map(_.amount).sum
    def minRelayFee: Satoshi = {
      val vsize = (tx.weight() + 3) / 4
      new Satoshi(FeeratePerKw.MinimumRelayFeeRate * vsize / 1000)
    }
    /** Sighash flags to use when signing the transaction. */
    def sighash(txOwner: TxOwner, commitmentFormat: CommitmentFormat): Int = SIGHASH_ALL
  }

  case class CommitTx(input: InputInfo, tx: Transaction) extends TransactionWithInputInfo { override def desc: String = "commit-tx" }
  sealed trait HtlcTx extends TransactionWithInputInfo {
    def htlcId: Long
    override def sighash(txOwner: TxOwner, commitmentFormat: CommitmentFormat): Int = commitmentFormat match {
      case DefaultCommitmentFormat => SIGHASH_ALL
      case AnchorOutputsCommitmentFormat => txOwner match {
        case TxOwner.Local => SIGHASH_ALL
        case TxOwner.Remote => SIGHASH_SINGLE | SIGHASH_ANYONECANPAY
      }
    }
  }
  case class HtlcSuccessTx(input: InputInfo, tx: Transaction, paymentHash: ByteVector32, htlcId: Long) extends HtlcTx { override def desc: String = "htlc-success" }
  case class HtlcTimeoutTx(input: InputInfo, tx: Transaction, htlcId: Long) extends HtlcTx { override def desc: String = "htlc-timeout" }
  case class HtlcDelayedTx(input: InputInfo, tx: Transaction) extends TransactionWithInputInfo { override def desc: String = "htlc-delayed" }
  sealed trait ClaimHtlcTx extends TransactionWithInputInfo { def htlcId: Long }
  case class ClaimHtlcSuccessTx(input: InputInfo, tx: Transaction, htlcId: Long) extends ClaimHtlcTx { override def desc: String = "claim-htlc-success" }
  case class ClaimHtlcTimeoutTx(input: InputInfo, tx: Transaction, htlcId: Long) extends ClaimHtlcTx { override def desc: String = "claim-htlc-timeout" }
  sealed trait ClaimAnchorOutputTx extends TransactionWithInputInfo
  case class ClaimLocalAnchorOutputTx(input: InputInfo, tx: Transaction) extends ClaimAnchorOutputTx { override def desc: String = "local-anchor" }
  case class ClaimRemoteAnchorOutputTx(input: InputInfo, tx: Transaction) extends ClaimAnchorOutputTx { override def desc: String = "remote-anchor" }
  sealed trait ClaimRemoteCommitMainOutputTx extends TransactionWithInputInfo
  case class ClaimP2WPKHOutputTx(input: InputInfo, tx: Transaction) extends ClaimRemoteCommitMainOutputTx { override def desc: String = "remote-main" }
  case class ClaimRemoteDelayedOutputTx(input: InputInfo, tx: Transaction) extends ClaimRemoteCommitMainOutputTx { override def desc: String = "remote-main-delayed" }
  case class ClaimLocalDelayedOutputTx(input: InputInfo, tx: Transaction) extends TransactionWithInputInfo { override def desc: String = "local-main-delayed" }
  case class MainPenaltyTx(input: InputInfo, tx: Transaction) extends TransactionWithInputInfo { override def desc: String = "main-penalty" }
  case class HtlcPenaltyTx(input: InputInfo, tx: Transaction) extends TransactionWithInputInfo { override def desc: String = "htlc-penalty" }
  case class ClaimHtlcDelayedOutputPenaltyTx(input: InputInfo, tx: Transaction) extends TransactionWithInputInfo { override def desc: String = "htlc-delayed-penalty" }
  case class ClosingTx(input: InputInfo, tx: Transaction, toLocalOutput: Option[OutputInfo]) extends TransactionWithInputInfo { override def desc: String = "closing" }

  sealed trait TxGenerationSkipped
  case object OutputNotFound extends TxGenerationSkipped { override def toString = "output not found (probably trimmed)" }
  case object AmountBelowDustLimit extends TxGenerationSkipped { override def toString = "amount is below dust limit" }
  // @formatter:on

  /**
   * When *local* *current* [[CommitTx]] is published:
   *   - [[ClaimLocalDelayedOutputTx]] spends to-local output of [[CommitTx]] after a delay
   *   - When using anchor outputs, [[ClaimLocalAnchorOutputTx]] spends to-local anchor of [[CommitTx]]
   *   - [[HtlcSuccessTx]] spends htlc-received outputs of [[CommitTx]] for which we have the preimage
   *     - [[HtlcDelayedTx]] spends [[HtlcSuccessTx]] after a delay
   *   - [[HtlcTimeoutTx]] spends htlc-sent outputs of [[CommitTx]] after a timeout
   *     - [[HtlcDelayedTx]] spends [[HtlcTimeoutTx]] after a delay
   *
   * When *remote* *current* [[CommitTx]] is published:
   *   - When using the default commitment format, [[ClaimP2WPKHOutputTx]] spends to-local output of [[CommitTx]]
   *   - When using anchor outputs, [[ClaimRemoteDelayedOutputTx]] spends to-local output of [[CommitTx]]
   *   - When using anchor outputs, [[ClaimLocalAnchorOutputTx]] spends to-local anchor of [[CommitTx]]
   *   - [[ClaimHtlcSuccessTx]] spends htlc-received outputs of [[CommitTx]] for which we have the preimage
   *   - [[ClaimHtlcTimeoutTx]] spends htlc-sent outputs of [[CommitTx]] after a timeout
   *
   * When *remote* *revoked* [[CommitTx]] is published:
   *   - When using the default commitment format, [[ClaimP2WPKHOutputTx]] spends to-local output of [[CommitTx]]
   *   - When using anchor outputs, [[ClaimRemoteDelayedOutputTx]] spends to-local output of [[CommitTx]]
   *   - When using anchor outputs, [[ClaimLocalAnchorOutputTx]] spends to-local anchor of [[CommitTx]]
   *   - [[MainPenaltyTx]] spends remote main output using the per-commitment secret
   *   - [[HtlcSuccessTx]] spends htlc-sent outputs of [[CommitTx]] for which they have the preimage (published by remote)
   *     - [[ClaimHtlcDelayedOutputPenaltyTx]] spends [[HtlcSuccessTx]] using the revocation secret (published by local)
   *   - [[HtlcTimeoutTx]] spends htlc-received outputs of [[CommitTx]] after a timeout (published by remote)
   *     - [[ClaimHtlcDelayedOutputPenaltyTx]] spends [[HtlcTimeoutTx]] using the revocation secret (published by local)
   *   - [[HtlcPenaltyTx]] spends competes with [[HtlcSuccessTx]] and [[HtlcTimeoutTx]] for the same outputs (published by local)
   */

  /**
   * these values are specific to us (not defined in the specification) and used to estimate fees
   */
  val claimP2WPKHOutputWitnessWeight = 109
  val claimP2WPKHOutputWeight = 438
  // The smallest transaction that spends an anchor contains 2 inputs (the commit tx output and a wallet input to set the feerate)
  // and 1 output (change). If we're using P2WPKH wallet inputs/outputs with 72 bytes signatures, this results in a weight of 717.
  // We round it down to 700 to allow for some error margin (e.g. signatures smaller than 72 bytes).
  val claimAnchorOutputMinWeight = 700
  // The biggest htlc input is an HTLC-success with anchor outputs:
  // 143 bytes (accepted_htlc_script) + 327 bytes (success_witness) + 41 bytes (commitment_input) = 511 bytes
  // See https://github.com/lightningnetwork/lightning-rfc/blob/master/03-transactions.md#expected-weight-of-htlc-timeout-and-htlc-success-transactions
  val htlcInputMaxWeight = 511
  val htlcDelayedWeight = 483
  val claimHtlcSuccessWeight = 571
  val claimHtlcTimeoutWeight = 545
  val mainPenaltyWeight = 484
  val htlcPenaltyWeight = 578 // based on spending an HTLC-Success output (would be 571 with HTLC-Timeout)

  def weight2feeMsat(feeratePerKw: FeeratePerKw, weight: Int): MilliSatoshi = MilliSatoshi(feeratePerKw.toLong * weight)

  def weight2fee(feeratePerKw: FeeratePerKw, weight: Int): Satoshi = weight2feeMsat(feeratePerKw, weight).truncateToSatoshi

  /**
   * @param fee    tx fee
   * @param weight tx weight
   * @return the fee rate (in Satoshi/Kw) for this tx
   */
  def fee2rate(fee: Satoshi, weight: Int): FeeratePerKw = FeeratePerKw((fee times 1000L) div weight)

  /** Offered HTLCs below this amount will be trimmed. */
  def offeredHtlcTrimThreshold(dustLimit: Satoshi, spec: CommitmentSpec, commitmentFormat: CommitmentFormat): Satoshi =
    dustLimit plus weight2fee(spec.feeratePerKw, commitmentFormat.htlcTimeoutWeight)

  def trimOfferedHtlcs(dustLimit: Satoshi, spec: CommitmentSpec, commitmentFormat: CommitmentFormat): Seq[OutgoingHtlc] = {
    val threshold = offeredHtlcTrimThreshold(dustLimit, spec, commitmentFormat)
    spec.htlcs
      .collect { case o: OutgoingHtlc if o.add.amountMsat >= threshold => o }
      .toSeq
  }

  /** Received HTLCs below this amount will be trimmed. */
  def receivedHtlcTrimThreshold(dustLimit: Satoshi, spec: CommitmentSpec, commitmentFormat: CommitmentFormat): Satoshi =
    dustLimit plus weight2fee(spec.feeratePerKw, commitmentFormat.htlcSuccessWeight)

  def trimReceivedHtlcs(dustLimit: Satoshi, spec: CommitmentSpec, commitmentFormat: CommitmentFormat): Seq[IncomingHtlc] = {
    val threshold = receivedHtlcTrimThreshold(dustLimit, spec, commitmentFormat)
    spec.htlcs
      .collect { case i: IncomingHtlc if i.add.amountMsat >= threshold => i }
      .toSeq
  }

  /** Fee for an un-trimmed HTLC. */
  def htlcOutputFee(feeratePerKw: FeeratePerKw, commitmentFormat: CommitmentFormat): MilliSatoshi = weight2feeMsat(feeratePerKw, commitmentFormat.htlcOutputWeight)

  /** Fee paid by the commit tx (depends on which HTLCs will be trimmed). */
  def commitTxFeeMsat(dustLimit: Satoshi, spec: CommitmentSpec, commitmentFormat: CommitmentFormat): MilliSatoshi = {
    val trimmedOfferedHtlcs = trimOfferedHtlcs(dustLimit, spec, commitmentFormat)
    val trimmedReceivedHtlcs = trimReceivedHtlcs(dustLimit, spec, commitmentFormat)
    val weight = commitmentFormat.commitWeight + commitmentFormat.htlcOutputWeight * (trimmedOfferedHtlcs.size + trimmedReceivedHtlcs.size)
    weight2feeMsat(spec.feeratePerKw, weight)
  }

  /**
   * While on-chain amounts are generally computed in Satoshis (since this is the smallest on-chain unit), it may be
   * useful in some cases to calculate it in MilliSatoshi to avoid rounding issues.
   * If you are adding multiple fees together for example, you should always add them in MilliSatoshi and then round
   * down to Satoshi.
   */
  def commitTxTotalCostMsat(dustLimit: Satoshi, spec: CommitmentSpec, commitmentFormat: CommitmentFormat): MilliSatoshi = {
    // The funder pays the on-chain fee by deducing it from its main output.
    val txFee = commitTxFeeMsat(dustLimit, spec, commitmentFormat)
    // When using anchor outputs, the funder pays for *both* anchors all the time, even if only one anchor is present.
    // This is not technically a fee (it doesn't go to miners) but it also has to be deduced from the funder's main output.
    val anchorsCost = commitmentFormat match {
      case DefaultCommitmentFormat => new Satoshi(0)
      case AnchorOutputsCommitmentFormat => AnchorOutputsCommitmentFormat.anchorAmount times 2
    }
    txFee + anchorsCost
  }

  def commitTxTotalCost(dustLimit: Satoshi, spec: CommitmentSpec, commitmentFormat: CommitmentFormat): Satoshi = commitTxTotalCostMsat(dustLimit, spec, commitmentFormat).truncateToSatoshi

  /**
   * @param commitTxNumber         commit tx number
   * @param isFunder               true if local node is funder
   * @param localPaymentBasePoint  local payment base point
   * @param remotePaymentBasePoint remote payment base point
   * @return the obscured tx number as defined in BOLT #3 (a 48 bits integer)
   */
  def obscuredCommitTxNumber(commitTxNumber: Long, isFunder: Boolean, localPaymentBasePoint: PublicKey, remotePaymentBasePoint: PublicKey): Long = {
    // from BOLT 3: SHA256(payment-basepoint from open_channel || payment-basepoint from accept_channel)
    val h = if (isFunder) {
      Crypto.sha256(localPaymentBasePoint.value ++ remotePaymentBasePoint.value)
    } else {
      Crypto.sha256(remotePaymentBasePoint.value ++ localPaymentBasePoint.value)
    }
    val blind = Pack.int64LE((ByteVector.view(h).takeRight(6).reverse ++ ByteVector.fromValidHex("0000")).toArray, 0)
    commitTxNumber ^ blind
  }

  /**
   * @param commitTx               commit tx
   * @param isFunder               true if local node is funder
   * @param localPaymentBasePoint  local payment base point
   * @param remotePaymentBasePoint remote payment base point
   * @return the actual commit tx number that was blinded and stored in locktime and sequence fields
   */
  def getCommitTxNumber(commitTx: Transaction, isFunder: Boolean, localPaymentBasePoint: PublicKey, remotePaymentBasePoint: PublicKey): Long = {
    require(commitTx.txIn.size == 1, "commitment tx should have 1 input")
    val blind = obscuredCommitTxNumber(0, isFunder, localPaymentBasePoint, remotePaymentBasePoint)
    val obscured = decodeTxNumber(commitTx.txIn.head.sequence, commitTx.lockTime)
    obscured ^ blind
  }

  /**
   * This is a trick to split and encode a 48-bit txnumber into the sequence and locktime fields of a tx
   *
   * @param txnumber commitment number
   * @return (sequence, locktime)
   */
  def encodeTxNumber(txnumber: Long): (Long, Long) = {
    require(txnumber <= 0xffffffffffffL, "txnumber must be lesser than 48 bits long")
    (0x80000000L | (txnumber >> 24), (txnumber & 0xffffffL) | 0x20000000)
  }

  def decodeTxNumber(sequence: Long, locktime: Long): Long = ((sequence & 0xffffffL) << 24) + (locktime & 0xffffffL)

  def getHtlcTxInputSequence(commitmentFormat: CommitmentFormat): Long = commitmentFormat match {
    case DefaultCommitmentFormat => 0 // htlc txs immediately spend the commit tx
    case AnchorOutputsCommitmentFormat => 1 // htlc txs have a 1-block delay to allow CPFP carve-out on anchors
  }

  /**
   * Represent a link between a commitment spec item (to-local, to-remote, anchors, htlc) and the actual output in the commit tx
   *
   * @param output           transaction output
   * @param redeemScript     redeem script that matches this output (most of them are p2wsh)
   * @param commitmentOutput commitment spec item this output is built from
   */
  case class CommitmentOutputLink[T <: CommitmentOutput](output: TxOut, redeemScript: Seq[ScriptElt], commitmentOutput: T)

  /** Type alias for a collection of commitment output links */
  type CommitmentOutputs = Seq[CommitmentOutputLink[CommitmentOutput]]

  object CommitmentOutputLink {
    /**
     * We sort HTLC outputs according to BIP69 + CLTV as tie-breaker for offered HTLC, we do this only for the outgoing
     * HTLC because we must agree with the remote on the order of HTLC-Timeout transactions even for identical HTLC outputs.
     * See https://github.com/lightningnetwork/lightning-rfc/issues/448#issuecomment-432074187.
     */
    def sort(a: CommitmentOutputLink[CommitmentOutput], b: CommitmentOutputLink[CommitmentOutput]): Boolean = (a.commitmentOutput, b.commitmentOutput) match {
      case (OutHtlc(OutgoingHtlc(htlcA)), OutHtlc(OutgoingHtlc(htlcB))) if htlcA.paymentHash == htlcB.paymentHash && htlcA.amountMsat == htlcB.amountMsat =>
        htlcA.cltvExpiry <= htlcB.cltvExpiry
      case _ => LexicographicalOrdering.isLessThan(a.output, b.output)
    }
  }

  def makeCommitTxOutputs(localIsFunder: Boolean,
                          localDustLimit: Satoshi,
                          localRevocationPubkey: PublicKey,
                          toLocalDelay: CltvExpiryDelta,
                          localDelayedPaymentPubkey: PublicKey,
                          remotePaymentPubkey: PublicKey,
                          localHtlcPubkey: PublicKey,
                          remoteHtlcPubkey: PublicKey,
                          localFundingPubkey: PublicKey,
                          remoteFundingPubkey: PublicKey,
                          spec: CommitmentSpec,
                          commitmentFormat: CommitmentFormat): CommitmentOutputs = {
    val outputs = collection.mutable.ArrayBuffer.empty[CommitmentOutputLink[CommitmentOutput]]

    trimOfferedHtlcs(localDustLimit, spec, commitmentFormat).foreach { htlc =>
      val redeemScript = htlcOffered(localHtlcPubkey, remoteHtlcPubkey, localRevocationPubkey, ripemd160(htlc.add.paymentHash), commitmentFormat)
      outputs.append(CommitmentOutputLink(new TxOut(htlc.add.amountMsat.truncateToSatoshi, pay2wsh(redeemScript)), redeemScript, OutHtlc(htlc)))
    }

    trimReceivedHtlcs(localDustLimit, spec, commitmentFormat).foreach { htlc =>
      val redeemScript = htlcReceived(localHtlcPubkey, remoteHtlcPubkey, localRevocationPubkey, ripemd160(htlc.add.paymentHash), htlc.add.cltvExpiry, commitmentFormat)
      outputs.append(CommitmentOutputLink(new TxOut(htlc.add.amountMsat.truncateToSatoshi, pay2wsh(redeemScript)), redeemScript, InHtlc(htlc)))
    }

    val hasHtlcs = outputs.nonEmpty

    val (toLocalAmount: Satoshi, toRemoteAmount: Satoshi) = if (localIsFunder) {
      (spec.toLocal.truncateToSatoshi minus commitTxTotalCost(localDustLimit, spec, commitmentFormat), spec.toRemote.truncateToSatoshi)
    } else {
      (spec.toLocal.truncateToSatoshi, spec.toRemote.truncateToSatoshi minus commitTxTotalCost(localDustLimit, spec, commitmentFormat))
    } // NB: we don't care if values are < 0, they will be trimmed if they are < dust limit anyway

    if (toLocalAmount >= localDustLimit) {
      outputs.append(CommitmentOutputLink(
        new TxOut(toLocalAmount, pay2wsh(toLocalDelayed(localRevocationPubkey, toLocalDelay, localDelayedPaymentPubkey))),
        toLocalDelayed(localRevocationPubkey, toLocalDelay, localDelayedPaymentPubkey),
        ToLocal))
    }

    if (toRemoteAmount >= localDustLimit) {
      commitmentFormat match {
        case DefaultCommitmentFormat => outputs.append(CommitmentOutputLink(
          new TxOut(toRemoteAmount, pay2wpkh(remotePaymentPubkey)),
          pay2pkh(remotePaymentPubkey),
          ToRemote))
        case AnchorOutputsCommitmentFormat => outputs.append(CommitmentOutputLink(
          new TxOut(toRemoteAmount, pay2wsh(toRemoteDelayed(remotePaymentPubkey))),
          toRemoteDelayed(remotePaymentPubkey),
          ToRemote))
      }
    }

    if (commitmentFormat == AnchorOutputsCommitmentFormat) {
      if (toLocalAmount >= localDustLimit || hasHtlcs) {
        outputs.append(CommitmentOutputLink(new TxOut(AnchorOutputsCommitmentFormat.anchorAmount, pay2wsh(anchor(localFundingPubkey))), anchor(localFundingPubkey), ToLocalAnchor))
      }
      if (toRemoteAmount >= localDustLimit || hasHtlcs) {
        outputs.append(CommitmentOutputLink(new TxOut(AnchorOutputsCommitmentFormat.anchorAmount, pay2wsh(anchor(remoteFundingPubkey))), anchor(remoteFundingPubkey), ToRemoteAnchor))
      }
    }

    outputs.sortWith(CommitmentOutputLink.sort).toSeq
  }

  def makeCommitTx(commitTxInput: InputInfo,
                   commitTxNumber: Long,
                   localPaymentBasePoint: PublicKey,
                   remotePaymentBasePoint: PublicKey,
                   localIsFunder: Boolean,
                   outputs: CommitmentOutputs): CommitTx = {
    val txNumber = obscuredCommitTxNumber(commitTxNumber, localIsFunder, localPaymentBasePoint, remotePaymentBasePoint)
    val (sequence, lockTime) = encodeTxNumber(txNumber)

    val tx = new Transaction(
      2,
      new TxIn(commitTxInput.outPoint, sequence) :: Nil,
      outputs.map(_.output),
      lockTime)

    CommitTx(commitTxInput, tx)
  }

  def makeHtlcTimeoutTx(commitTx: Transaction,
                        output: CommitmentOutputLink[OutHtlc],
                        outputIndex: Int,
                        localDustLimit: Satoshi,
                        localRevocationPubkey: PublicKey,
                        toLocalDelay: CltvExpiryDelta,
                        localDelayedPaymentPubkey: PublicKey,
                        feeratePerKw: FeeratePerKw,
                        commitmentFormat: CommitmentFormat): Either[TxGenerationSkipped, HtlcTimeoutTx] = {
    val fee = weight2fee(feeratePerKw, commitmentFormat.htlcTimeoutWeight)
    val redeemScript = output.redeemScript
    val htlc = output.commitmentOutput.outgoingHtlc.add
    val amount = htlc.amountMsat.truncateToSatoshi minus fee
    if (amount < localDustLimit) {
      Left(AmountBelowDustLimit)
    } else {
      val input = InputInfo(new OutPoint(commitTx, outputIndex), commitTx.txOut(outputIndex), write(redeemScript))
      val tx = new Transaction(
        2,
        new TxIn(input.outPoint, getHtlcTxInputSequence(commitmentFormat)) :: Nil,
        new TxOut(amount, pay2wsh(toLocalDelayed(localRevocationPubkey, toLocalDelay, localDelayedPaymentPubkey))) :: Nil,
        htlc.cltvExpiry.toLong
      )
      Right(HtlcTimeoutTx(input, tx, htlc.id))
    }
  }

  def makeHtlcSuccessTx(commitTx: Transaction,
                        output: CommitmentOutputLink[InHtlc],
                        outputIndex: Int,
                        localDustLimit: Satoshi,
                        localRevocationPubkey: PublicKey,
                        toLocalDelay: CltvExpiryDelta,
                        localDelayedPaymentPubkey: PublicKey,
                        feeratePerKw: FeeratePerKw,
                        commitmentFormat: CommitmentFormat): Either[TxGenerationSkipped, HtlcSuccessTx] = {
    val fee = weight2fee(feeratePerKw, commitmentFormat.htlcSuccessWeight)
    val redeemScript = output.redeemScript
    val htlc = output.commitmentOutput.incomingHtlc.add
    val amount = htlc.amountMsat.truncateToSatoshi minus fee
    if (amount < localDustLimit) {
      Left(AmountBelowDustLimit)
    } else {
      val input = InputInfo(new OutPoint(commitTx, outputIndex), commitTx.txOut(outputIndex), write(redeemScript))
      val tx = new Transaction(
        2,
        new TxIn(input.outPoint, getHtlcTxInputSequence(commitmentFormat)) :: Nil,
        new  TxOut(amount, pay2wsh(toLocalDelayed(localRevocationPubkey, toLocalDelay, localDelayedPaymentPubkey))) :: Nil,
        0
      )
      Right(HtlcSuccessTx(input, tx, htlc.paymentHash, htlc.id))
    }
  }

  def makeHtlcTxs(commitTx: Transaction,
                  localDustLimit: Satoshi,
                  localRevocationPubkey: PublicKey,
                  toLocalDelay: CltvExpiryDelta,
                  localDelayedPaymentPubkey: PublicKey,
                  feeratePerKw: FeeratePerKw,
                  outputs: CommitmentOutputs,
                  commitmentFormat: CommitmentFormat): Seq[HtlcTx] = {
    val htlcTimeoutTxs = outputs.zipWithIndex.collect {
      case (CommitmentOutputLink(o, s, OutHtlc(ou)), outputIndex) =>
        val co = CommitmentOutputLink(o, s, OutHtlc(ou))
        makeHtlcTimeoutTx(commitTx, co, outputIndex, localDustLimit, localRevocationPubkey, toLocalDelay, localDelayedPaymentPubkey, feeratePerKw, commitmentFormat)
    }.collect { case Right(htlcTimeoutTx) => htlcTimeoutTx }
    val htlcSuccessTxs = outputs.zipWithIndex.collect {
      case (CommitmentOutputLink(o, s, InHtlc(in)), outputIndex) =>
        val co = CommitmentOutputLink(o, s, InHtlc(in))
        makeHtlcSuccessTx(commitTx, co, outputIndex, localDustLimit, localRevocationPubkey, toLocalDelay, localDelayedPaymentPubkey, feeratePerKw, commitmentFormat)
    }.collect { case Right(htlcSuccessTx) => htlcSuccessTx }
    htlcTimeoutTxs ++ htlcSuccessTxs
  }

  def makeClaimHtlcSuccessTx(commitTx: Transaction,
                             outputs: CommitmentOutputs,
                             localDustLimit: Satoshi,
                             localHtlcPubkey: PublicKey,
                             remoteHtlcPubkey: PublicKey,
                             remoteRevocationPubkey: PublicKey,
                             localFinalScriptPubKey: ByteVector,
                             htlc: UpdateAddHtlc,
                             feeratePerKw: FeeratePerKw,
                             commitmentFormat: CommitmentFormat): Either[TxGenerationSkipped, ClaimHtlcSuccessTx] = {
    val redeemScript = htlcOffered(remoteHtlcPubkey, localHtlcPubkey, remoteRevocationPubkey, ripemd160(htlc.paymentHash), commitmentFormat)
    outputs.zipWithIndex.collectFirst {
      case (CommitmentOutputLink(_, _, OutHtlc(OutgoingHtlc(outgoingHtlc))), outIndex) if outgoingHtlc.id == htlc.id => outIndex
    } match {
      case Some(outputIndex) =>
        val input = InputInfo(new OutPoint(commitTx, outputIndex), commitTx.txOut(outputIndex), write(redeemScript))
        val sequence = commitmentFormat match {
          case DefaultCommitmentFormat => 0xffffffffL // RBF disabled
          case AnchorOutputsCommitmentFormat => 1 // txs have a 1-block delay to allow CPFP carve-out on anchors
        }
        val tx = new Transaction(
          2,
          new TxIn(input.outPoint, sequence) :: Nil,
          new TxOut(new Satoshi(0), localFinalScriptPubKey) :: Nil,
          0)
        val weight = addSigs(ClaimHtlcSuccessTx(input, tx, htlc.id), PlaceHolderSig, ByteVector32.Zeroes).tx.weight()
        val fee = weight2fee(feeratePerKw, weight)
        val amount = input.txOut.amount minus fee
        if (amount < localDustLimit) {
          Left(AmountBelowDustLimit)
        } else {
          val tx1 = tx.updateOutputs(tx.txOut.head.updateAmount(amount) :: Nil)
          Right(ClaimHtlcSuccessTx(input, tx1, htlc.id))
        }
      case None => Left(OutputNotFound)
    }
  }

  def makeClaimHtlcTimeoutTx(commitTx: Transaction,
                             outputs: CommitmentOutputs,
                             localDustLimit: Satoshi,
                             localHtlcPubkey: PublicKey,
                             remoteHtlcPubkey: PublicKey,
                             remoteRevocationPubkey: PublicKey,
                             localFinalScriptPubKey: ByteVector,
                             htlc: UpdateAddHtlc,
                             feeratePerKw: FeeratePerKw,
                             commitmentFormat: CommitmentFormat): Either[TxGenerationSkipped, ClaimHtlcTimeoutTx] = {
    val redeemScript = htlcReceived(remoteHtlcPubkey, localHtlcPubkey, remoteRevocationPubkey, ripemd160(htlc.paymentHash), htlc.cltvExpiry, commitmentFormat)
    outputs.zipWithIndex.collectFirst {
      case (CommitmentOutputLink(_, _, InHtlc(IncomingHtlc(incomingHtlc))), outIndex) if incomingHtlc.id == htlc.id => outIndex
    } match {
      case Some(outputIndex) =>
        val input = InputInfo(new OutPoint(commitTx, outputIndex), commitTx.txOut(outputIndex), write(redeemScript))
        // unsigned tx
        val tx = new Transaction(
          2,
          new TxIn(input.outPoint, getHtlcTxInputSequence(commitmentFormat)) :: Nil,
          new TxOut(new Satoshi(0), localFinalScriptPubKey) :: Nil,
          htlc.cltvExpiry.toLong)
        val weight = addSigs(ClaimHtlcTimeoutTx(input, tx, htlc.id), PlaceHolderSig).tx.weight()
        val fee = weight2fee(feeratePerKw, weight)
        val amount = input.txOut.amount minus fee
        if (amount < localDustLimit) {
          Left(AmountBelowDustLimit)
        } else {
          val tx1 = tx.updateOutputs(tx.txOut.head.updateAmount(amount) :: Nil)
          Right(ClaimHtlcTimeoutTx(input, tx1, htlc.id))
        }
      case None => Left(OutputNotFound)
    }
  }

  def makeClaimP2WPKHOutputTx(commitTx: Transaction, localDustLimit: Satoshi, localPaymentPubkey: PublicKey, localFinalScriptPubKey: ByteVector, feeratePerKw: FeeratePerKw): Either[TxGenerationSkipped, ClaimP2WPKHOutputTx] = {
    val redeemScript = Script.pay2pkh(localPaymentPubkey)
    val pubkeyScript = write(pay2wpkh(localPaymentPubkey))
    findPubKeyScriptIndex(commitTx, pubkeyScript) match {
      case Left(skip) => Left(skip)
      case Right(outputIndex) =>
        val input = InputInfo(new OutPoint(commitTx, outputIndex), commitTx.txOut(outputIndex), write(redeemScript))
        // unsigned tx
        val tx = new Transaction(
          2,
          new TxIn(input.outPoint, 0x00000000L) :: Nil,
          new TxOut(new Satoshi(0), localFinalScriptPubKey) :: Nil,
          0)
        // compute weight with a dummy 73 bytes signature (the largest you can get) and a dummy 33 bytes pubkey
        val weight = addSigs(ClaimP2WPKHOutputTx(input, tx), PlaceHolderPubKey, PlaceHolderSig).tx.weight()
        val fee = weight2fee(feeratePerKw, weight)
        val amount = input.txOut.amount minus fee
        if (amount < localDustLimit) {
          Left(AmountBelowDustLimit)
        } else {
          val tx1 = tx.updateOutputs(tx.txOut.head.updateAmount(amount) :: Nil)
          Right(ClaimP2WPKHOutputTx(input, tx1))
        }
    }
  }

  def makeClaimRemoteDelayedOutputTx(commitTx: Transaction, localDustLimit: Satoshi, localPaymentPubkey: PublicKey, localFinalScriptPubKey: ByteVector, feeratePerKw: FeeratePerKw): Either[TxGenerationSkipped, ClaimRemoteDelayedOutputTx] = {
    val redeemScript = toRemoteDelayed(localPaymentPubkey)
    val pubkeyScript = write(pay2wsh(redeemScript))
    findPubKeyScriptIndex(commitTx, pubkeyScript) match {
      case Left(skip) => Left(skip)
      case Right(outputIndex) =>
        val input = InputInfo(new OutPoint(commitTx, outputIndex), commitTx.txOut(outputIndex), write(redeemScript))
        // unsigned transaction
        val tx = new Transaction(
          2,
          new TxIn(input.outPoint, 1) :: Nil,
          new TxOut(new Satoshi(0), localFinalScriptPubKey) :: Nil,
          0)
        // compute weight with a dummy 73 bytes signature (the largest you can get)
        val weight = addSigs(ClaimRemoteDelayedOutputTx(input, tx), PlaceHolderSig).tx.weight()
        val fee = weight2fee(feeratePerKw, weight)
        val amount = input.txOut.amount minus fee
        if (amount < localDustLimit) {
          Left(AmountBelowDustLimit)
        } else {
          val tx1 = tx.updateOutputs(tx.txOut.get(0).updateAmount(amount) :: Nil)
          Right(ClaimRemoteDelayedOutputTx(input, tx1))
        }
    }
  }

  def makeHtlcDelayedTx(htlcTx: Transaction, localDustLimit: Satoshi, localRevocationPubkey: PublicKey, toLocalDelay: CltvExpiryDelta, localDelayedPaymentPubkey: PublicKey, localFinalScriptPubKey: ByteVector, feeratePerKw: FeeratePerKw): Either[TxGenerationSkipped, HtlcDelayedTx] = {
    makeLocalDelayedOutputTx(htlcTx, localDustLimit, localRevocationPubkey, toLocalDelay, localDelayedPaymentPubkey, localFinalScriptPubKey, feeratePerKw).map {
      case (input, tx) => HtlcDelayedTx(input, tx)
    }
  }

  def makeClaimLocalDelayedOutputTx(commitTx: Transaction, localDustLimit: Satoshi, localRevocationPubkey: PublicKey, toLocalDelay: CltvExpiryDelta, localDelayedPaymentPubkey: PublicKey, localFinalScriptPubKey: ByteVector, feeratePerKw: FeeratePerKw): Either[TxGenerationSkipped, ClaimLocalDelayedOutputTx] = {
    makeLocalDelayedOutputTx(commitTx, localDustLimit, localRevocationPubkey, toLocalDelay, localDelayedPaymentPubkey, localFinalScriptPubKey, feeratePerKw).map {
      case (input, tx) => ClaimLocalDelayedOutputTx(input, tx)
    }
  }

  private def makeLocalDelayedOutputTx(parentTx: Transaction, localDustLimit: Satoshi, localRevocationPubkey: PublicKey, toLocalDelay: CltvExpiryDelta, localDelayedPaymentPubkey: PublicKey, localFinalScriptPubKey: ByteVector, feeratePerKw: FeeratePerKw): Either[TxGenerationSkipped, (InputInfo, Transaction)] = {
    val redeemScript = toLocalDelayed(localRevocationPubkey, toLocalDelay, localDelayedPaymentPubkey)
    val pubkeyScript = write(pay2wsh(redeemScript))
    findPubKeyScriptIndex(parentTx, pubkeyScript) match {
      case Left(skip) => Left(skip)
      case Right(outputIndex) =>
<<<<<<< HEAD
        val input = InputInfo(new OutPoint(commitTx, outputIndex), commitTx.txOut(outputIndex), write(redeemScript))
=======
        val input = InputInfo(OutPoint(parentTx, outputIndex), parentTx.txOut(outputIndex), write(redeemScript))
>>>>>>> ccae92d7
        // unsigned transaction
        val tx = new Transaction(
          2,
          new TxIn(input.outPoint, toLocalDelay.toInt) :: Nil,
          new TxOut(new Satoshi(0), localFinalScriptPubKey) :: Nil,
          0)
        // compute weight with a dummy 73 bytes signature (the largest you can get)
        val weight = addSigs(ClaimLocalDelayedOutputTx(input, tx), PlaceHolderSig).tx.weight()
        val fee = weight2fee(feeratePerKw, weight)
        val amount = input.txOut.amount minus fee
        if (amount < localDustLimit) {
          Left(AmountBelowDustLimit)
        } else {
<<<<<<< HEAD
          val tx1 = tx.updateOutputs(tx.txOut.get(0).updateAmount(amount) :: Nil)
          Right(ClaimLocalDelayedOutputTx(input, tx1))
=======
          val tx1 = tx.copy(txOut = tx.txOut.head.copy(amount = amount) :: Nil)
          Right(input, tx1)
>>>>>>> ccae92d7
        }
    }
  }

  private def makeClaimAnchorOutputTx(commitTx: Transaction, fundingPubkey: PublicKey): Either[TxGenerationSkipped, (InputInfo, Transaction)] = {
    val redeemScript = anchor(fundingPubkey)
    val pubkeyScript = write(pay2wsh(redeemScript))
    findPubKeyScriptIndex(commitTx, pubkeyScript) match {
      case Left(skip) => Left(skip)
      case Right(outputIndex) =>
        val input = InputInfo(new OutPoint(commitTx, outputIndex), commitTx.txOut(outputIndex), write(redeemScript))
        // unsigned transaction
        val tx = new Transaction(
          2,
          new TxIn(input.outPoint, 0) :: Nil,
          Nil, // anchor is only used to bump fees, the output will be added later depending on available inputs
          0)
        Right((input, tx))
    }
  }

  def makeClaimLocalAnchorOutputTx(commitTx: Transaction, localFundingPubkey: PublicKey): Either[TxGenerationSkipped, ClaimLocalAnchorOutputTx] = {
    makeClaimAnchorOutputTx(commitTx, localFundingPubkey).map { case (input, tx) => ClaimLocalAnchorOutputTx(input, tx) }
  }

  def makeClaimRemoteAnchorOutputTx(commitTx: Transaction, remoteFundingPubkey: PublicKey): Either[TxGenerationSkipped, ClaimRemoteAnchorOutputTx] = {
    makeClaimAnchorOutputTx(commitTx, remoteFundingPubkey).map { case (input, tx) => ClaimRemoteAnchorOutputTx(input, tx) }
  }

  def makeClaimHtlcDelayedOutputPenaltyTxs(htlcTx: Transaction, localDustLimit: Satoshi, localRevocationPubkey: PublicKey, toLocalDelay: CltvExpiryDelta, localDelayedPaymentPubkey: PublicKey, localFinalScriptPubKey: ByteVector, feeratePerKw: FeeratePerKw): Seq[Either[TxGenerationSkipped, ClaimHtlcDelayedOutputPenaltyTx]] = {
    val redeemScript = toLocalDelayed(localRevocationPubkey, toLocalDelay, localDelayedPaymentPubkey)
    val pubkeyScript = write(pay2wsh(redeemScript))
    findPubKeyScriptIndexes(htlcTx, pubkeyScript) match {
      case Left(skip) => Seq(Left(skip))
      case Right(outputIndexes) => outputIndexes.map(outputIndex => {
        val input = InputInfo(new OutPoint(htlcTx, outputIndex), htlcTx.txOut(outputIndex), write(redeemScript))
        // unsigned transaction
        val tx = new Transaction(
          2,
          new TxIn(input.outPoint, 0xffffffffL) :: Nil,
          new TxOut(new Satoshi(0), localFinalScriptPubKey) :: Nil,
          0)
        // compute weight with a dummy 73 bytes signature (the largest you can get)
        val weight = addSigs(ClaimHtlcDelayedOutputPenaltyTx(input, tx), PlaceHolderSig).tx.weight()
        val fee = weight2fee(feeratePerKw, weight)
        val amount = input.txOut.amount minus fee
        if (amount < localDustLimit) {
          Left(AmountBelowDustLimit)
        } else {
          val tx1 = tx.updateOutputs(tx.txOut.get(0).updateAmount(amount) :: Nil)
          Right(ClaimHtlcDelayedOutputPenaltyTx(input, tx1))
        }
      })
    }
  }

  def makeMainPenaltyTx(commitTx: Transaction, localDustLimit: Satoshi, remoteRevocationPubkey: PublicKey, localFinalScriptPubKey: ByteVector, toRemoteDelay: CltvExpiryDelta, remoteDelayedPaymentPubkey: PublicKey, feeratePerKw: FeeratePerKw): Either[TxGenerationSkipped, MainPenaltyTx] = {
    val redeemScript = toLocalDelayed(remoteRevocationPubkey, toRemoteDelay, remoteDelayedPaymentPubkey)
    val pubkeyScript = write(pay2wsh(redeemScript))
    findPubKeyScriptIndex(commitTx, pubkeyScript) match {
      case Left(skip) => Left(skip)
      case Right(outputIndex) =>
        val input = InputInfo(new OutPoint(commitTx, outputIndex), commitTx.txOut(outputIndex), write(redeemScript))
        // unsigned transaction
        val tx = new Transaction(
          2,
          new TxIn(input.outPoint, 0xffffffffL) :: Nil,
          new TxOut(new Satoshi(0), localFinalScriptPubKey) :: Nil,
          0)
        // compute weight with a dummy 73 bytes signature (the largest you can get)
        val weight = addSigs(MainPenaltyTx(input, tx), PlaceHolderSig).tx.weight()
        val fee = weight2fee(feeratePerKw, weight)
        val amount = input.txOut.amount minus fee
        if (amount < localDustLimit) {
          Left(AmountBelowDustLimit)
        } else {
          val tx1 = tx.updateOutputs(tx.txOut.get(0).updateAmount(amount) :: Nil)
          Right(MainPenaltyTx(input, tx1))
        }
    }
  }

  /**
   * We already have the redeemScript, no need to build it
   */
  def makeHtlcPenaltyTx(commitTx: Transaction, htlcOutputIndex: Int, redeemScript: Array[Byte], localDustLimit: Satoshi, localFinalScriptPubKey: ByteVector, feeratePerKw: FeeratePerKw): Either[TxGenerationSkipped, HtlcPenaltyTx] = {
    val input = InputInfo(new OutPoint(commitTx, htlcOutputIndex), commitTx.txOut(htlcOutputIndex), redeemScript)
    // unsigned transaction
    val tx = new Transaction(
      2,
      new TxIn(input.outPoint, 0xffffffffL) :: Nil,
      new TxOut(new Satoshi(0), localFinalScriptPubKey) :: Nil,
      0)
    // compute weight with a dummy 73 bytes signature (the largest you can get)
    val weight = addSigs(MainPenaltyTx(input, tx), PlaceHolderSig).tx.weight()
    val fee = weight2fee(feeratePerKw, weight)
    val amount = input.txOut.amount minus fee
    if (amount < localDustLimit) {
      Left(AmountBelowDustLimit)
    } else {
      val tx1 = tx.updateOutputs(tx.txOut.get(0).updateAmount(amount) :: Nil)
      Right(HtlcPenaltyTx(input, tx1))
    }
  }

  def makeClosingTx(commitTxInput: InputInfo, localScriptPubKey: ByteVector, remoteScriptPubKey: ByteVector, localIsFunder: Boolean, dustLimit: Satoshi, closingFee: Satoshi, spec: CommitmentSpec): ClosingTx = {
    require(spec.htlcs.isEmpty, "there shouldn't be any pending htlcs")

    val (toLocalAmount: Satoshi, toRemoteAmount: Satoshi) = if (localIsFunder) {
      (spec.toLocal.truncateToSatoshi minus closingFee, spec.toRemote.truncateToSatoshi)
    } else {
      (spec.toLocal.truncateToSatoshi, spec.toRemote.truncateToSatoshi minus closingFee)
    } // NB: we don't care if values are < 0, they will be trimmed if they are < dust limit anyway

    val toLocalOutput_opt = if (toLocalAmount >= dustLimit) Some(new TxOut(toLocalAmount, localScriptPubKey)) else None
    val toRemoteOutput_opt = if (toRemoteAmount >= dustLimit) Some(new TxOut(toRemoteAmount, remoteScriptPubKey)) else None

    val tx = LexicographicalOrdering.sort(new Transaction(
      2,
      new TxIn(commitTxInput.outPoint, 0xffffffffL) :: Nil,
      toLocalOutput_opt.toSeq ++ toRemoteOutput_opt.toSeq ++ Nil,
      0))
    val toLocalOutput = findPubKeyScriptIndex(tx, localScriptPubKey.toArray).map(index => OutputInfo(index, toLocalAmount, localScriptPubKey)).toOption
    ClosingTx(commitTxInput, tx, toLocalOutput)
  }

  def findPubKeyScriptIndex(tx: Transaction, pubkeyScript: Array[Byte]): Either[TxGenerationSkipped, Int] = {
    val outputIndex = tx.txOut.indexWhere(_.publicKeyScript.contentEquals(pubkeyScript))
    if (outputIndex >= 0) {
      Right(outputIndex)
    } else {
      Left(OutputNotFound)
    }
  }

  def findPubKeyScriptIndexes(tx: Transaction, pubkeyScript: Array[Byte]): Either[TxGenerationSkipped, Seq[Int]] = {
    val outputIndexes = tx.txOut.zipWithIndex.collect {
      case (txOut, index) if txOut.publicKeyScript.contentEquals(pubkeyScript) => index
    }
    if (outputIndexes.nonEmpty) {
      Right(outputIndexes)
    } else {
      Left(OutputNotFound)
    }
  }

  /**
   * Default public key used for fee estimation
   */
  val PlaceHolderPubKey = new PrivateKey(ByteVector32.One).publicKey

  /**
   * This default sig takes 72B when encoded in DER (incl. 1B for the trailing sig hash), it is used for fee estimation
   * It is 72 bytes because our signatures are normalized (low-s) and will take up 72 bytes at most in DER format
   */
  val PlaceHolderSig = new ByteVector64(ByteVector.fill(64)(0xaa).toArray)
  assert(der(PlaceHolderSig).size == 72)

  private def sign(tx: Transaction, redeemScript: ByteVector, amount: Satoshi, key: PrivateKey, sighashType: Int): ByteVector64 = {
    val sigDER = Transaction.signInput(tx, 0, redeemScript, sighashType, amount, SIGVERSION_WITNESS_V0, key)
    val sig64 = Crypto.der2compact(sigDER)
    sig64
  }

  def sign(txinfo: TransactionWithInputInfo, key: PrivateKey, sighashType: Int): ByteVector64 = {
    // NB: the tx may have multiple inputs, we will only sign the one provided in txinfo.input. Bear in mind that the
    // signature will be invalidated if other inputs are added *afterwards* and sighashType was SIGHASH_ALL.
    sign(txinfo.tx, txinfo.input.redeemScript, txinfo.input.txOut.amount, key, sighashType)
  }

  def sign(txinfo: TransactionWithInputInfo, key: PrivateKey, txOwner: TxOwner, commitmentFormat: CommitmentFormat): ByteVector64 = sign(txinfo, key, txinfo.sighash(txOwner, commitmentFormat))

  def addSigs(commitTx: CommitTx, localFundingPubkey: PublicKey, remoteFundingPubkey: PublicKey, localSig: ByteVector64, remoteSig: ByteVector64): CommitTx = {
    val witness = Scripts.witness2of2(localSig, remoteSig, localFundingPubkey, remoteFundingPubkey)
    commitTx.copy(tx = commitTx.tx.updateWitness(0, witness))
  }

  def addSigs(mainPenaltyTx: MainPenaltyTx, revocationSig: ByteVector64): MainPenaltyTx = {
    val witness = Scripts.witnessToLocalDelayedWithRevocationSig(revocationSig, mainPenaltyTx.input.redeemScript)
    mainPenaltyTx.copy(tx = mainPenaltyTx.tx.updateWitness(0, witness))
  }

  def addSigs(htlcPenaltyTx: HtlcPenaltyTx, revocationSig: ByteVector64, revocationPubkey: PublicKey): HtlcPenaltyTx = {
    val witness = Scripts.witnessHtlcWithRevocationSig(revocationSig, revocationPubkey, htlcPenaltyTx.input.redeemScript)
    htlcPenaltyTx.copy(tx = htlcPenaltyTx.tx.updateWitness(0, witness))
  }

  def addSigs(htlcSuccessTx: HtlcSuccessTx, localSig: ByteVector64, remoteSig: ByteVector64, paymentPreimage: ByteVector32, commitmentFormat: CommitmentFormat): HtlcSuccessTx = {
    val witness = witnessHtlcSuccess(localSig, remoteSig, paymentPreimage, htlcSuccessTx.input.redeemScript, commitmentFormat)
    htlcSuccessTx.copy(tx = htlcSuccessTx.tx.updateWitness(0, witness))
  }

  def addSigs(htlcTimeoutTx: HtlcTimeoutTx, localSig: ByteVector64, remoteSig: ByteVector64, commitmentFormat: CommitmentFormat): HtlcTimeoutTx = {
    val witness = witnessHtlcTimeout(localSig, remoteSig, htlcTimeoutTx.input.redeemScript, commitmentFormat)
    htlcTimeoutTx.copy(tx = htlcTimeoutTx.tx.updateWitness(0, witness))
  }

  def addSigs(claimHtlcSuccessTx: ClaimHtlcSuccessTx, localSig: ByteVector64, paymentPreimage: ByteVector32): ClaimHtlcSuccessTx = {
    val witness = witnessClaimHtlcSuccessFromCommitTx(localSig, paymentPreimage, claimHtlcSuccessTx.input.redeemScript)
    claimHtlcSuccessTx.copy(tx = claimHtlcSuccessTx.tx.updateWitness(0, witness))
  }

  def addSigs(claimHtlcTimeoutTx: ClaimHtlcTimeoutTx, localSig: ByteVector64): ClaimHtlcTimeoutTx = {
    val witness = witnessClaimHtlcTimeoutFromCommitTx(localSig, claimHtlcTimeoutTx.input.redeemScript)
    claimHtlcTimeoutTx.copy(tx = claimHtlcTimeoutTx.tx.updateWitness(0, witness))
  }

  def addSigs(claimP2WPKHOutputTx: ClaimP2WPKHOutputTx, localPaymentPubkey: PublicKey, localSig: ByteVector64): ClaimP2WPKHOutputTx = {
    val witness = new ScriptWitness(Seq(scodecbytevector2acinqbytevector(der(localSig)), localPaymentPubkey.value))
    claimP2WPKHOutputTx.copy(tx = claimP2WPKHOutputTx.tx.updateWitness(0, witness))
  }

  def addSigs(claimRemoteDelayedOutputTx: ClaimRemoteDelayedOutputTx, localSig: ByteVector64): ClaimRemoteDelayedOutputTx = {
    val witness = witnessClaimToRemoteDelayedFromCommitTx(localSig, claimRemoteDelayedOutputTx.input.redeemScript)
    claimRemoteDelayedOutputTx.copy(tx = claimRemoteDelayedOutputTx.tx.updateWitness(0, witness))
  }

  def addSigs(claimDelayedOutputTx: ClaimLocalDelayedOutputTx, localSig: ByteVector64): ClaimLocalDelayedOutputTx = {
    val witness = witnessToLocalDelayedAfterDelay(localSig, claimDelayedOutputTx.input.redeemScript)
    claimDelayedOutputTx.copy(tx = claimDelayedOutputTx.tx.updateWitness(0, witness))
  }

  def addSigs(htlcDelayedTx: HtlcDelayedTx, localSig: ByteVector64): HtlcDelayedTx = {
    val witness = witnessToLocalDelayedAfterDelay(localSig, htlcDelayedTx.input.redeemScript)
    htlcDelayedTx.copy(tx = htlcDelayedTx.tx.updateWitness(0, witness))
  }

  def addSigs(claimAnchorOutputTx: ClaimLocalAnchorOutputTx, localSig: ByteVector64): ClaimLocalAnchorOutputTx = {
    val witness = witnessAnchor(localSig, claimAnchorOutputTx.input.redeemScript)
    claimAnchorOutputTx.copy(tx = claimAnchorOutputTx.tx.updateWitness(0, witness))
  }

  def addSigs(claimHtlcDelayedPenalty: ClaimHtlcDelayedOutputPenaltyTx, revocationSig: ByteVector64): ClaimHtlcDelayedOutputPenaltyTx = {
    val witness = Scripts.witnessToLocalDelayedWithRevocationSig(revocationSig, claimHtlcDelayedPenalty.input.redeemScript)
    claimHtlcDelayedPenalty.copy(tx = claimHtlcDelayedPenalty.tx.updateWitness(0, witness))
  }

  def addSigs(closingTx: ClosingTx, localFundingPubkey: PublicKey, remoteFundingPubkey: PublicKey, localSig: ByteVector64, remoteSig: ByteVector64): ClosingTx = {
    val witness = Scripts.witness2of2(localSig, remoteSig, localFundingPubkey, remoteFundingPubkey)
    closingTx.copy(tx = closingTx.tx.updateWitness(0, witness))
  }

  def checkSpendable(txinfo: TransactionWithInputInfo): Try[Unit] = {
    // NB: we don't verify the other inputs as they should only be wallet inputs used to RBF the transaction
    Try(Transaction.correctlySpends(txinfo.tx, Map(txinfo.input.outPoint -> txinfo.input.txOut).asJava, ScriptFlags.STANDARD_SCRIPT_VERIFY_FLAGS))
  }

  def checkSig(txinfo: TransactionWithInputInfo, sig: ByteVector64, pubKey: PublicKey, txOwner: TxOwner, commitmentFormat: CommitmentFormat): Boolean = {
    val sighash = txinfo.sighash(txOwner, commitmentFormat)
    val data = Transaction.hashForSigning(txinfo.tx, 0, txinfo.input.redeemScript.toArray, sighash, txinfo.input.txOut.amount, SIGVERSION_WITNESS_V0)
    Crypto.verifySignature(data, sig, pubKey)
  }

}<|MERGE_RESOLUTION|>--- conflicted
+++ resolved
@@ -16,14 +16,10 @@
 
 package fr.acinq.eclair.transactions
 
-<<<<<<< HEAD
 import fr.acinq.bitcoin.{PrivateKey, PublicKey}
 import fr.acinq.bitcoin.Crypto.ripemd160
 import fr.acinq.bitcoin.DeterministicWallet.ExtendedPublicKey
 import fr.acinq.bitcoin.crypto.Pack
-=======
-import fr.acinq.bitcoin.Crypto.{PrivateKey, PublicKey, ripemd160}
->>>>>>> ccae92d7
 import fr.acinq.bitcoin.Script._
 import fr.acinq.bitcoin.SigVersion._
 import fr.acinq.bitcoin._
@@ -624,11 +620,7 @@
     findPubKeyScriptIndex(parentTx, pubkeyScript) match {
       case Left(skip) => Left(skip)
       case Right(outputIndex) =>
-<<<<<<< HEAD
-        val input = InputInfo(new OutPoint(commitTx, outputIndex), commitTx.txOut(outputIndex), write(redeemScript))
-=======
-        val input = InputInfo(OutPoint(parentTx, outputIndex), parentTx.txOut(outputIndex), write(redeemScript))
->>>>>>> ccae92d7
+        val input = InputInfo(new OutPoint(parentTx, outputIndex), parentTx.txOut(outputIndex), write(redeemScript))
         // unsigned transaction
         val tx = new Transaction(
           2,
@@ -642,13 +634,8 @@
         if (amount < localDustLimit) {
           Left(AmountBelowDustLimit)
         } else {
-<<<<<<< HEAD
           val tx1 = tx.updateOutputs(tx.txOut.get(0).updateAmount(amount) :: Nil)
-          Right(ClaimLocalDelayedOutputTx(input, tx1))
-=======
-          val tx1 = tx.copy(txOut = tx.txOut.head.copy(amount = amount) :: Nil)
           Right(input, tx1)
->>>>>>> ccae92d7
         }
     }
   }
