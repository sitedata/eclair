/*
 * Copyright 2019 ACINQ SAS
 *
 * Licensed under the Apache License, Version 2.0 (the "License");
 * you may not use this file except in compliance with the License.
 * You may obtain a copy of the License at
 *
 *     http://www.apache.org/licenses/LICENSE-2.0
 *
 * Unless required by applicable law or agreed to in writing, software
 * distributed under the License is distributed on an "AS IS" BASIS,
 * WITHOUT WARRANTIES OR CONDITIONS OF ANY KIND, either express or implied.
 * See the License for the specific language governing permissions and
 * limitations under the License.
 */

package fr.acinq.eclair.transactions

<<<<<<< HEAD
import java.nio.ByteOrder
import fr.acinq.bitcoin.{PrivateKey, PublicKey}
import fr.acinq.bitcoin.Crypto.ripemd160
=======
import fr.acinq.bitcoin.Crypto.{PrivateKey, PublicKey, ripemd160}
import fr.acinq.bitcoin.DeterministicWallet.ExtendedPublicKey
>>>>>>> 5d662fc3
import fr.acinq.bitcoin.Script._
import fr.acinq.bitcoin.SigVersion._
import fr.acinq.bitcoin._
import SigHash._
import fr.acinq.eclair._
import fr.acinq.eclair.blockchain.fee.FeeratePerKw
import fr.acinq.eclair.crypto.keymanager.ChannelKeyManager
import fr.acinq.eclair.transactions.CommitmentOutput._
import fr.acinq.eclair.transactions.Scripts._
import fr.acinq.eclair.wire.UpdateAddHtlc
import scodec.bits.ByteVector
import KotlinUtils._
import fr.acinq.bitcoin.crypto.Pack

import scala.collection.JavaConverters.{mapAsJavaMapConverter, seqAsJavaListConverter}
import scala.util.Try

/**
 * Created by PM on 15/12/2016.
 */
object Transactions {

  sealed trait CommitmentFormat {
    // @formatter:off
    def commitWeight: Int
    def htlcOutputWeight: Int
    def htlcTimeoutWeight: Int
    def htlcSuccessWeight: Int
    // @formatter:on
  }

  /**
   * Commitment format as defined in the v1.0 specification (https://github.com/lightningnetwork/lightning-rfc/tree/v1.0).
   */
  case object DefaultCommitmentFormat extends CommitmentFormat {
    override val commitWeight = 724
    override val htlcOutputWeight = 172
    override val htlcTimeoutWeight = 663
    override val htlcSuccessWeight = 703
  }

  /**
   * Commitment format that adds anchor outputs to the commitment transaction and uses custom sighash flags for HTLC
   * transactions to allow unilateral fee bumping (https://github.com/lightningnetwork/lightning-rfc/pull/688).
   */
  case object AnchorOutputsCommitmentFormat extends CommitmentFormat {
    val anchorAmount = new Satoshi(330)
    override val commitWeight = 1124
    override val htlcOutputWeight = 172
    override val htlcTimeoutWeight = 666
    override val htlcSuccessWeight = 706
  }

  // @formatter:off
  case class InputInfo(outPoint: OutPoint, txOut: TxOut, redeemScript: ByteVector)
  object InputInfo {
    def apply(outPoint: OutPoint, txOut: TxOut, redeemScript: Array[Byte]): InputInfo = new InputInfo(outPoint, txOut, ByteVector.view(redeemScript))
    def apply(outPoint: OutPoint, txOut: TxOut, redeemScript: Seq[ScriptElt]): InputInfo = new InputInfo(outPoint, txOut, ByteVector.view(Script.write(redeemScript.asJava)))
  }

  /** Owner of a given transaction (local/remote). */
  sealed trait TxOwner
  object TxOwner {
    case object Local extends TxOwner
    case object Remote extends TxOwner
  }

  sealed trait TransactionWithInputInfo {
    def input: InputInfo
    def tx: Transaction
    def fee: Satoshi = input.txOut.amount minus tx.txOut.map(_.amount).sum
    def minRelayFee: Satoshi = {
      val vsize = (tx.weight() + 3) / 4
      new Satoshi(FeeratePerKw.MinimumRelayFeeRate * vsize / 1000)
    }
    /** Sighash flags to use when signing the transaction. */
    def sighash(txOwner: TxOwner, commitmentFormat: CommitmentFormat): Int = SIGHASH_ALL
  }

  case class CommitTx(input: InputInfo, tx: Transaction) extends TransactionWithInputInfo
  sealed trait HtlcTx extends TransactionWithInputInfo {
    override def sighash(txOwner: TxOwner, commitmentFormat: CommitmentFormat): Int = commitmentFormat match {
      case DefaultCommitmentFormat => SIGHASH_ALL
      case AnchorOutputsCommitmentFormat => txOwner match {
        case TxOwner.Local => SIGHASH_ALL
        case TxOwner.Remote => SIGHASH_SINGLE | SIGHASH_ANYONECANPAY
      }
    }
  }
  case class HtlcSuccessTx(input: InputInfo, tx: Transaction, paymentHash: ByteVector32) extends HtlcTx
  case class HtlcTimeoutTx(input: InputInfo, tx: Transaction) extends HtlcTx
  case class ClaimHtlcSuccessTx(input: InputInfo, tx: Transaction) extends TransactionWithInputInfo
  case class ClaimHtlcTimeoutTx(input: InputInfo, tx: Transaction) extends TransactionWithInputInfo
  case class ClaimAnchorOutputTx(input: InputInfo, tx: Transaction) extends TransactionWithInputInfo
  case class ClaimP2WPKHOutputTx(input: InputInfo, tx: Transaction) extends TransactionWithInputInfo
  case class ClaimRemoteDelayedOutputTx(input: InputInfo, tx: Transaction) extends TransactionWithInputInfo
  case class ClaimLocalDelayedOutputTx(input: InputInfo, tx: Transaction) extends TransactionWithInputInfo
  case class ClaimHtlcDelayedOutputPenaltyTx(input: InputInfo, tx: Transaction) extends TransactionWithInputInfo
  case class MainPenaltyTx(input: InputInfo, tx: Transaction) extends TransactionWithInputInfo
  case class HtlcPenaltyTx(input: InputInfo, tx: Transaction) extends TransactionWithInputInfo
  case class ClosingTx(input: InputInfo, tx: Transaction) extends TransactionWithInputInfo

  trait TransactionSigningKit {
    def keyManager: ChannelKeyManager
    def commitmentFormat: CommitmentFormat
    def spentOutpoint: OutPoint
  }
  object TransactionSigningKit {
    case class ClaimAnchorOutputSigningKit(keyManager: ChannelKeyManager, txWithInput: ClaimAnchorOutputTx, localFundingPubKey: ExtendedPublicKey) extends TransactionSigningKit {
      override val commitmentFormat: CommitmentFormat = AnchorOutputsCommitmentFormat
      override val spentOutpoint  = txWithInput.input.outPoint
    }

    sealed trait HtlcTxSigningKit extends TransactionSigningKit {
      def txWithInput: HtlcTx
      override def spentOutpoint  = txWithInput.input.outPoint
      def localHtlcBasepoint: ExtendedPublicKey
      def localPerCommitmentPoint: PublicKey
      def remoteSig: ByteVector64
    }
    case class HtlcSuccessSigningKit(keyManager: ChannelKeyManager, commitmentFormat: CommitmentFormat, txWithInput: HtlcSuccessTx, localHtlcBasepoint: ExtendedPublicKey, localPerCommitmentPoint: PublicKey, remoteSig: ByteVector64, preimage: ByteVector32) extends HtlcTxSigningKit
    case class HtlcTimeoutSigningKit(keyManager: ChannelKeyManager, commitmentFormat: CommitmentFormat, txWithInput: HtlcTimeoutTx, localHtlcBasepoint: ExtendedPublicKey, localPerCommitmentPoint: PublicKey, remoteSig: ByteVector64) extends HtlcTxSigningKit
  }

  sealed trait TxGenerationSkipped
  case object OutputNotFound extends TxGenerationSkipped { override def toString = "output not found (probably trimmed)" }
  case object AmountBelowDustLimit extends TxGenerationSkipped { override def toString = "amount is below dust limit" }
  // @formatter:on

  /**
   * When *local* *current* [[CommitTx]] is published:
   *   - [[ClaimLocalDelayedOutputTx]] spends to-local output of [[CommitTx]] after a delay
   *   - When using anchor outputs, [[ClaimAnchorOutputTx]] spends to-local anchor of [[CommitTx]]
   *   - [[HtlcSuccessTx]] spends htlc-received outputs of [[CommitTx]] for which we have the preimage
   *     - [[ClaimLocalDelayedOutputTx]] spends [[HtlcSuccessTx]] after a delay
   *   - [[HtlcTimeoutTx]] spends htlc-sent outputs of [[CommitTx]] after a timeout
   *     - [[ClaimLocalDelayedOutputTx]] spends [[HtlcTimeoutTx]] after a delay
   *
   * When *remote* *current* [[CommitTx]] is published:
   *   - When using the default commitment format, [[ClaimP2WPKHOutputTx]] spends to-local output of [[CommitTx]]
   *   - When using anchor outputs, [[ClaimRemoteDelayedOutputTx]] spends to-local output of [[CommitTx]]
   *   - When using anchor outputs, [[ClaimAnchorOutputTx]] spends to-local anchor of [[CommitTx]]
   *   - [[ClaimHtlcSuccessTx]] spends htlc-received outputs of [[CommitTx]] for which we have the preimage
   *   - [[ClaimHtlcTimeoutTx]] spends htlc-sent outputs of [[CommitTx]] after a timeout
   *
   * When *remote* *revoked* [[CommitTx]] is published:
   *   - When using the default commitment format, [[ClaimP2WPKHOutputTx]] spends to-local output of [[CommitTx]]
   *   - When using anchor outputs, [[ClaimRemoteDelayedOutputTx]] spends to-local output of [[CommitTx]]
   *   - When using anchor outputs, [[ClaimAnchorOutputTx]] spends to-local anchor of [[CommitTx]]
   *   - [[MainPenaltyTx]] spends remote main output using the per-commitment secret
   *   - [[HtlcSuccessTx]] spends htlc-sent outputs of [[CommitTx]] for which they have the preimage (published by remote)
   *     - [[ClaimHtlcDelayedOutputPenaltyTx]] spends [[HtlcSuccessTx]] using the revocation secret (published by local)
   *   - [[HtlcTimeoutTx]] spends htlc-received outputs of [[CommitTx]] after a timeout (published by remote)
   *     - [[ClaimHtlcDelayedOutputPenaltyTx]] spends [[HtlcTimeoutTx]] using the revocation secret (published by local)
   *   - [[HtlcPenaltyTx]] spends competes with [[HtlcSuccessTx]] and [[HtlcTimeoutTx]] for the same outputs (published by local)
   */

  /**
   * these values are specific to us (not defined in the specification) and used to estimate fees
   */
  val claimP2WPKHOutputWitnessWeight = 109
  val claimP2WPKHOutputWeight = 438
  // The smallest transaction that spends an anchor contains 2 inputs (the commit tx output and a wallet input to set the feerate)
  // and 1 output (change). If we're using P2WPKH wallet inputs/outputs with 72 bytes signatures, this results in a weight of 717.
  // We round it down to 700 to allow for some error margin (e.g. signatures smaller than 72 bytes).
  val claimAnchorOutputMinWeight = 700
  // The biggest htlc input is an HTLC-success with anchor outputs:
  // 143 bytes (accepted_htlc_script) + 327 bytes (success_witness) + 41 bytes (commitment_input) = 511 bytes
  // See https://github.com/lightningnetwork/lightning-rfc/blob/master/03-transactions.md#expected-weight-of-htlc-timeout-and-htlc-success-transactions
  val htlcInputMaxWeight = 511
  val claimHtlcDelayedWeight = 483
  val claimHtlcSuccessWeight = 571
  val claimHtlcTimeoutWeight = 545
  val mainPenaltyWeight = 484
  val htlcPenaltyWeight = 578 // based on spending an HTLC-Success output (would be 571 with HTLC-Timeout)

  def weight2feeMsat(feeratePerKw: FeeratePerKw, weight: Int): MilliSatoshi = MilliSatoshi(feeratePerKw.toLong * weight)

  def weight2fee(feeratePerKw: FeeratePerKw, weight: Int): Satoshi = weight2feeMsat(feeratePerKw, weight).truncateToSatoshi

  /**
   * @param fee    tx fee
   * @param weight tx weight
   * @return the fee rate (in Satoshi/Kw) for this tx
   */
  def fee2rate(fee: Satoshi, weight: Int): FeeratePerKw = FeeratePerKw((fee times 1000L) div weight)

  /** Offered HTLCs below this amount will be trimmed. */
  def offeredHtlcTrimThreshold(dustLimit: Satoshi, spec: CommitmentSpec, commitmentFormat: CommitmentFormat): Satoshi =
    dustLimit plus weight2fee(spec.feeratePerKw, commitmentFormat.htlcTimeoutWeight)

  def trimOfferedHtlcs(dustLimit: Satoshi, spec: CommitmentSpec, commitmentFormat: CommitmentFormat): Seq[OutgoingHtlc] = {
    val threshold = offeredHtlcTrimThreshold(dustLimit, spec, commitmentFormat)
    spec.htlcs
      .collect { case o: OutgoingHtlc if o.add.amountMsat >= threshold => o }
      .toSeq
  }

  /** Received HTLCs below this amount will be trimmed. */
  def receivedHtlcTrimThreshold(dustLimit: Satoshi, spec: CommitmentSpec, commitmentFormat: CommitmentFormat): Satoshi =
    dustLimit plus weight2fee(spec.feeratePerKw, commitmentFormat.htlcSuccessWeight)

  def trimReceivedHtlcs(dustLimit: Satoshi, spec: CommitmentSpec, commitmentFormat: CommitmentFormat): Seq[IncomingHtlc] = {
    val threshold = receivedHtlcTrimThreshold(dustLimit, spec, commitmentFormat)
    spec.htlcs
      .collect { case i: IncomingHtlc if i.add.amountMsat >= threshold => i }
      .toSeq
  }

  /** Fee for an un-trimmed HTLC. */
  def htlcOutputFee(feeratePerKw: FeeratePerKw, commitmentFormat: CommitmentFormat): MilliSatoshi = weight2feeMsat(feeratePerKw, commitmentFormat.htlcOutputWeight)

  /**
   * While fees are generally computed in Satoshis (since this is the smallest on-chain unit), it may be useful in some
   * cases to calculate it in MilliSatoshi to avoid rounding issues.
   * If you are adding multiple fees together for example, you should always add them in MilliSatoshi and then round
   * down to Satoshi.
   */
  def commitTxFeeMsat(dustLimit: Satoshi, spec: CommitmentSpec, commitmentFormat: CommitmentFormat): MilliSatoshi = {
    val trimmedOfferedHtlcs = trimOfferedHtlcs(dustLimit, spec, commitmentFormat)
    val trimmedReceivedHtlcs = trimReceivedHtlcs(dustLimit, spec, commitmentFormat)
    val weight = commitmentFormat.commitWeight + commitmentFormat.htlcOutputWeight * (trimmedOfferedHtlcs.size + trimmedReceivedHtlcs.size)
    val fee = weight2feeMsat(spec.feeratePerKw, weight)
    // When using anchor outputs, the funder pays for *both* anchors all the time, even if only one anchor is present.
    // This is not technically a fee (it doesn't go to miners) but it has to be deduced from the funder's main output,
    // so for simplicity we deduce it here.
    val anchorsCost = commitmentFormat match {
<<<<<<< HEAD
      case DefaultCommitmentFormat => new Satoshi(0)
      // the funder pays for both anchors all the time, even if only one anchor is present
      case AnchorOutputsCommitmentFormat => AnchorOutputsCommitmentFormat.anchorAmount times 2
=======
      case DefaultCommitmentFormat => Satoshi(0)
      case AnchorOutputsCommitmentFormat => AnchorOutputsCommitmentFormat.anchorAmount * 2
>>>>>>> 5d662fc3
    }
    fee + anchorsCost
  }

  def commitTxFee(dustLimit: Satoshi, spec: CommitmentSpec, commitmentFormat: CommitmentFormat): Satoshi = commitTxFeeMsat(dustLimit, spec, commitmentFormat).truncateToSatoshi

  /**
   * @param commitTxNumber         commit tx number
   * @param isFunder               true if local node is funder
   * @param localPaymentBasePoint  local payment base point
   * @param remotePaymentBasePoint remote payment base point
   * @return the obscured tx number as defined in BOLT #3 (a 48 bits integer)
   */
  def obscuredCommitTxNumber(commitTxNumber: Long, isFunder: Boolean, localPaymentBasePoint: PublicKey, remotePaymentBasePoint: PublicKey): Long = {
    // from BOLT 3: SHA256(payment-basepoint from open_channel || payment-basepoint from accept_channel)
    val h = if (isFunder) {
      Crypto.sha256(localPaymentBasePoint.value ++ remotePaymentBasePoint.value)
    } else {
      Crypto.sha256(remotePaymentBasePoint.value ++ localPaymentBasePoint.value)
    }
    val blind = Pack.int64LE((ByteVector.view(h).takeRight(6).reverse ++ ByteVector.fromValidHex("0000")).toArray, 0)
    commitTxNumber ^ blind
  }

  /**
   * @param commitTx               commit tx
   * @param isFunder               true if local node is funder
   * @param localPaymentBasePoint  local payment base point
   * @param remotePaymentBasePoint remote payment base point
   * @return the actual commit tx number that was blinded and stored in locktime and sequence fields
   */
  def getCommitTxNumber(commitTx: Transaction, isFunder: Boolean, localPaymentBasePoint: PublicKey, remotePaymentBasePoint: PublicKey): Long = {
    require(commitTx.txIn.size == 1, "commitment tx should have 1 input")
    val blind = obscuredCommitTxNumber(0, isFunder, localPaymentBasePoint, remotePaymentBasePoint)
    val obscured = decodeTxNumber(commitTx.txIn.head.sequence, commitTx.lockTime)
    obscured ^ blind
  }

  /**
   * This is a trick to split and encode a 48-bit txnumber into the sequence and locktime fields of a tx
   *
   * @param txnumber commitment number
   * @return (sequence, locktime)
   */
  def encodeTxNumber(txnumber: Long): (Long, Long) = {
    require(txnumber <= 0xffffffffffffL, "txnumber must be lesser than 48 bits long")
    (0x80000000L | (txnumber >> 24), (txnumber & 0xffffffL) | 0x20000000)
  }

  def decodeTxNumber(sequence: Long, locktime: Long): Long = ((sequence & 0xffffffL) << 24) + (locktime & 0xffffffL)

  def getHtlcTxInputSequence(commitmentFormat: CommitmentFormat): Long = commitmentFormat match {
    case DefaultCommitmentFormat => 0 // htlc txs immediately spend the commit tx
    case AnchorOutputsCommitmentFormat => 1 // htlc txs have a 1-block delay to allow CPFP carve-out on anchors
  }

  /**
   * Represent a link between a commitment spec item (to-local, to-remote, anchors, htlc) and the actual output in the commit tx
   *
   * @param output           transaction output
   * @param redeemScript     redeem script that matches this output (most of them are p2wsh)
   * @param commitmentOutput commitment spec item this output is built from
   */
  case class CommitmentOutputLink[T <: CommitmentOutput](output: TxOut, redeemScript: Seq[ScriptElt], commitmentOutput: T)

  /** Type alias for a collection of commitment output links */
  type CommitmentOutputs = Seq[CommitmentOutputLink[CommitmentOutput]]

  object CommitmentOutputLink {
    /**
     * We sort HTLC outputs according to BIP69 + CLTV as tie-breaker for offered HTLC, we do this only for the outgoing
     * HTLC because we must agree with the remote on the order of HTLC-Timeout transactions even for identical HTLC outputs.
     * See https://github.com/lightningnetwork/lightning-rfc/issues/448#issuecomment-432074187.
     */
    def sort(a: CommitmentOutputLink[CommitmentOutput], b: CommitmentOutputLink[CommitmentOutput]): Boolean = (a.commitmentOutput, b.commitmentOutput) match {
      case (OutHtlc(OutgoingHtlc(htlcA)), OutHtlc(OutgoingHtlc(htlcB))) if htlcA.paymentHash == htlcB.paymentHash && htlcA.amountMsat == htlcB.amountMsat =>
        htlcA.cltvExpiry <= htlcB.cltvExpiry
      case _ => LexicographicalOrdering.isLessThan(a.output, b.output)
    }
  }

  def makeCommitTxOutputs(localIsFunder: Boolean,
                          localDustLimit: Satoshi,
                          localRevocationPubkey: PublicKey,
                          toLocalDelay: CltvExpiryDelta,
                          localDelayedPaymentPubkey: PublicKey,
                          remotePaymentPubkey: PublicKey,
                          localHtlcPubkey: PublicKey,
                          remoteHtlcPubkey: PublicKey,
                          localFundingPubkey: PublicKey,
                          remoteFundingPubkey: PublicKey,
                          spec: CommitmentSpec,
                          commitmentFormat: CommitmentFormat): CommitmentOutputs = {
    val outputs = collection.mutable.ArrayBuffer.empty[CommitmentOutputLink[CommitmentOutput]]

    trimOfferedHtlcs(localDustLimit, spec, commitmentFormat).foreach { htlc =>
      val redeemScript = htlcOffered(localHtlcPubkey, remoteHtlcPubkey, localRevocationPubkey, ripemd160(htlc.add.paymentHash), commitmentFormat)
      outputs.append(CommitmentOutputLink(new TxOut(htlc.add.amountMsat.truncateToSatoshi, pay2wsh(redeemScript)), redeemScript, OutHtlc(htlc)))
    }

    trimReceivedHtlcs(localDustLimit, spec, commitmentFormat).foreach { htlc =>
      val redeemScript = htlcReceived(localHtlcPubkey, remoteHtlcPubkey, localRevocationPubkey, ripemd160(htlc.add.paymentHash), htlc.add.cltvExpiry, commitmentFormat)
      outputs.append(CommitmentOutputLink(new TxOut(htlc.add.amountMsat.truncateToSatoshi, pay2wsh(redeemScript)), redeemScript, InHtlc(htlc)))
    }

    val hasHtlcs = outputs.nonEmpty

    val (toLocalAmount: Satoshi, toRemoteAmount: Satoshi) = if (localIsFunder) {
      (spec.toLocal.truncateToSatoshi minus commitTxFee(localDustLimit, spec, commitmentFormat), spec.toRemote.truncateToSatoshi)
    } else {
      (spec.toLocal.truncateToSatoshi, spec.toRemote.truncateToSatoshi minus commitTxFee(localDustLimit, spec, commitmentFormat))
    } // NB: we don't care if values are < 0, they will be trimmed if they are < dust limit anyway

    if (toLocalAmount >= localDustLimit) {
      outputs.append(CommitmentOutputLink(
        new TxOut(toLocalAmount, pay2wsh(toLocalDelayed(localRevocationPubkey, toLocalDelay, localDelayedPaymentPubkey))),
        toLocalDelayed(localRevocationPubkey, toLocalDelay, localDelayedPaymentPubkey),
        ToLocal))
    }

    if (toRemoteAmount >= localDustLimit) {
      commitmentFormat match {
        case DefaultCommitmentFormat => outputs.append(CommitmentOutputLink(
          new TxOut(toRemoteAmount, pay2wpkh(remotePaymentPubkey)),
          pay2pkh(remotePaymentPubkey),
          ToRemote))
        case AnchorOutputsCommitmentFormat => outputs.append(CommitmentOutputLink(
          new TxOut(toRemoteAmount, pay2wsh(toRemoteDelayed(remotePaymentPubkey))),
          toRemoteDelayed(remotePaymentPubkey),
          ToRemote))
      }
    }

    if (commitmentFormat == AnchorOutputsCommitmentFormat) {
      if (toLocalAmount >= localDustLimit || hasHtlcs) {
        outputs.append(CommitmentOutputLink(new TxOut(AnchorOutputsCommitmentFormat.anchorAmount, pay2wsh(anchor(localFundingPubkey))), anchor(localFundingPubkey), ToLocalAnchor))
      }
      if (toRemoteAmount >= localDustLimit || hasHtlcs) {
        outputs.append(CommitmentOutputLink(new TxOut(AnchorOutputsCommitmentFormat.anchorAmount, pay2wsh(anchor(remoteFundingPubkey))), anchor(remoteFundingPubkey), ToRemoteAnchor))
      }
    }

    outputs.sortWith(CommitmentOutputLink.sort).toSeq
  }

  def makeCommitTx(commitTxInput: InputInfo,
                   commitTxNumber: Long,
                   localPaymentBasePoint: PublicKey,
                   remotePaymentBasePoint: PublicKey,
                   localIsFunder: Boolean,
                   outputs: CommitmentOutputs): CommitTx = {
    val txnumber = obscuredCommitTxNumber(commitTxNumber, localIsFunder, localPaymentBasePoint, remotePaymentBasePoint)
    val (sequence, locktime) = encodeTxNumber(txnumber)

    val tx = new Transaction(
      2,
      new TxIn(commitTxInput.outPoint, sequence) :: Nil,
      outputs.map(_.output),
      locktime)

    CommitTx(commitTxInput, tx)
  }

  def makeHtlcTimeoutTx(commitTx: Transaction,
                        output: CommitmentOutputLink[OutHtlc],
                        outputIndex: Int,
                        localDustLimit: Satoshi,
                        localRevocationPubkey: PublicKey,
                        toLocalDelay: CltvExpiryDelta,
                        localDelayedPaymentPubkey: PublicKey,
                        feeratePerKw: FeeratePerKw,
                        commitmentFormat: CommitmentFormat): Either[TxGenerationSkipped, HtlcTimeoutTx] = {
    val fee = weight2fee(feeratePerKw, commitmentFormat.htlcTimeoutWeight)
    val redeemScript = output.redeemScript
    val htlc = output.commitmentOutput.outgoingHtlc.add
    val amount = htlc.amountMsat.truncateToSatoshi minus fee
    if (amount < localDustLimit) {
      Left(AmountBelowDustLimit)
    } else {
      val input = InputInfo(new OutPoint(commitTx, outputIndex), commitTx.txOut(outputIndex), write(redeemScript))
      Right(HtlcTimeoutTx(input, new Transaction(
        2,
        new TxIn(input.outPoint, getHtlcTxInputSequence(commitmentFormat)) :: Nil,
        new TxOut(amount, pay2wsh(toLocalDelayed(localRevocationPubkey, toLocalDelay, localDelayedPaymentPubkey))) :: Nil,
        htlc.cltvExpiry.toLong)))
    }
  }

  def makeHtlcSuccessTx(commitTx: Transaction,
                        output: CommitmentOutputLink[InHtlc],
                        outputIndex: Int,
                        localDustLimit: Satoshi,
                        localRevocationPubkey: PublicKey,
                        toLocalDelay: CltvExpiryDelta,
                        localDelayedPaymentPubkey: PublicKey,
                        feeratePerKw: FeeratePerKw,
                        commitmentFormat: CommitmentFormat): Either[TxGenerationSkipped, HtlcSuccessTx] = {
    val fee = weight2fee(feeratePerKw, commitmentFormat.htlcSuccessWeight)
    val redeemScript = output.redeemScript
    val htlc = output.commitmentOutput.incomingHtlc.add
    val amount = htlc.amountMsat.truncateToSatoshi minus fee
    if (amount < localDustLimit) {
      Left(AmountBelowDustLimit)
    } else {
      val input = InputInfo(new OutPoint(commitTx, outputIndex), commitTx.txOut(outputIndex), write(redeemScript))
      Right(HtlcSuccessTx(input, new Transaction(
        2,
        new TxIn(input.outPoint, getHtlcTxInputSequence(commitmentFormat)) :: Nil,
        new TxOut(amount, pay2wsh(toLocalDelayed(localRevocationPubkey, toLocalDelay, localDelayedPaymentPubkey))) :: Nil,
        0), htlc.paymentHash))
    }
  }

  def makeHtlcTxs(commitTx: Transaction,
                  localDustLimit: Satoshi,
                  localRevocationPubkey: PublicKey,
                  toLocalDelay: CltvExpiryDelta,
                  localDelayedPaymentPubkey: PublicKey,
                  feeratePerKw: FeeratePerKw,
                  outputs: CommitmentOutputs,
                  commitmentFormat: CommitmentFormat): (Seq[HtlcTimeoutTx], Seq[HtlcSuccessTx]) = {
    val htlcTimeoutTxs = outputs.zipWithIndex.collect {
      case (CommitmentOutputLink(o, s, OutHtlc(ou)), outputIndex) =>
        val co = CommitmentOutputLink(o, s, OutHtlc(ou))
        makeHtlcTimeoutTx(commitTx, co, outputIndex, localDustLimit, localRevocationPubkey, toLocalDelay, localDelayedPaymentPubkey, feeratePerKw, commitmentFormat)
    }.collect { case Right(htlcTimeoutTx) => htlcTimeoutTx }
    val htlcSuccessTxs = outputs.zipWithIndex.collect {
      case (CommitmentOutputLink(o, s, InHtlc(in)), outputIndex) =>
        val co = CommitmentOutputLink(o, s, InHtlc(in))
        makeHtlcSuccessTx(commitTx, co, outputIndex, localDustLimit, localRevocationPubkey, toLocalDelay, localDelayedPaymentPubkey, feeratePerKw, commitmentFormat)
    }.collect { case Right(htlcSuccessTx) => htlcSuccessTx }
    (htlcTimeoutTxs, htlcSuccessTxs)
  }

  def makeClaimHtlcSuccessTx(commitTx: Transaction,
                             outputs: CommitmentOutputs,
                             localDustLimit: Satoshi,
                             localHtlcPubkey: PublicKey,
                             remoteHtlcPubkey: PublicKey,
                             remoteRevocationPubkey: PublicKey,
                             localFinalScriptPubKey: ByteVector,
                             htlc: UpdateAddHtlc,
                             feeratePerKw: FeeratePerKw,
                             commitmentFormat: CommitmentFormat): Either[TxGenerationSkipped, ClaimHtlcSuccessTx] = {
    val redeemScript = htlcOffered(remoteHtlcPubkey, localHtlcPubkey, remoteRevocationPubkey, ripemd160(htlc.paymentHash), commitmentFormat)
    outputs.zipWithIndex.collectFirst {
      case (CommitmentOutputLink(_, _, OutHtlc(OutgoingHtlc(outgoingHtlc))), outIndex) if outgoingHtlc.id == htlc.id => outIndex
    } match {
      case Some(outputIndex) =>
        val input = InputInfo(new OutPoint(commitTx, outputIndex), commitTx.txOut(outputIndex), write(redeemScript))
        val sequence = commitmentFormat match {
          case DefaultCommitmentFormat => 0xffffffffL // RBF disabled
          case AnchorOutputsCommitmentFormat => 1 // txs have a 1-block delay to allow CPFP carve-out on anchors
        }
        val tx = new Transaction(
          2,
          new TxIn(input.outPoint, sequence) :: Nil,
          new TxOut(new Satoshi(0), localFinalScriptPubKey) :: Nil,
          0)
        val weight = addSigs(ClaimHtlcSuccessTx(input, tx), PlaceHolderSig, ByteVector32.Zeroes).tx.weight()
        val fee = weight2fee(feeratePerKw, weight)
        val amount = input.txOut.amount minus fee
        if (amount < localDustLimit) {
          Left(AmountBelowDustLimit)
        } else {
          val tx1 = tx.updateOutputs(tx.txOut.head.updateAmount(amount) :: Nil)
          Right(ClaimHtlcSuccessTx(input, tx1))
        }
      case None => Left(OutputNotFound)
    }
  }

  def makeClaimHtlcTimeoutTx(commitTx: Transaction,
                             outputs: CommitmentOutputs,
                             localDustLimit: Satoshi,
                             localHtlcPubkey: PublicKey,
                             remoteHtlcPubkey: PublicKey,
                             remoteRevocationPubkey: PublicKey,
                             localFinalScriptPubKey: ByteVector,
                             htlc: UpdateAddHtlc,
                             feeratePerKw: FeeratePerKw,
                             commitmentFormat: CommitmentFormat): Either[TxGenerationSkipped, ClaimHtlcTimeoutTx] = {
    val redeemScript = htlcReceived(remoteHtlcPubkey, localHtlcPubkey, remoteRevocationPubkey, ripemd160(htlc.paymentHash), htlc.cltvExpiry, commitmentFormat)
    outputs.zipWithIndex.collectFirst {
      case (CommitmentOutputLink(_, _, InHtlc(IncomingHtlc(incomingHtlc))), outIndex) if incomingHtlc.id == htlc.id => outIndex
    } match {
      case Some(outputIndex) =>
        val input = InputInfo(new OutPoint(commitTx, outputIndex), commitTx.txOut(outputIndex), write(redeemScript))
        // unsigned tx
        val tx = new Transaction(
          2,
          new TxIn(input.outPoint, getHtlcTxInputSequence(commitmentFormat)) :: Nil,
          new TxOut(new Satoshi(0), localFinalScriptPubKey) :: Nil,
          htlc.cltvExpiry.toLong)
        val weight = addSigs(ClaimHtlcTimeoutTx(input, tx), PlaceHolderSig).tx.weight()
        val fee = weight2fee(feeratePerKw, weight)
        val amount = input.txOut.amount minus fee
        if (amount < localDustLimit) {
          Left(AmountBelowDustLimit)
        } else {
          val tx1 = tx.updateOutputs(tx.txOut.head.updateAmount(amount) :: Nil)
          Right(ClaimHtlcTimeoutTx(input, tx1))
        }
      case None => Left(OutputNotFound)
    }
  }

  def makeClaimP2WPKHOutputTx(commitTx: Transaction, localDustLimit: Satoshi, localPaymentPubkey: PublicKey, localFinalScriptPubKey: ByteVector, feeratePerKw: FeeratePerKw): Either[TxGenerationSkipped, ClaimP2WPKHOutputTx] = {
    val redeemScript = Script.pay2pkh(localPaymentPubkey)
    val pubkeyScript = write(pay2wpkh(localPaymentPubkey))
    findPubKeyScriptIndex(commitTx, pubkeyScript, amount_opt = None) match {
      case Left(skip) => Left(skip)
      case Right(outputIndex) =>
        val input = InputInfo(new OutPoint(commitTx, outputIndex), commitTx.txOut(outputIndex), write(redeemScript))
        // unsigned tx
        val tx = new Transaction(
          2,
          new TxIn(input.outPoint, 0x00000000L) :: Nil,
          new TxOut(new Satoshi(0), localFinalScriptPubKey) :: Nil,
          0)
        // compute weight with a dummy 73 bytes signature (the largest you can get) and a dummy 33 bytes pubkey
        val weight = addSigs(ClaimP2WPKHOutputTx(input, tx), PlaceHolderPubKey, PlaceHolderSig).tx.weight()
        val fee = weight2fee(feeratePerKw, weight)
        val amount = input.txOut.amount minus fee
        if (amount < localDustLimit) {
          Left(AmountBelowDustLimit)
        } else {
          val tx1 = tx.updateOutputs(tx.txOut.head.updateAmount(amount) :: Nil)
          Right(ClaimP2WPKHOutputTx(input, tx1))
        }
    }
  }

  def makeClaimRemoteDelayedOutputTx(commitTx: Transaction, localDustLimit: Satoshi, localPaymentPubkey: PublicKey, localFinalScriptPubKey: ByteVector, feeratePerKw: FeeratePerKw): Either[TxGenerationSkipped, ClaimRemoteDelayedOutputTx] = {
    val redeemScript = toRemoteDelayed(localPaymentPubkey)
    val pubkeyScript = write(pay2wsh(redeemScript))
    findPubKeyScriptIndex(commitTx, pubkeyScript, amount_opt = None) match {
      case Left(skip) => Left(skip)
      case Right(outputIndex) =>
        val input = InputInfo(new OutPoint(commitTx, outputIndex), commitTx.txOut(outputIndex), write(redeemScript))
        // unsigned transaction
        val tx = new Transaction(
          2,
          new TxIn(input.outPoint, 1) :: Nil,
          new TxOut(new Satoshi(0), localFinalScriptPubKey) :: Nil,
          0)
        // compute weight with a dummy 73 bytes signature (the largest you can get)
        val weight = addSigs(ClaimRemoteDelayedOutputTx(input, tx), PlaceHolderSig).tx.weight()
        val fee = weight2fee(feeratePerKw, weight)
        val amount = input.txOut.amount minus fee
        if (amount < localDustLimit) {
          Left(AmountBelowDustLimit)
        } else {
          val tx1 = tx.updateOutputs(tx.txOut.get(0).updateAmount(amount) :: Nil)
          Right(ClaimRemoteDelayedOutputTx(input, tx1))
        }
    }
  }

  def makeClaimLocalDelayedOutputTx(commitTx: Transaction, localDustLimit: Satoshi, localRevocationPubkey: PublicKey, toLocalDelay: CltvExpiryDelta, localDelayedPaymentPubkey: PublicKey, localFinalScriptPubKey: ByteVector, feeratePerKw: FeeratePerKw): Either[TxGenerationSkipped, ClaimLocalDelayedOutputTx] = {
    val redeemScript = toLocalDelayed(localRevocationPubkey, toLocalDelay, localDelayedPaymentPubkey)
    val pubkeyScript = write(pay2wsh(redeemScript))
    findPubKeyScriptIndex(commitTx, pubkeyScript, amount_opt = None) match {
      case Left(skip) => Left(skip)
      case Right(outputIndex) =>
        val input = InputInfo(new OutPoint(commitTx, outputIndex), commitTx.txOut(outputIndex), write(redeemScript))
        // unsigned transaction
        val tx = new Transaction(
          2,
          new TxIn(input.outPoint, toLocalDelay.toInt) :: Nil,
          new TxOut(new Satoshi(0), localFinalScriptPubKey) :: Nil,
          0)
        // compute weight with a dummy 73 bytes signature (the largest you can get)
        val weight = addSigs(ClaimLocalDelayedOutputTx(input, tx), PlaceHolderSig).tx.weight()
        val fee = weight2fee(feeratePerKw, weight)
        val amount = input.txOut.amount minus fee
        if (amount < localDustLimit) {
          Left(AmountBelowDustLimit)
        } else {
          val tx1 = tx.updateOutputs(tx.txOut.get(0).updateAmount(amount) :: Nil)
          Right(ClaimLocalDelayedOutputTx(input, tx1))
        }
    }
  }

  def makeClaimAnchorOutputTx(commitTx: Transaction, localFundingPubkey: PublicKey): Either[TxGenerationSkipped, ClaimAnchorOutputTx] = {
    val redeemScript = anchor(localFundingPubkey)
    val pubkeyScript = write(pay2wsh(redeemScript))
    findPubKeyScriptIndex(commitTx, pubkeyScript, amount_opt = None) match {
      case Left(skip) => Left(skip)
      case Right(outputIndex) =>
        val input = InputInfo(new OutPoint(commitTx, outputIndex), commitTx.txOut(outputIndex), write(redeemScript))
        // unsigned transaction
        val tx = new Transaction(
          2,
          new TxIn(input.outPoint, 0) :: Nil,
          Nil, // anchor is only used to bump fees, we let all funds go to miners
           0)
        Right(ClaimAnchorOutputTx(input, tx))
    }
  }

  def makeClaimHtlcDelayedOutputPenaltyTx(htlcTx: Transaction, localDustLimit: Satoshi, localRevocationPubkey: PublicKey, toLocalDelay: CltvExpiryDelta, localDelayedPaymentPubkey: PublicKey, localFinalScriptPubKey: ByteVector, feeratePerKw: FeeratePerKw): Either[TxGenerationSkipped, ClaimHtlcDelayedOutputPenaltyTx] = {
    val redeemScript = toLocalDelayed(localRevocationPubkey, toLocalDelay, localDelayedPaymentPubkey)
    val pubkeyScript = write(pay2wsh(redeemScript))
    findPubKeyScriptIndex(htlcTx, pubkeyScript, amount_opt = None) match {
      case Left(skip) => Left(skip)
      case Right(outputIndex) =>
        val input = InputInfo(new OutPoint(htlcTx, outputIndex), htlcTx.txOut(outputIndex), write(redeemScript))
        // unsigned transaction
        val tx = new Transaction(
          2,
          new TxIn(input.outPoint, 0xffffffffL) :: Nil,
          new TxOut(new Satoshi(0), localFinalScriptPubKey) :: Nil,
          0)
        // compute weight with a dummy 73 bytes signature (the largest you can get)
        val weight = addSigs(ClaimHtlcDelayedOutputPenaltyTx(input, tx), PlaceHolderSig).tx.weight()
        val fee = weight2fee(feeratePerKw, weight)
        val amount = input.txOut.amount minus fee
        if (amount < localDustLimit) {
          Left(AmountBelowDustLimit)
        } else {
          val tx1 = tx.updateOutputs(tx.txOut.get(0).updateAmount(amount) :: Nil)
          Right(ClaimHtlcDelayedOutputPenaltyTx(input, tx1))
        }
    }
  }

  def makeMainPenaltyTx(commitTx: Transaction, localDustLimit: Satoshi, remoteRevocationPubkey: PublicKey, localFinalScriptPubKey: ByteVector, toRemoteDelay: CltvExpiryDelta, remoteDelayedPaymentPubkey: PublicKey, feeratePerKw: FeeratePerKw): Either[TxGenerationSkipped, MainPenaltyTx] = {
    val redeemScript = toLocalDelayed(remoteRevocationPubkey, toRemoteDelay, remoteDelayedPaymentPubkey)
    val pubkeyScript = write(pay2wsh(redeemScript))
    findPubKeyScriptIndex(commitTx, pubkeyScript, amount_opt = None) match {
      case Left(skip) => Left(skip)
      case Right(outputIndex) =>
        val input = InputInfo(new OutPoint(commitTx, outputIndex), commitTx.txOut(outputIndex), write(redeemScript))
        // unsigned transaction
        val tx = new Transaction(
          2,
          new TxIn(input.outPoint, 0xffffffffL) :: Nil,
          new TxOut(new Satoshi(0), localFinalScriptPubKey) :: Nil,
          0)
        // compute weight with a dummy 73 bytes signature (the largest you can get)
        val weight = addSigs(MainPenaltyTx(input, tx), PlaceHolderSig).tx.weight()
        val fee = weight2fee(feeratePerKw, weight)
        val amount = input.txOut.amount minus fee
        if (amount < localDustLimit) {
          Left(AmountBelowDustLimit)
        } else {
          val tx1 = tx.updateOutputs(tx.txOut.get(0).updateAmount(amount) :: Nil)
          Right(MainPenaltyTx(input, tx1))
        }
    }
  }

  /**
   * We already have the redeemScript, no need to build it
   */
  def makeHtlcPenaltyTx(commitTx: Transaction, htlcOutputIndex: Int, redeemScript: Array[Byte], localDustLimit: Satoshi, localFinalScriptPubKey: ByteVector, feeratePerKw: FeeratePerKw): Either[TxGenerationSkipped, HtlcPenaltyTx] = {
    val input = InputInfo(new OutPoint(commitTx, htlcOutputIndex), commitTx.txOut(htlcOutputIndex), redeemScript)
    // unsigned transaction
    val tx = new Transaction(
      2,
      new TxIn(input.outPoint, 0xffffffffL) :: Nil,
      new TxOut(new Satoshi(0), localFinalScriptPubKey) :: Nil,
      0)
    // compute weight with a dummy 73 bytes signature (the largest you can get)
    val weight = addSigs(MainPenaltyTx(input, tx), PlaceHolderSig).tx.weight()
    val fee = weight2fee(feeratePerKw, weight)
    val amount = input.txOut.amount minus fee
    if (amount < localDustLimit) {
      Left(AmountBelowDustLimit)
    } else {
      val tx1 = tx.updateOutputs(tx.txOut.get(0).updateAmount(amount) :: Nil)
      Right(HtlcPenaltyTx(input, tx1))
    }
  }

  def makeClosingTx(commitTxInput: InputInfo, localScriptPubKey: ByteVector, remoteScriptPubKey: ByteVector, localIsFunder: Boolean, dustLimit: Satoshi, closingFee: Satoshi, spec: CommitmentSpec): ClosingTx = {
    require(spec.htlcs.isEmpty, "there shouldn't be any pending htlcs")

    val (toLocalAmount: Satoshi, toRemoteAmount: Satoshi) = if (localIsFunder) {
      (spec.toLocal.truncateToSatoshi minus closingFee, spec.toRemote.truncateToSatoshi)
    } else {
      (spec.toLocal.truncateToSatoshi, spec.toRemote.truncateToSatoshi minus closingFee)
    } // NB: we don't care if values are < 0, they will be trimmed if they are < dust limit anyway

    val toLocalOutput_opt = if (toLocalAmount >= dustLimit) Some(new TxOut(toLocalAmount, localScriptPubKey)) else None
    val toRemoteOutput_opt = if (toRemoteAmount >= dustLimit) Some(new TxOut(toRemoteAmount, remoteScriptPubKey)) else None

    val tx = new Transaction(
      2,
      new TxIn(commitTxInput.outPoint, 0xffffffffL) :: Nil,
      toLocalOutput_opt.toSeq ++ toRemoteOutput_opt.toSeq ++ Nil,
      0)
    ClosingTx(commitTxInput, LexicographicalOrdering.sort(tx))
  }

  def findPubKeyScriptIndex(tx: Transaction, pubkeyScript: Array[Byte], amount_opt: Option[Satoshi]): Either[TxGenerationSkipped, Int] = {
    val outputIndex = tx.txOut
      .zipWithIndex
      .indexWhere { case (txOut, _) => amount_opt.forall(_ == txOut.amount) && txOut.publicKeyScript.contentEquals(pubkeyScript) }
    if (outputIndex >= 0) {
      Right(outputIndex)
    } else {
      Left(OutputNotFound)
    }
  }

  def findPubKeyScriptIndex(tx: Transaction, pubkeyScript: ByteVector, amount_opt: Option[Satoshi]): Either[TxGenerationSkipped, Int] = findPubKeyScriptIndex(tx, pubkeyScript.toArray, amount_opt)

    /**
   * Default public key used for fee estimation
   */
  val PlaceHolderPubKey = new PrivateKey(ByteVector32.One).publicKey

  /**
   * This default sig takes 72B when encoded in DER (incl. 1B for the trailing sig hash), it is used for fee estimation
   * It is 72 bytes because our signatures are normalized (low-s) and will take up 72 bytes at most in DER format
   */
  val PlaceHolderSig = new ByteVector64(ByteVector.fill(64)(0xaa).toArray)
  assert(der(PlaceHolderSig).size == 72)

  private def sign(tx: Transaction, redeemScript: ByteVector, amount: Satoshi, key: PrivateKey, sighashType: Int): ByteVector64 = {
    val sigDER = Transaction.signInput(tx, 0, redeemScript, sighashType, amount, SIGVERSION_WITNESS_V0, key)
    val sig64 = Crypto.der2compact(sigDER)
    sig64
  }

  def sign(txinfo: TransactionWithInputInfo, key: PrivateKey, sighashType: Int): ByteVector64 = {
    // NB: the tx may have multiple inputs, we will only sign the one provided in txinfo.input. Bear in mind that the
    // signature will be invalidated if other inputs are added *afterwards* and sighashType was SIGHASH_ALL.
    sign(txinfo.tx, txinfo.input.redeemScript, txinfo.input.txOut.amount, key, sighashType)
  }

  def sign(txinfo: TransactionWithInputInfo, key: PrivateKey, txOwner: TxOwner, commitmentFormat: CommitmentFormat): ByteVector64 = sign(txinfo, key, txinfo.sighash(txOwner, commitmentFormat))

  def addSigs(commitTx: CommitTx, localFundingPubkey: PublicKey, remoteFundingPubkey: PublicKey, localSig: ByteVector64, remoteSig: ByteVector64): CommitTx = {
    val witness = Scripts.witness2of2(localSig, remoteSig, localFundingPubkey, remoteFundingPubkey)
    commitTx.copy(tx = commitTx.tx.updateWitness(0, witness))
  }

  def addSigs(mainPenaltyTx: MainPenaltyTx, revocationSig: ByteVector64): MainPenaltyTx = {
    val witness = Scripts.witnessToLocalDelayedWithRevocationSig(revocationSig, mainPenaltyTx.input.redeemScript)
    mainPenaltyTx.copy(tx = mainPenaltyTx.tx.updateWitness(0, witness))
  }

  def addSigs(htlcPenaltyTx: HtlcPenaltyTx, revocationSig: ByteVector64, revocationPubkey: PublicKey): HtlcPenaltyTx = {
    val witness = Scripts.witnessHtlcWithRevocationSig(revocationSig, revocationPubkey, htlcPenaltyTx.input.redeemScript)
    htlcPenaltyTx.copy(tx = htlcPenaltyTx.tx.updateWitness(0, witness))
  }

  def addSigs(htlcSuccessTx: HtlcSuccessTx, localSig: ByteVector64, remoteSig: ByteVector64, paymentPreimage: ByteVector32, commitmentFormat: CommitmentFormat): HtlcSuccessTx = {
    val witness = witnessHtlcSuccess(localSig, remoteSig, paymentPreimage, htlcSuccessTx.input.redeemScript, commitmentFormat)
    htlcSuccessTx.copy(tx = htlcSuccessTx.tx.updateWitness(0, witness))
  }

  def addSigs(htlcTimeoutTx: HtlcTimeoutTx, localSig: ByteVector64, remoteSig: ByteVector64, commitmentFormat: CommitmentFormat): HtlcTimeoutTx = {
    val witness = witnessHtlcTimeout(localSig, remoteSig, htlcTimeoutTx.input.redeemScript, commitmentFormat)
    htlcTimeoutTx.copy(tx = htlcTimeoutTx.tx.updateWitness(0, witness))
  }

  def addSigs(claimHtlcSuccessTx: ClaimHtlcSuccessTx, localSig: ByteVector64, paymentPreimage: ByteVector32): ClaimHtlcSuccessTx = {
    val witness = witnessClaimHtlcSuccessFromCommitTx(localSig, paymentPreimage, claimHtlcSuccessTx.input.redeemScript)
    claimHtlcSuccessTx.copy(tx = claimHtlcSuccessTx.tx.updateWitness(0, witness))
  }

  def addSigs(claimHtlcTimeoutTx: ClaimHtlcTimeoutTx, localSig: ByteVector64): ClaimHtlcTimeoutTx = {
    val witness = witnessClaimHtlcTimeoutFromCommitTx(localSig, claimHtlcTimeoutTx.input.redeemScript)
    claimHtlcTimeoutTx.copy(tx = claimHtlcTimeoutTx.tx.updateWitness(0, witness))
  }

  def addSigs(claimP2WPKHOutputTx: ClaimP2WPKHOutputTx, localPaymentPubkey: PublicKey, localSig: ByteVector64): ClaimP2WPKHOutputTx = {
    val witness = new ScriptWitness(Seq(scodecbytevector2acinqbytevector(der(localSig)), localPaymentPubkey.value))
    claimP2WPKHOutputTx.copy(tx = claimP2WPKHOutputTx.tx.updateWitness(0, witness))
  }

  def addSigs(claimRemoteDelayedOutputTx: ClaimRemoteDelayedOutputTx, localSig: ByteVector64): ClaimRemoteDelayedOutputTx = {
    val witness = witnessClaimToRemoteDelayedFromCommitTx(localSig, claimRemoteDelayedOutputTx.input.redeemScript)
    claimRemoteDelayedOutputTx.copy(tx = claimRemoteDelayedOutputTx.tx.updateWitness(0, witness))
  }

  def addSigs(claimDelayedOutputTx: ClaimLocalDelayedOutputTx, localSig: ByteVector64): ClaimLocalDelayedOutputTx = {
    val witness = witnessToLocalDelayedAfterDelay(localSig, claimDelayedOutputTx.input.redeemScript)
    claimDelayedOutputTx.copy(tx = claimDelayedOutputTx.tx.updateWitness(0, witness))
  }

  def addSigs(claimAnchorOutputTx: ClaimAnchorOutputTx, localSig: ByteVector64): ClaimAnchorOutputTx = {
    val witness = witnessAnchor(localSig, claimAnchorOutputTx.input.redeemScript)
    claimAnchorOutputTx.copy(tx = claimAnchorOutputTx.tx.updateWitness(0, witness))
  }

  def addSigs(claimHtlcDelayedPenalty: ClaimHtlcDelayedOutputPenaltyTx, revocationSig: ByteVector64): ClaimHtlcDelayedOutputPenaltyTx = {
    val witness = Scripts.witnessToLocalDelayedWithRevocationSig(revocationSig, claimHtlcDelayedPenalty.input.redeemScript)
    claimHtlcDelayedPenalty.copy(tx = claimHtlcDelayedPenalty.tx.updateWitness(0, witness))
  }

  def addSigs(closingTx: ClosingTx, localFundingPubkey: PublicKey, remoteFundingPubkey: PublicKey, localSig: ByteVector64, remoteSig: ByteVector64): ClosingTx = {
    val witness = Scripts.witness2of2(localSig, remoteSig, localFundingPubkey, remoteFundingPubkey)
    closingTx.copy(tx = closingTx.tx.updateWitness(0, witness))
  }

  def checkSpendable(txinfo: TransactionWithInputInfo): Try[Unit] = {
    // NB: we don't verify the other inputs as they should only be wallet inputs used to RBF the transaction
    Try(Transaction.correctlySpends(txinfo.tx, Map(txinfo.input.outPoint -> txinfo.input.txOut).asJava, ScriptFlags.STANDARD_SCRIPT_VERIFY_FLAGS))
  }

  def checkSig(txinfo: TransactionWithInputInfo, sig: ByteVector64, pubKey: PublicKey, txOwner: TxOwner, commitmentFormat: CommitmentFormat): Boolean = {
    val sighash = txinfo.sighash(txOwner, commitmentFormat)
    val data = Transaction.hashForSigning(txinfo.tx, 0, txinfo.input.redeemScript.toArray, sighash, txinfo.input.txOut.amount, SIGVERSION_WITNESS_V0)
    Crypto.verifySignature(data, sig, pubKey)
  }

}<|MERGE_RESOLUTION|>--- conflicted
+++ resolved
@@ -16,14 +16,9 @@
 
 package fr.acinq.eclair.transactions
 
-<<<<<<< HEAD
 import java.nio.ByteOrder
 import fr.acinq.bitcoin.{PrivateKey, PublicKey}
 import fr.acinq.bitcoin.Crypto.ripemd160
-=======
-import fr.acinq.bitcoin.Crypto.{PrivateKey, PublicKey, ripemd160}
-import fr.acinq.bitcoin.DeterministicWallet.ExtendedPublicKey
->>>>>>> 5d662fc3
 import fr.acinq.bitcoin.Script._
 import fr.acinq.bitcoin.SigVersion._
 import fr.acinq.bitcoin._
@@ -36,6 +31,7 @@
 import fr.acinq.eclair.wire.UpdateAddHtlc
 import scodec.bits.ByteVector
 import KotlinUtils._
+import fr.acinq.bitcoin.DeterministicWallet.ExtendedPublicKey
 import fr.acinq.bitcoin.crypto.Pack
 
 import scala.collection.JavaConverters.{mapAsJavaMapConverter, seqAsJavaListConverter}
@@ -251,14 +247,8 @@
     // This is not technically a fee (it doesn't go to miners) but it has to be deduced from the funder's main output,
     // so for simplicity we deduce it here.
     val anchorsCost = commitmentFormat match {
-<<<<<<< HEAD
       case DefaultCommitmentFormat => new Satoshi(0)
-      // the funder pays for both anchors all the time, even if only one anchor is present
       case AnchorOutputsCommitmentFormat => AnchorOutputsCommitmentFormat.anchorAmount times 2
-=======
-      case DefaultCommitmentFormat => Satoshi(0)
-      case AnchorOutputsCommitmentFormat => AnchorOutputsCommitmentFormat.anchorAmount * 2
->>>>>>> 5d662fc3
     }
     fee + anchorsCost
   }
