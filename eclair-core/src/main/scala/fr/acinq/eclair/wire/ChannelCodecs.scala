--- conflicted
+++ resolved
@@ -214,24 +214,6 @@
   )
 
   val commitmentsCodec: Codec[Commitments] = (
-<<<<<<< HEAD
-    ("channelVersion" | channelVersionCodec) ::
-      ("localParams" | localParamsCodec) ::
-      ("remoteParams" | remoteParamsCodec) ::
-      ("channelFlags" | byte) ::
-      ("localCommit" | localCommitCodec) ::
-      ("remoteCommit" | remoteCommitCodec) ::
-      ("localChanges" | localChangesCodec) ::
-      ("remoteChanges" | remoteChangesCodec) ::
-      ("localNextHtlcId" | uint64overflow) ::
-      ("remoteNextHtlcId" | uint64overflow) ::
-      ("originChannels" | originsMapCodec) ::
-      ("remoteNextCommitInfo" | either(bool, waitingForRevocationCodec, publicKey)) ::
-      ("commitInput" | inputInfoCodec) ::
-      ("remotePerCommitmentSecrets" | ShaChain.shaChainCodec) ::
-      ("channelId" | bytes32) ::
-      ("remoteChannelData" | optional(magic, varsizebinarydata))).as[Commitments]
-=======
     ("channelVersion" | channelVersionCodec) >>:~ { channelVersion =>
       ("localParams" | localParamsCodec(channelVersion)) ::
         ("remoteParams" | remoteParamsCodec) ::
@@ -246,9 +228,9 @@
         ("remoteNextCommitInfo" | either(bool, waitingForRevocationCodec, publicKey)) ::
         ("commitInput" | inputInfoCodec) ::
         ("remotePerCommitmentSecrets" | ShaChain.shaChainCodec) ::
-        ("channelId" | bytes32)
+        ("channelId" | bytes32) ::
+        ("remoteChannelData" | optional(magic, varsizebinarydata))
     }).as[Commitments]
->>>>>>> 67525ce4
 
   val closingTxProposedCodec: Codec[ClosingTxProposed] = (
     ("unsignedTx" | txCodec) ::
