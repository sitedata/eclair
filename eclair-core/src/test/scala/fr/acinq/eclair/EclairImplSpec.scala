/*
 * Copyright 2019 ACINQ SAS
 *
 * Licensed under the Apache License, Version 2.0 (the "License");
 * you may not use this file except in compliance with the License.
 * You may obtain a copy of the License at
 *
 *     http://www.apache.org/licenses/LICENSE-2.0
 *
 * Unless required by applicable law or agreed to in writing, software
 * distributed under the License is distributed on an "AS IS" BASIS,
 * WITHOUT WARRANTIES OR CONDITIONS OF ANY KIND, either express or implied.
 * See the License for the specific language governing permissions and
 * limitations under the License.
 */

package fr.acinq.eclair

import akka.actor.ActorRef
import akka.actor.typed.scaladsl.adapter.actorRefAdapter
import akka.testkit.TestProbe
import akka.util.Timeout
import fr.acinq.bitcoin.{Block, ByteVector32, ByteVector64, Crypto, PrivateKey, PublicKey, Satoshi, SatoshiLong}
import fr.acinq.eclair.TestConstants._
import fr.acinq.eclair.blockchain.TestWallet
import fr.acinq.eclair.blockchain.fee.{FeeratePerByte, FeeratePerKw}
import fr.acinq.eclair.channel.{CMD_FORCECLOSE, Register, _}
import fr.acinq.eclair.db._
import fr.acinq.eclair.io.Peer.OpenChannel
import fr.acinq.eclair.payment.PaymentRequest
import fr.acinq.eclair.payment.PaymentRequest.ExtraHop
import fr.acinq.eclair.payment.receive.MultiPartHandler.ReceivePayment
import fr.acinq.eclair.payment.receive.PaymentHandler
import fr.acinq.eclair.payment.send.PaymentInitiator.{SendPayment, SendPaymentToRoute, SendSpontaneousPayment}
import fr.acinq.eclair.router.RouteCalculationSpec.makeUpdateShort
import fr.acinq.eclair.router.Router.{GetNetworkStats, GetNetworkStatsResponse, PredefinedNodeRoute, PublicChannel}
import fr.acinq.eclair.router.{Announcements, NetworkStats, Router, Stats}
import fr.acinq.eclair.wire.protocol.{Color, NodeAnnouncement}
import org.mockito.Mockito
import org.mockito.scalatest.IdiomaticMockito
import org.scalatest.funsuite.FixtureAnyFunSuiteLike
import org.scalatest.{Outcome, ParallelTestExecution}
import scodec.bits._
import KotlinUtils._

import java.util.UUID
import scala.concurrent.Await
import scala.concurrent.duration._
import scala.util.Success

class EclairImplSpec extends TestKitBaseClass with FixtureAnyFunSuiteLike with IdiomaticMockito with ParallelTestExecution {
  implicit val timeout: Timeout = Timeout(30 seconds)

  case class FixtureParam(register: TestProbe, router: TestProbe, paymentInitiator: TestProbe, switchboard: TestProbe, paymentHandler: TestProbe, kit: Kit)

  override def withFixture(test: OneArgTest): Outcome = {
    val watcher = TestProbe()
    val paymentHandler = TestProbe()
    val register = TestProbe()
    val relayer = TestProbe()
    val router = TestProbe()
    val switchboard = TestProbe()
    val paymentInitiator = TestProbe()
    val server = TestProbe()
    val kit = Kit(
      TestConstants.Alice.nodeParams,
      system,
      watcher.ref,
      paymentHandler.ref,
      register.ref,
      relayer.ref,
      router.ref,
      switchboard.ref,
      paymentInitiator.ref,
      server.ref,
      new TestWallet()
    )

    withFixture(test.toNoArgTest(FixtureParam(register, router, paymentInitiator, switchboard, paymentHandler, kit)))
  }

  test("convert fee rate properly") { f =>
    import f._

    val eclair = new EclairImpl(kit)
    val nodeId = PublicKey.fromHex("030bb6a5e0c6b203c7e2180fb78c7ba4bdce46126761d8201b91ddac089cdecc87")

    // standard conversion
    eclair.open(nodeId, fundingAmount = new Satoshi(10000000L), pushAmount_opt = None, fundingFeeratePerByte_opt = Some(FeeratePerByte(5 sat)), initialRelayFees_opt = None, flags_opt = None, openTimeout_opt = None)
    val open = switchboard.expectMsgType[OpenChannel]
    assert(open.fundingTxFeeratePerKw_opt === Some(FeeratePerKw(1250 sat)))

    // check that minimum fee rate of 253 sat/bw is used
    eclair.open(nodeId, fundingAmount = new Satoshi(10000000L), pushAmount_opt = None, fundingFeeratePerByte_opt = Some(FeeratePerByte(1 sat)), initialRelayFees_opt = None, flags_opt = None, openTimeout_opt = None)
    val open1 = switchboard.expectMsgType[OpenChannel]
    assert(open1.fundingTxFeeratePerKw_opt === Some(FeeratePerKw.MinimumFeeratePerKw))
  }

  test("call send with passing correct arguments") { f =>
    import f._

    val eclair = new EclairImpl(kit)
<<<<<<< HEAD
    val nodeId = PublicKey.fromHex("030bb6a5e0c6b203c7e2180fb78c7ba4bdce46126761d8201b91ddac089cdecc87")

    eclair.send(None, nodeId, 123 msat, ByteVector32.Zeroes, invoice_opt = None)
    val send = paymentInitiator.expectMsgType[SendPaymentRequest]
=======
    val nodePrivKey = randomKey()
    val invoice0 = PaymentRequest(Block.RegtestGenesisBlock.hash, Some(123 msat), ByteVector32.Zeroes, nodePrivKey, "description", CltvExpiryDelta(18))
    eclair.send(None, 123 msat, invoice0)
    val send = paymentInitiator.expectMsgType[SendPayment]
>>>>>>> afb1b41e
    assert(send.externalId === None)
    assert(send.recipientNodeId === nodePrivKey.publicKey)
    assert(send.recipientAmount === 123.msat)
    assert(send.paymentHash === ByteVector32.Zeroes)
    assert(send.paymentRequest === invoice0)
    assert(send.assistedRoutes === Seq.empty)

    // with assisted routes
    val externalId1 = "030bb6a5e0c6b203c7e2180fb78c7ba4bdce46126761d8201b91ddac089cdecc87"
    val hints = List(List(ExtraHop(Bob.nodeParams.nodeId, ShortChannelId("569178x2331x1"), feeBase = 10 msat, feeProportionalMillionths = 1, cltvExpiryDelta = CltvExpiryDelta(12))))
    val invoice1 = PaymentRequest(Block.RegtestGenesisBlock.hash, Some(123 msat), ByteVector32.Zeroes, nodePrivKey, "description", CltvExpiryDelta(18), None, None, hints)
    eclair.send(Some(externalId1), 123 msat, invoice1)
    val send1 = paymentInitiator.expectMsgType[SendPayment]
    assert(send1.externalId === Some(externalId1))
    assert(send1.recipientNodeId === nodePrivKey.publicKey)
    assert(send1.recipientAmount === 123.msat)
    assert(send1.paymentHash === ByteVector32.Zeroes)
    assert(send1.paymentRequest === invoice1)
    assert(send1.assistedRoutes === hints)

    // with finalCltvExpiry
    val externalId2 = "487da196-a4dc-4b1e-92b4-3e5e905e9f3f"
    val invoice2 = PaymentRequest("lntb", Some(123 msat), System.currentTimeMillis() / 1000L, nodePrivKey.publicKey, List(PaymentRequest.MinFinalCltvExpiry(96), PaymentRequest.PaymentHash(ByteVector32.Zeroes), PaymentRequest.Description("description")), ByteVector.empty)
    eclair.send(Some(externalId2), 123 msat, invoice2)
    val send2 = paymentInitiator.expectMsgType[SendPayment]
    assert(send2.externalId === Some(externalId2))
    assert(send2.recipientNodeId === nodePrivKey.publicKey)
    assert(send2.recipientAmount === 123.msat)
    assert(send2.paymentHash === ByteVector32.Zeroes)
    assert(send2.paymentRequest === invoice2)
    assert(send2.fallbackFinalExpiryDelta === CltvExpiryDelta(96))

    // with custom route fees parameters
    eclair.send(None, 123 msat, invoice0, feeThreshold_opt = Some(123 sat), maxFeePct_opt = Some(4.20))
    val send3 = paymentInitiator.expectMsgType[SendPayment]
    assert(send3.externalId === None)
    assert(send3.recipientNodeId === nodePrivKey.publicKey)
    assert(send3.recipientAmount === 123.msat)
    assert(send3.paymentHash === ByteVector32.Zeroes)
    assert(send3.routeParams.get.maxFeeBase === 123000.msat) // conversion sat -> msat
    assert(send3.routeParams.get.maxFeePct === 4.20)

    val invalidExternalId = "Robert'); DROP TABLE received_payments; DROP TABLE sent_payments; DROP TABLE payments;"
    assertThrows[IllegalArgumentException](Await.result(eclair.send(Some(invalidExternalId), 123 msat, invoice0), 50 millis))

    val expiredInvoice = invoice2.copy(timestamp = 0L)
    assertThrows[IllegalArgumentException](Await.result(eclair.send(None, 123 msat, expiredInvoice), 50 millis))
  }

  test("return node announcements") { f =>
    import f._

    val eclair = new EclairImpl(kit)
    val remoteNodeAnn1 = NodeAnnouncement(randomBytes64(), Features.empty, 42L, randomKey().publicKey, Color(42, 42, 42), "LN-rocks", Nil)
    val remoteNodeAnn2 = NodeAnnouncement(randomBytes64(), Features.empty, 43L, randomKey().publicKey, Color(43, 43, 43), "LN-papers", Nil)
    val allNodes = Seq(
      NodeAnnouncement(randomBytes64(), Features.empty, 561L, randomKey().publicKey, Color(0, 0, 0), "some-node", Nil),
      remoteNodeAnn1,
      remoteNodeAnn2,
      NodeAnnouncement(randomBytes64(), Features.empty, 1105L, randomKey().publicKey, Color(0, 0, 0), "some-other-node", Nil),
    )

    {
      val fRes = eclair.nodes()
      router.expectMsg(Router.GetNodes)
      router.reply(allNodes)
      awaitCond(fRes.value match {
        case Some(Success(nodes)) =>
          assert(nodes.toSet === allNodes.toSet)
          true
        case _ => false
      })
    }
    {
      val fRes = eclair.nodes(Some(Set(remoteNodeAnn1.nodeId, remoteNodeAnn2.nodeId)))
      router.expectMsg(Router.GetNodes)
      router.reply(allNodes)
      awaitCond(fRes.value match {
        case Some(Success(nodes)) =>
          assert(nodes.toSet === Set(remoteNodeAnn1, remoteNodeAnn2))
          true
        case _ => false
      })
    }
    {
      val fRes = eclair.nodes(Some(Set(randomKey().publicKey)))
      router.expectMsg(Router.GetNodes)
      router.reply(allNodes)
      awaitCond(fRes.value match {
        case Some(Success(nodes)) =>
          assert(nodes.isEmpty)
          true
        case _ => false
      })
    }
  }

  test("allupdates can filter by nodeId") { f =>
    import f._

    val (a_priv, b_priv, c_priv, d_priv, e_priv) = (
      PrivateKey.fromHex("3580a881ac24eb00530a51235c42bcb65424ba121e2e7d910a70fa531a578d21"),
      PrivateKey.fromHex("f6a353f7a5de654501c3495acde7450293f74d09086c2b7c9a4e524248d0daac"),
      PrivateKey.fromHex("c2efe0095f9113bc5b9f4140958670a8ea2afc3ed50fb32ea9c809f82b3b0374"),
      PrivateKey.fromHex("216414970b4216b197a1040367419ad6922f80e8b73ced083e9afe5e6ddd8e4d"),
      PrivateKey.fromHex("216414970b4216b197a1040367419ad6922f80e8b73ced083e9afe5e6ddd8e4e"))

    val (a, b, c, d, e) = (a_priv.publicKey, b_priv.publicKey, c_priv.publicKey, d_priv.publicKey, e_priv.publicKey)
    val ann_ab = Announcements.makeChannelAnnouncement(Block.RegtestGenesisBlock.hash, ShortChannelId(1), a, b, a, b, ByteVector64.Zeroes, ByteVector64.Zeroes, ByteVector64.Zeroes, ByteVector64.Zeroes)
    val ann_ae = Announcements.makeChannelAnnouncement(Block.RegtestGenesisBlock.hash, ShortChannelId(4), a, e, a, e, ByteVector64.Zeroes, ByteVector64.Zeroes, ByteVector64.Zeroes, ByteVector64.Zeroes)
    val ann_bc = Announcements.makeChannelAnnouncement(Block.RegtestGenesisBlock.hash, ShortChannelId(2), b, c, b, c, ByteVector64.Zeroes, ByteVector64.Zeroes, ByteVector64.Zeroes, ByteVector64.Zeroes)
    val ann_cd = Announcements.makeChannelAnnouncement(Block.RegtestGenesisBlock.hash, ShortChannelId(3), c, d, c, d, ByteVector64.Zeroes, ByteVector64.Zeroes, ByteVector64.Zeroes, ByteVector64.Zeroes)
    val ann_ec = Announcements.makeChannelAnnouncement(Block.RegtestGenesisBlock.hash, ShortChannelId(7), e, c, e, c, ByteVector64.Zeroes, ByteVector64.Zeroes, ByteVector64.Zeroes, ByteVector64.Zeroes)

    assert(Announcements.isNode1(a, b))
    assert(Announcements.isNode1(b, c))

    var channels = scala.collection.immutable.SortedMap.empty[ShortChannelId, PublicChannel]

    List(
      (ann_ab, makeUpdateShort(ShortChannelId(1L), a, b, feeBase = 0 msat, 0, minHtlc = 0 msat, maxHtlc = None, cltvDelta = CltvExpiryDelta(13))),
      (ann_ae, makeUpdateShort(ShortChannelId(4L), a, e, feeBase = 0 msat, 0, minHtlc = 0 msat, maxHtlc = None, cltvDelta = CltvExpiryDelta(12))),
      (ann_bc, makeUpdateShort(ShortChannelId(2L), b, c, feeBase = 1 msat, 0, minHtlc = 0 msat, maxHtlc = None, cltvDelta = CltvExpiryDelta(500))),
      (ann_cd, makeUpdateShort(ShortChannelId(3L), c, d, feeBase = 1 msat, 0, minHtlc = 0 msat, maxHtlc = None, cltvDelta = CltvExpiryDelta(500))),
      (ann_ec, makeUpdateShort(ShortChannelId(7L), e, c, feeBase = 2 msat, 0, minHtlc = 0 msat, maxHtlc = None, cltvDelta = CltvExpiryDelta(12)))
    ).foreach { case (ann, update) =>
      channels = channels + (update.shortChannelId -> PublicChannel(ann, ByteVector32.Zeroes, 100 sat, Some(update.copy(channelFlags = 0)), None, None))
    }

    val mockNetworkDb = mock[NetworkDb]
    mockNetworkDb.listChannels() returns channels
    mockNetworkDb.listNodes() returns Seq.empty
    Mockito.doNothing().when(mockNetworkDb).removeNode(kit.nodeParams.nodeId)

    val mockDB = mock[Databases]
    mockDB.network returns mockNetworkDb

    val mockNodeParams = kit.nodeParams.copy(db = mockDB)
    val mockRouter = system.actorOf(Router.props(mockNodeParams, TestProbe().ref))

    val eclair = new EclairImpl(kit.copy(router = mockRouter, nodeParams = mockNodeParams))
    val fResp = eclair.allUpdates(Some(b)) // ask updates filtered by 'b'

    awaitCond({
      fResp.value match {
        // check if the response contains updates only for 'b'
        case Some(Success(res)) => res.map(_.shortChannelId).toList == List(ShortChannelId(2))
        case _ => false
      }
    })
  }

  test("router returns Network Stats") { f =>
    import f._

    val capStat = Stats(30 sat, 12 sat, 14 sat, 20 sat, 40 sat, 46 sat, 48 sat)
    val cltvStat = Stats(CltvExpiryDelta(32), CltvExpiryDelta(11), CltvExpiryDelta(13), CltvExpiryDelta(22), CltvExpiryDelta(42), CltvExpiryDelta(51), CltvExpiryDelta(53))
    val feeBaseStat = Stats(32 msat, 11 msat, 13 msat, 22 msat, 42 msat, 51 msat, 53 msat)
    val feePropStat = Stats(32L, 11L, 13L, 22L, 42L, 51L, 53L)
    val eclair = new EclairImpl(kit)
    val fResp = eclair.networkStats()
    f.router.expectMsg(GetNetworkStats)

    f.router.reply(GetNetworkStatsResponse(Some(new NetworkStats(1, 2, capStat, cltvStat, feeBaseStat, feePropStat))))

    awaitCond({
      fResp.value match {
        case Some(Success(Some(res))) => res.channels == 1
        case _ => false
      }
    })

  }

  test("close and forceclose should work both with channelId and shortChannelId") { f =>
    import f._

    val eclair = new EclairImpl(kit)

    eclair.forceClose(Left(ByteVector32.Zeroes) :: Nil)
    register.expectMsg(Register.Forward(ActorRef.noSender, ByteVector32.Zeroes, CMD_FORCECLOSE(ActorRef.noSender)))

    eclair.forceClose(Right(ShortChannelId("568749x2597x0")) :: Nil)
    register.expectMsg(Register.ForwardShortId(ActorRef.noSender, ShortChannelId("568749x2597x0"), CMD_FORCECLOSE(ActorRef.noSender)))

    eclair.forceClose(Left(ByteVector32.Zeroes) :: Right(ShortChannelId("568749x2597x0")) :: Nil)
    register.expectMsgAllOf(
      Register.Forward(ActorRef.noSender, ByteVector32.Zeroes, CMD_FORCECLOSE(ActorRef.noSender)),
      Register.ForwardShortId(ActorRef.noSender, ShortChannelId("568749x2597x0"), CMD_FORCECLOSE(ActorRef.noSender))
    )

    eclair.close(Left(ByteVector32.Zeroes) :: Nil, None)
    register.expectMsg(Register.Forward(ActorRef.noSender, ByteVector32.Zeroes, CMD_CLOSE(ActorRef.noSender, None)))

    eclair.close(Right(ShortChannelId("568749x2597x0")) :: Nil, None)
    register.expectMsg(Register.ForwardShortId(ActorRef.noSender, ShortChannelId("568749x2597x0"), CMD_CLOSE(ActorRef.noSender, None)))

    eclair.close(Right(ShortChannelId("568749x2597x0")) :: Nil, Some(ByteVector.empty))
    register.expectMsg(Register.ForwardShortId(ActorRef.noSender, ShortChannelId("568749x2597x0"), CMD_CLOSE(ActorRef.noSender, Some(ByteVector.empty))))

    eclair.close(Right(ShortChannelId("568749x2597x0")) :: Left(ByteVector32.One) :: Right(ShortChannelId("568749x2597x1")) :: Nil, None)
    register.expectMsgAllOf(
      Register.ForwardShortId(ActorRef.noSender, ShortChannelId("568749x2597x0"), CMD_CLOSE(ActorRef.noSender, None)),
      Register.Forward(ActorRef.noSender, ByteVector32.One, CMD_CLOSE(ActorRef.noSender, None)),
      Register.ForwardShortId(ActorRef.noSender, ShortChannelId("568749x2597x1"), CMD_CLOSE(ActorRef.noSender, None))
    )
  }

  test("receive should have an optional fallback address and use millisatoshi") { f =>
    import f._

    val fallBackAddressRaw = "muhtvdmsnbQEPFuEmxcChX58fGvXaaUoVt"
    val eclair = new EclairImpl(kit)
    eclair.receive("some desc", Some(123 msat), Some(456), Some(fallBackAddressRaw), None)
    val receive = paymentHandler.expectMsgType[ReceivePayment]

    assert(receive.amount_opt === Some(123 msat))
    assert(receive.expirySeconds_opt === Some(456))
    assert(receive.fallbackAddress === Some(fallBackAddressRaw))

    // try with wrong address format
    assertThrows[IllegalArgumentException](eclair.receive("some desc", Some(123 msat), Some(456), Some("wassa wassa"), None))
  }

  test("passing a payment_preimage to /createinvoice should result in an invoice with payment_hash=H(payment_preimage)") { f =>
    import f._

    val kitWithPaymentHandler = kit.copy(paymentHandler = system.actorOf(PaymentHandler.props(Alice.nodeParams, TestProbe().ref)))
    val eclair = new EclairImpl(kitWithPaymentHandler)
    val paymentPreimage = randomBytes32()

    val fResp = eclair.receive("some desc", None, None, None, Some(paymentPreimage))
    awaitCond({
      fResp.value match {
        case Some(Success(pr)) => pr.paymentHash == paymentPreimage.sha256()
        case _ => false
      }
    })
  }

  test("networkFees/audit/allinvoices should use a default to/from filter expressed in seconds") { f =>
    import f._

    val auditDb = mock[AuditDb]
    val paymentDb = mock[PaymentsDb]

    auditDb.listNetworkFees(anyLong, anyLong) returns Seq.empty
    auditDb.listSent(anyLong, anyLong) returns Seq.empty
    auditDb.listReceived(anyLong, anyLong) returns Seq.empty
    auditDb.listRelayed(anyLong, anyLong) returns Seq.empty
    paymentDb.listIncomingPayments(anyLong, anyLong) returns Seq.empty

    val databases = mock[Databases]
    databases.audit returns auditDb
    databases.payments returns paymentDb

    val kitWithMockAudit = kit.copy(nodeParams = kit.nodeParams.copy(db = databases))
    val eclair = new EclairImpl(kitWithMockAudit)

    Await.result(eclair.networkFees(None, None), 10 seconds)
    auditDb.listNetworkFees(0, TimestampQueryFilters.MaxEpochMilliseconds).wasCalled(once) // assert the call was made only once and with the specified params

    Await.result(eclair.audit(None, None), 10 seconds)
    auditDb.listRelayed(0, TimestampQueryFilters.MaxEpochMilliseconds).wasCalled(once)
    auditDb.listReceived(0, TimestampQueryFilters.MaxEpochMilliseconds).wasCalled(once)
    auditDb.listSent(0, TimestampQueryFilters.MaxEpochMilliseconds).wasCalled(once)

    Await.result(eclair.allInvoices(None, None), 10 seconds)
    paymentDb.listIncomingPayments(0, TimestampQueryFilters.MaxEpochMilliseconds).wasCalled(once) // assert the call was made only once and with the specified params
  }

  test("sendtoroute should pass the parameters correctly") { f =>
    import f._

    val eclair = new EclairImpl(kit)
    val route = PredefinedNodeRoute(Seq(randomKey().publicKey))
    val trampolines = Seq(randomKey().publicKey, randomKey().publicKey)
    val parentId = UUID.randomUUID()
    val secret = randomBytes32()
    val pr = PaymentRequest(Block.LivenetGenesisBlock.hash, Some(1234 msat), ByteVector32.One, randomKey(), "Some invoice", CltvExpiryDelta(18))
    eclair.sendToRoute(1000 msat, Some(1200 msat), Some("42"), Some(parentId), pr, CltvExpiryDelta(123), route, Some(secret), Some(100 msat), Some(CltvExpiryDelta(144)), trampolines)

    paymentInitiator.expectMsg(SendPaymentToRoute(1000 msat, 1200 msat, pr, CltvExpiryDelta(123), route, Some("42"), Some(parentId), Some(secret), 100 msat, CltvExpiryDelta(144), trampolines))
  }

  test("call sendWithPreimage, which generates a random preimage, to perform a KeySend payment") { f =>
    import f._

    val eclair = new EclairImpl(kit)
    val nodeId = randomKey().publicKey

    eclair.sendWithPreimage(None, nodeId, 12345 msat)
    val send = paymentInitiator.expectMsgType[SendSpontaneousPayment]
    assert(send.externalId === None)
    assert(send.recipientNodeId === nodeId)
    assert(send.recipientAmount === 12345.msat)
<<<<<<< HEAD
    assert(send.paymentRequest === None)

    assert(send.userCustomTlvs.length === 1)
    val keySendTlv = send.userCustomTlvs.head
    assert(keySendTlv.tag === UInt64(5482373484L))
    val preimage = new ByteVector32(keySendTlv.value)
    assert(preimage.sha256() === send.paymentHash)
=======
    assert(send.paymentHash === Crypto.sha256(send.paymentPreimage))
    assert(send.userCustomTlvs.isEmpty)
>>>>>>> afb1b41e
  }

  test("call sendWithPreimage, giving a specific preimage, to perform a KeySend payment") { f =>
    import f._

    val eclair = new EclairImpl(kit)
    val nodeId = randomKey().publicKey
    val expectedPaymentPreimage = new ByteVector32("deadbeefdeadbeefdeadbeefdeadbeefdeadbeefdeadbeefdeadbeefdeadbeef")
    val expectedPaymentHash = expectedPaymentPreimage.sha256()

    eclair.sendWithPreimage(None, nodeId, 12345 msat, paymentPreimage = expectedPaymentPreimage)
    val send = paymentInitiator.expectMsgType[SendSpontaneousPayment]
    assert(send.externalId === None)
    assert(send.recipientNodeId === nodeId)
    assert(send.recipientAmount === 12345.msat)
<<<<<<< HEAD
    assert(send.paymentRequest === None)
    assert(send.paymentHash.contentEquals(expectedPaymentHash))

    assert(send.userCustomTlvs.length === 1)
    val keySendTlv = send.userCustomTlvs.head
    assert(keySendTlv.tag === UInt64(5482373484L))
    assert(expectedPaymentPreimage === new ByteVector32(keySendTlv.value))
=======
    assert(send.paymentPreimage === expectedPaymentPreimage)
    assert(send.paymentHash === expectedPaymentHash)
    assert(send.userCustomTlvs.isEmpty)
>>>>>>> afb1b41e
  }

  test("sign and verify an arbitrary message with the node's private key") { f =>
    import f._

    val eclair = new EclairImpl(kit)

    val base64Msg = "aGVsbG8sIHdvcmxk" // echo -n 'hello, world' | base64
    val bytesMsg = ByteVector.fromValidBase64(base64Msg)

    val signedMessage: SignedMessage = eclair.signMessage(bytesMsg)
    assert(signedMessage.nodeId === kit.nodeParams.nodeId)
    assert(signedMessage.message === base64Msg)

    val verifiedMessage: VerifiedMessage = eclair.verifyMessage(bytesMsg, signedMessage.signature)
    assert(verifiedMessage.valid)
    assert(verifiedMessage.publicKey === kit.nodeParams.nodeId)

    val prefix = ByteVector("Lightning Signed Message:".getBytes)
    val dhash256 = new ByteVector32(Crypto.hash256((prefix ++ bytesMsg).toArray))
    val expectedDigest = new ByteVector32("cbedbc1542fb139e2e10954f1ff9f82e8a1031cc63260636bbc45a90114552ea")
    assert(dhash256 === expectedDigest)
    assert(Crypto.verifySignature(dhash256, new ByteVector64(signedMessage.signature.tail.toArray), kit.nodeParams.nodeId))
  }

  test("verify an invalid signature for the given message") { f =>
    import f._

    val eclair = new EclairImpl(kit)

    val base64Msg = "aGVsbG8sIHdvcmxk" // echo -n 'hello, world' | base64
    val bytesMsg = ByteVector.fromValidBase64(base64Msg)

    val signedMessage: SignedMessage = eclair.signMessage(bytesMsg)
    assert(signedMessage.nodeId === kit.nodeParams.nodeId)
    assert(signedMessage.message === base64Msg)

    val wrongMsg = ByteVector.fromValidBase64(base64Msg.tail)
    val verifiedMessage: VerifiedMessage = eclair.verifyMessage(wrongMsg, signedMessage.signature)
    assert(verifiedMessage.valid)
    assert(verifiedMessage.publicKey !== kit.nodeParams.nodeId)
  }

  test("ensure that an invalid recoveryId cause the signature verification to fail") { f =>
    import f._

    val eclair = new EclairImpl(kit)

    val base64Msg = "aGVsbG8sIHdvcmxk" // echo -n 'hello, world' | base64
    val bytesMsg = ByteVector.fromValidBase64(base64Msg)

    val signedMessage: SignedMessage = eclair.signMessage(bytesMsg)
    assert(signedMessage.nodeId === kit.nodeParams.nodeId)
    assert(signedMessage.message === base64Msg)

    val invalidSignature = (if (signedMessage.signature.head.toInt == 31) 32 else 31).toByte +: signedMessage.signature.tail
    val verifiedMessage: VerifiedMessage = eclair.verifyMessage(bytesMsg, invalidSignature)
    assert(verifiedMessage.publicKey !== kit.nodeParams.nodeId)
  }

}<|MERGE_RESOLUTION|>--- conflicted
+++ resolved
@@ -100,17 +100,10 @@
     import f._
 
     val eclair = new EclairImpl(kit)
-<<<<<<< HEAD
-    val nodeId = PublicKey.fromHex("030bb6a5e0c6b203c7e2180fb78c7ba4bdce46126761d8201b91ddac089cdecc87")
-
-    eclair.send(None, nodeId, 123 msat, ByteVector32.Zeroes, invoice_opt = None)
-    val send = paymentInitiator.expectMsgType[SendPaymentRequest]
-=======
     val nodePrivKey = randomKey()
     val invoice0 = PaymentRequest(Block.RegtestGenesisBlock.hash, Some(123 msat), ByteVector32.Zeroes, nodePrivKey, "description", CltvExpiryDelta(18))
     eclair.send(None, 123 msat, invoice0)
     val send = paymentInitiator.expectMsgType[SendPayment]
->>>>>>> afb1b41e
     assert(send.externalId === None)
     assert(send.recipientNodeId === nodePrivKey.publicKey)
     assert(send.recipientAmount === 123.msat)
@@ -407,18 +400,8 @@
     assert(send.externalId === None)
     assert(send.recipientNodeId === nodeId)
     assert(send.recipientAmount === 12345.msat)
-<<<<<<< HEAD
-    assert(send.paymentRequest === None)
-
-    assert(send.userCustomTlvs.length === 1)
-    val keySendTlv = send.userCustomTlvs.head
-    assert(keySendTlv.tag === UInt64(5482373484L))
-    val preimage = new ByteVector32(keySendTlv.value)
-    assert(preimage.sha256() === send.paymentHash)
-=======
-    assert(send.paymentHash === Crypto.sha256(send.paymentPreimage))
+    assert(send.paymentHash === send.paymentPreimage.sha256())
     assert(send.userCustomTlvs.isEmpty)
->>>>>>> afb1b41e
   }
 
   test("call sendWithPreimage, giving a specific preimage, to perform a KeySend payment") { f =>
@@ -434,19 +417,9 @@
     assert(send.externalId === None)
     assert(send.recipientNodeId === nodeId)
     assert(send.recipientAmount === 12345.msat)
-<<<<<<< HEAD
-    assert(send.paymentRequest === None)
-    assert(send.paymentHash.contentEquals(expectedPaymentHash))
-
-    assert(send.userCustomTlvs.length === 1)
-    val keySendTlv = send.userCustomTlvs.head
-    assert(keySendTlv.tag === UInt64(5482373484L))
-    assert(expectedPaymentPreimage === new ByteVector32(keySendTlv.value))
-=======
     assert(send.paymentPreimage === expectedPaymentPreimage)
     assert(send.paymentHash === expectedPaymentHash)
     assert(send.userCustomTlvs.isEmpty)
->>>>>>> afb1b41e
   }
 
   test("sign and verify an arbitrary message with the node's private key") { f =>
