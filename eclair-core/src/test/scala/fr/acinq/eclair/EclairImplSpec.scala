/*
 * Copyright 2019 ACINQ SAS
 *
 * Licensed under the Apache License, Version 2.0 (the "License");
 * you may not use this file except in compliance with the License.
 * You may obtain a copy of the License at
 *
 *     http://www.apache.org/licenses/LICENSE-2.0
 *
 * Unless required by applicable law or agreed to in writing, software
 * distributed under the License is distributed on an "AS IS" BASIS,
 * WITHOUT WARRANTIES OR CONDITIONS OF ANY KIND, either express or implied.
 * See the License for the specific language governing permissions and
 * limitations under the License.
 */

package fr.acinq.eclair

import akka.actor.typed.scaladsl.adapter.actorRefAdapter
import akka.actor.ActorRef
import akka.testkit.TestProbe
import akka.util.Timeout
import fr.acinq.bitcoin.{Block, ByteVector32, ByteVector64, Crypto, PrivateKey, PublicKey, Satoshi, SatoshiLong}
import fr.acinq.eclair.TestConstants._
import fr.acinq.eclair.blockchain.TestWallet
import fr.acinq.eclair.blockchain.fee.{FeeratePerByte, FeeratePerKw}
import fr.acinq.eclair.channel.{CMD_FORCECLOSE, Register, _}
import fr.acinq.eclair.db._
import fr.acinq.eclair.io.Peer.OpenChannel
import fr.acinq.eclair.payment.PaymentRequest
import fr.acinq.eclair.payment.PaymentRequest.ExtraHop
import fr.acinq.eclair.payment.receive.MultiPartHandler.ReceivePayment
import fr.acinq.eclair.payment.receive.PaymentHandler
import fr.acinq.eclair.payment.send.PaymentInitiator.{SendPaymentRequest, SendPaymentToRouteRequest}
import fr.acinq.eclair.router.RouteCalculationSpec.makeUpdateShort
import fr.acinq.eclair.router.Router.{GetNetworkStats, GetNetworkStatsResponse, PredefinedNodeRoute, PublicChannel}
import fr.acinq.eclair.router.{Announcements, NetworkStats, Router, Stats}
import fr.acinq.eclair.wire.protocol.{Color, NodeAnnouncement}
import org.mockito.Mockito
import org.mockito.scalatest.IdiomaticMockito
import org.scalatest.funsuite.FixtureAnyFunSuiteLike
import org.scalatest.{Outcome, ParallelTestExecution}
import scodec.bits._
import KotlinUtils._

import java.util.UUID
import scala.concurrent.Await
import scala.concurrent.duration._
import scala.util.Success

class EclairImplSpec extends TestKitBaseClass with FixtureAnyFunSuiteLike with IdiomaticMockito with ParallelTestExecution {
  implicit val timeout: Timeout = Timeout(30 seconds)

  case class FixtureParam(register: TestProbe, router: TestProbe, paymentInitiator: TestProbe, switchboard: TestProbe, paymentHandler: TestProbe, kit: Kit)

  override def withFixture(test: OneArgTest): Outcome = {
    val watcher = TestProbe()
    val paymentHandler = TestProbe()
    val register = TestProbe()
    val relayer = TestProbe()
    val router = TestProbe()
    val switchboard = TestProbe()
    val paymentInitiator = TestProbe()
    val server = TestProbe()
    val kit = Kit(
      TestConstants.Alice.nodeParams,
      system,
      watcher.ref,
      paymentHandler.ref,
      register.ref,
      relayer.ref,
      router.ref,
      switchboard.ref,
      paymentInitiator.ref,
      server.ref,
      new TestWallet()
    )

    withFixture(test.toNoArgTest(FixtureParam(register, router, paymentInitiator, switchboard, paymentHandler, kit)))
  }

  test("convert fee rate properly") { f =>
    import f._

    val eclair = new EclairImpl(kit)
    val nodeId = PublicKey.fromHex("030bb6a5e0c6b203c7e2180fb78c7ba4bdce46126761d8201b91ddac089cdecc87")

    // standard conversion
    eclair.open(nodeId, fundingAmount = new Satoshi(10000000L), pushAmount_opt = None, fundingFeeratePerByte_opt = Some(FeeratePerByte(5 sat)), initialRelayFees_opt = None, flags_opt = None, openTimeout_opt = None)
    val open = switchboard.expectMsgType[OpenChannel]
    assert(open.fundingTxFeeratePerKw_opt === Some(FeeratePerKw(1250 sat)))

    // check that minimum fee rate of 253 sat/bw is used
    eclair.open(nodeId, fundingAmount = new Satoshi(10000000L), pushAmount_opt = None, fundingFeeratePerByte_opt = Some(FeeratePerByte(1 sat)), initialRelayFees_opt = None, flags_opt = None, openTimeout_opt = None)
    val open1 = switchboard.expectMsgType[OpenChannel]
    assert(open1.fundingTxFeeratePerKw_opt === Some(FeeratePerKw.MinimumFeeratePerKw))
  }

  test("call send with passing correct arguments") { f =>
    import f._

    val eclair = new EclairImpl(kit)
    val nodeId = PublicKey.fromHex("030bb6a5e0c6b203c7e2180fb78c7ba4bdce46126761d8201b91ddac089cdecc87")

    eclair.send(None, nodeId, 123 msat, ByteVector32.Zeroes, invoice_opt = None)
    val send = paymentInitiator.expectMsgType[SendPaymentRequest]
    assert(send.externalId === None)
    assert(send.recipientNodeId === nodeId)
    assert(send.recipientAmount === 123.msat)
    assert(send.paymentHash === ByteVector32.Zeroes)
    assert(send.paymentRequest === None)
    assert(send.assistedRoutes === Seq.empty)

    // with assisted routes
    val externalId1 = "030bb6a5e0c6b203c7e2180fb78c7ba4bdce46126761d8201b91ddac089cdecc87"
    val hints = List(List(ExtraHop(Bob.nodeParams.nodeId, ShortChannelId("569178x2331x1"), feeBase = 10 msat, feeProportionalMillionths = 1, cltvExpiryDelta = CltvExpiryDelta(12))))
    val invoice1 = PaymentRequest(Block.RegtestGenesisBlock.hash, Some(123 msat), ByteVector32.Zeroes, randomKey(), "description", CltvExpiryDelta(18), None, None, hints)
    eclair.send(Some(externalId1), nodeId, 123 msat, ByteVector32.Zeroes, invoice_opt = Some(invoice1))
    val send1 = paymentInitiator.expectMsgType[SendPaymentRequest]
    assert(send1.externalId === Some(externalId1))
    assert(send1.recipientNodeId === nodeId)
    assert(send1.recipientAmount === 123.msat)
    assert(send1.paymentHash === ByteVector32.Zeroes)
    assert(send1.paymentRequest === Some(invoice1))
    assert(send1.assistedRoutes === hints)

    // with finalCltvExpiry
    val externalId2 = "487da196-a4dc-4b1e-92b4-3e5e905e9f3f"
    val invoice2 = PaymentRequest("lntb", Some(123 msat), System.currentTimeMillis() / 1000L, nodeId, List(PaymentRequest.MinFinalCltvExpiry(96), PaymentRequest.PaymentHash(ByteVector32.Zeroes), PaymentRequest.Description("description")), ByteVector.empty)
    eclair.send(Some(externalId2), nodeId, 123 msat, ByteVector32.Zeroes, invoice_opt = Some(invoice2))
    val send2 = paymentInitiator.expectMsgType[SendPaymentRequest]
    assert(send2.externalId === Some(externalId2))
    assert(send2.recipientNodeId === nodeId)
    assert(send2.recipientAmount === 123.msat)
    assert(send2.paymentHash === ByteVector32.Zeroes)
    assert(send2.paymentRequest === Some(invoice2))
    assert(send2.fallbackFinalExpiryDelta === CltvExpiryDelta(96))

    // with custom route fees parameters
    eclair.send(None, nodeId, 123 msat, ByteVector32.Zeroes, invoice_opt = None, feeThreshold_opt = Some(123 sat), maxFeePct_opt = Some(4.20))
    val send3 = paymentInitiator.expectMsgType[SendPaymentRequest]
    assert(send3.externalId === None)
    assert(send3.recipientNodeId === nodeId)
    assert(send3.recipientAmount === 123.msat)
    assert(send3.paymentHash === ByteVector32.Zeroes)
    assert(send3.routeParams.get.maxFeeBase === 123000.msat) // conversion sat -> msat
    assert(send3.routeParams.get.maxFeePct === 4.20)

    val invalidExternalId = "Robert'); DROP TABLE received_payments; DROP TABLE sent_payments; DROP TABLE payments;"
    assertThrows[IllegalArgumentException](Await.result(eclair.send(Some(invalidExternalId), nodeId, 123 msat, ByteVector32.Zeroes), 50 millis))

    val expiredInvoice = invoice2.copy(timestamp = 0L)
    assertThrows[IllegalArgumentException](Await.result(eclair.send(None, nodeId, 123 msat, ByteVector32.Zeroes, invoice_opt = Some(expiredInvoice)), 50 millis))
  }

  test("return node announcements") { f =>
    import f._

    val eclair = new EclairImpl(kit)
    val remoteNodeAnn1 = NodeAnnouncement(randomBytes64(), Features.empty, 42L, randomKey().publicKey, Color(42, 42, 42), "LN-rocks", Nil)
    val remoteNodeAnn2 = NodeAnnouncement(randomBytes64(), Features.empty, 43L, randomKey().publicKey, Color(43, 43, 43), "LN-papers", Nil)
    val allNodes = Seq(
      NodeAnnouncement(randomBytes64(), Features.empty, 561L, randomKey().publicKey, Color(0, 0, 0), "some-node", Nil),
      remoteNodeAnn1,
      remoteNodeAnn2,
      NodeAnnouncement(randomBytes64(), Features.empty, 1105L, randomKey().publicKey, Color(0, 0, 0), "some-other-node", Nil),
    )

    {
      val fRes = eclair.nodes()
      router.expectMsg(Router.GetNodes)
      router.reply(allNodes)
      awaitCond(fRes.value match {
        case Some(Success(nodes)) =>
          assert(nodes.toSet === allNodes.toSet)
          true
        case _ => false
      })
    }
    {
      val fRes = eclair.nodes(Some(Set(remoteNodeAnn1.nodeId, remoteNodeAnn2.nodeId)))
      router.expectMsg(Router.GetNodes)
      router.reply(allNodes)
      awaitCond(fRes.value match {
        case Some(Success(nodes)) =>
          assert(nodes.toSet === Set(remoteNodeAnn1, remoteNodeAnn2))
          true
        case _ => false
      })
    }
    {
      val fRes = eclair.nodes(Some(Set(randomKey().publicKey)))
      router.expectMsg(Router.GetNodes)
      router.reply(allNodes)
      awaitCond(fRes.value match {
        case Some(Success(nodes)) =>
          assert(nodes.isEmpty)
          true
        case _ => false
      })
    }
  }

  test("allupdates can filter by nodeId") { f =>
    import f._

    val (a_priv, b_priv, c_priv, d_priv, e_priv) = (
      PrivateKey.fromHex("3580a881ac24eb00530a51235c42bcb65424ba121e2e7d910a70fa531a578d21"),
      PrivateKey.fromHex("f6a353f7a5de654501c3495acde7450293f74d09086c2b7c9a4e524248d0daac"),
      PrivateKey.fromHex("c2efe0095f9113bc5b9f4140958670a8ea2afc3ed50fb32ea9c809f82b3b0374"),
      PrivateKey.fromHex("216414970b4216b197a1040367419ad6922f80e8b73ced083e9afe5e6ddd8e4d"),
      PrivateKey.fromHex("216414970b4216b197a1040367419ad6922f80e8b73ced083e9afe5e6ddd8e4e"))

    val (a, b, c, d, e) = (a_priv.publicKey, b_priv.publicKey, c_priv.publicKey, d_priv.publicKey, e_priv.publicKey)
    val ann_ab = Announcements.makeChannelAnnouncement(Block.RegtestGenesisBlock.hash, ShortChannelId(1), a, b, a, b, ByteVector64.Zeroes, ByteVector64.Zeroes, ByteVector64.Zeroes, ByteVector64.Zeroes)
    val ann_ae = Announcements.makeChannelAnnouncement(Block.RegtestGenesisBlock.hash, ShortChannelId(4), a, e, a, e, ByteVector64.Zeroes, ByteVector64.Zeroes, ByteVector64.Zeroes, ByteVector64.Zeroes)
    val ann_bc = Announcements.makeChannelAnnouncement(Block.RegtestGenesisBlock.hash, ShortChannelId(2), b, c, b, c, ByteVector64.Zeroes, ByteVector64.Zeroes, ByteVector64.Zeroes, ByteVector64.Zeroes)
    val ann_cd = Announcements.makeChannelAnnouncement(Block.RegtestGenesisBlock.hash, ShortChannelId(3), c, d, c, d, ByteVector64.Zeroes, ByteVector64.Zeroes, ByteVector64.Zeroes, ByteVector64.Zeroes)
    val ann_ec = Announcements.makeChannelAnnouncement(Block.RegtestGenesisBlock.hash, ShortChannelId(7), e, c, e, c, ByteVector64.Zeroes, ByteVector64.Zeroes, ByteVector64.Zeroes, ByteVector64.Zeroes)

    assert(Announcements.isNode1(a, b))
    assert(Announcements.isNode1(b, c))

    var channels = scala.collection.immutable.SortedMap.empty[ShortChannelId, PublicChannel]

    List(
      (ann_ab, makeUpdateShort(ShortChannelId(1L), a, b, feeBase = 0 msat, 0, minHtlc = 0 msat, maxHtlc = None, cltvDelta = CltvExpiryDelta(13))),
      (ann_ae, makeUpdateShort(ShortChannelId(4L), a, e, feeBase = 0 msat, 0, minHtlc = 0 msat, maxHtlc = None, cltvDelta = CltvExpiryDelta(12))),
      (ann_bc, makeUpdateShort(ShortChannelId(2L), b, c, feeBase = 1 msat, 0, minHtlc = 0 msat, maxHtlc = None, cltvDelta = CltvExpiryDelta(500))),
      (ann_cd, makeUpdateShort(ShortChannelId(3L), c, d, feeBase = 1 msat, 0, minHtlc = 0 msat, maxHtlc = None, cltvDelta = CltvExpiryDelta(500))),
      (ann_ec, makeUpdateShort(ShortChannelId(7L), e, c, feeBase = 2 msat, 0, minHtlc = 0 msat, maxHtlc = None, cltvDelta = CltvExpiryDelta(12)))
    ).foreach { case (ann, update) =>
      channels = channels + (update.shortChannelId -> PublicChannel(ann, ByteVector32.Zeroes, 100 sat, Some(update.copy(channelFlags = 0)), None, None))
    }

    val mockNetworkDb = mock[NetworkDb]
    mockNetworkDb.listChannels() returns channels
    mockNetworkDb.listNodes() returns Seq.empty
    Mockito.doNothing().when(mockNetworkDb).removeNode(kit.nodeParams.nodeId)

    val mockDB = mock[Databases]
    mockDB.network returns mockNetworkDb

    val mockNodeParams = kit.nodeParams.copy(db = mockDB)
    val mockRouter = system.actorOf(Router.props(mockNodeParams, TestProbe().ref))

    val eclair = new EclairImpl(kit.copy(router = mockRouter, nodeParams = mockNodeParams))
    val fResp = eclair.allUpdates(Some(b)) // ask updates filtered by 'b'

    awaitCond({
      fResp.value match {
        // check if the response contains updates only for 'b'
        case Some(Success(res)) => res.map(_.shortChannelId).toList == List(ShortChannelId(2))
        case _ => false
      }
    })
  }

  test("router returns Network Stats") { f =>
    import f._

    val capStat = Stats(30 sat, 12 sat, 14 sat, 20 sat, 40 sat, 46 sat, 48 sat)
    val cltvStat = Stats(CltvExpiryDelta(32), CltvExpiryDelta(11), CltvExpiryDelta(13), CltvExpiryDelta(22), CltvExpiryDelta(42), CltvExpiryDelta(51), CltvExpiryDelta(53))
    val feeBaseStat = Stats(32 msat, 11 msat, 13 msat, 22 msat, 42 msat, 51 msat, 53 msat)
    val feePropStat = Stats(32L, 11L, 13L, 22L, 42L, 51L, 53L)
    val eclair = new EclairImpl(kit)
    val fResp = eclair.networkStats()
    f.router.expectMsg(GetNetworkStats)

    f.router.reply(GetNetworkStatsResponse(Some(new NetworkStats(1, 2, capStat, cltvStat, feeBaseStat, feePropStat))))

    awaitCond({
      fResp.value match {
        case Some(Success(Some(res))) => res.channels == 1
        case _ => false
      }
    })

  }

  test("close and forceclose should work both with channelId and shortChannelId") { f =>
    import f._

    val eclair = new EclairImpl(kit)

    eclair.forceClose(Left(ByteVector32.Zeroes) :: Nil)
    register.expectMsg(Register.Forward(ActorRef.noSender, ByteVector32.Zeroes, CMD_FORCECLOSE(ActorRef.noSender)))

    eclair.forceClose(Right(ShortChannelId("568749x2597x0")) :: Nil)
    register.expectMsg(Register.ForwardShortId(ActorRef.noSender, ShortChannelId("568749x2597x0"), CMD_FORCECLOSE(ActorRef.noSender)))

    eclair.forceClose(Left(ByteVector32.Zeroes) :: Right(ShortChannelId("568749x2597x0")) :: Nil)
    register.expectMsgAllOf(
      Register.Forward(ActorRef.noSender, ByteVector32.Zeroes, CMD_FORCECLOSE(ActorRef.noSender)),
      Register.ForwardShortId(ActorRef.noSender, ShortChannelId("568749x2597x0"), CMD_FORCECLOSE(ActorRef.noSender))
    )

    eclair.close(Left(ByteVector32.Zeroes) :: Nil, None)
    register.expectMsg(Register.Forward(ActorRef.noSender, ByteVector32.Zeroes, CMD_CLOSE(ActorRef.noSender, None)))

    eclair.close(Right(ShortChannelId("568749x2597x0")) :: Nil, None)
    register.expectMsg(Register.ForwardShortId(ActorRef.noSender, ShortChannelId("568749x2597x0"), CMD_CLOSE(ActorRef.noSender, None)))

    eclair.close(Right(ShortChannelId("568749x2597x0")) :: Nil, Some(ByteVector.empty))
    register.expectMsg(Register.ForwardShortId(ActorRef.noSender, ShortChannelId("568749x2597x0"), CMD_CLOSE(ActorRef.noSender, Some(ByteVector.empty))))

    eclair.close(Right(ShortChannelId("568749x2597x0")) :: Left(ByteVector32.One) :: Right(ShortChannelId("568749x2597x1")) :: Nil, None)
    register.expectMsgAllOf(
      Register.ForwardShortId(ActorRef.noSender, ShortChannelId("568749x2597x0"), CMD_CLOSE(ActorRef.noSender, None)),
      Register.Forward(ActorRef.noSender, ByteVector32.One, CMD_CLOSE(ActorRef.noSender, None)),
      Register.ForwardShortId(ActorRef.noSender, ShortChannelId("568749x2597x1"), CMD_CLOSE(ActorRef.noSender, None))
    )
  }

  test("receive should have an optional fallback address and use millisatoshi") { f =>
    import f._

    val fallBackAddressRaw = "muhtvdmsnbQEPFuEmxcChX58fGvXaaUoVt"
    val eclair = new EclairImpl(kit)
    eclair.receive("some desc", Some(123 msat), Some(456), Some(fallBackAddressRaw), None)
    val receive = paymentHandler.expectMsgType[ReceivePayment]

    assert(receive.amount_opt === Some(123 msat))
    assert(receive.expirySeconds_opt === Some(456))
    assert(receive.fallbackAddress === Some(fallBackAddressRaw))

    // try with wrong address format
    assertThrows[IllegalArgumentException](eclair.receive("some desc", Some(123 msat), Some(456), Some("wassa wassa"), None))
  }

  test("passing a payment_preimage to /createinvoice should result in an invoice with payment_hash=H(payment_preimage)") { f =>
    import f._

    val kitWithPaymentHandler = kit.copy(paymentHandler = system.actorOf(PaymentHandler.props(Alice.nodeParams, TestProbe().ref)))
    val eclair = new EclairImpl(kitWithPaymentHandler)
    val paymentPreimage = randomBytes32()

    val fResp = eclair.receive("some desc", None, None, None, Some(paymentPreimage))
    awaitCond({
      fResp.value match {
        case Some(Success(pr)) => pr.paymentHash == paymentPreimage.sha256()
        case _ => false
      }
    })
  }

  test("networkFees/audit/allinvoices should use a default to/from filter expressed in seconds") { f =>
    import f._

    val auditDb = mock[AuditDb]
    val paymentDb = mock[PaymentsDb]

    auditDb.listNetworkFees(anyLong, anyLong) returns Seq.empty
    auditDb.listSent(anyLong, anyLong) returns Seq.empty
    auditDb.listReceived(anyLong, anyLong) returns Seq.empty
    auditDb.listRelayed(anyLong, anyLong) returns Seq.empty
    paymentDb.listIncomingPayments(anyLong, anyLong) returns Seq.empty

    val databases = mock[Databases]
    databases.audit returns auditDb
    databases.payments returns paymentDb

    val kitWithMockAudit = kit.copy(nodeParams = kit.nodeParams.copy(db = databases))
    val eclair = new EclairImpl(kitWithMockAudit)

    Await.result(eclair.networkFees(None, None), 10 seconds)
    auditDb.listNetworkFees(0, TimestampQueryFilters.MaxEpochMilliseconds).wasCalled(once) // assert the call was made only once and with the specified params

    Await.result(eclair.audit(None, None), 10 seconds)
    auditDb.listRelayed(0, TimestampQueryFilters.MaxEpochMilliseconds).wasCalled(once)
    auditDb.listReceived(0, TimestampQueryFilters.MaxEpochMilliseconds).wasCalled(once)
    auditDb.listSent(0, TimestampQueryFilters.MaxEpochMilliseconds).wasCalled(once)

    Await.result(eclair.allInvoices(None, None), 10 seconds)
    paymentDb.listIncomingPayments(0, TimestampQueryFilters.MaxEpochMilliseconds).wasCalled(once) // assert the call was made only once and with the specified params
  }

  test("sendtoroute should pass the parameters correctly") { f =>
    import f._

    val eclair = new EclairImpl(kit)
    val route = PredefinedNodeRoute(Seq(randomKey().publicKey))
    val trampolines = Seq(randomKey().publicKey, randomKey().publicKey)
    val parentId = UUID.randomUUID()
    val secret = randomBytes32()
    val pr = PaymentRequest(Block.LivenetGenesisBlock.hash, Some(1234 msat), ByteVector32.One, randomKey(), "Some invoice", CltvExpiryDelta(18))
    eclair.sendToRoute(1000 msat, Some(1200 msat), Some("42"), Some(parentId), pr, CltvExpiryDelta(123), route, Some(secret), Some(100 msat), Some(CltvExpiryDelta(144)), trampolines)

    paymentInitiator.expectMsg(SendPaymentToRouteRequest(1000 msat, 1200 msat, Some("42"), Some(parentId), pr, CltvExpiryDelta(123), route, Some(secret), 100 msat, CltvExpiryDelta(144), trampolines))
  }

  test("call sendWithPreimage, which generate a random preimage, to perform a KeySend payment") { f =>
    import f._

    val eclair = new EclairImpl(kit)
    val nodeId = randomKey().publicKey

    eclair.sendWithPreimage(None, nodeId, 12345 msat)
    val send = paymentInitiator.expectMsgType[SendPaymentRequest]
    assert(send.externalId === None)
    assert(send.recipientNodeId === nodeId)
    assert(send.recipientAmount === 12345.msat)
    assert(send.paymentRequest === None)

    assert(send.userCustomTlvs.length === 1)
    val keySendTlv = send.userCustomTlvs.head
    assert(keySendTlv.tag === UInt64(5482373484L))
    val preimage = new ByteVector32(keySendTlv.value)
    assert(preimage.sha256() === send.paymentHash)
  }

  test("call sendWithPreimage, giving a specific preimage, to perform a KeySend payment") { f =>
    import f._

    val eclair = new EclairImpl(kit)
<<<<<<< HEAD
    val nodeId = randomKey.publicKey
    val expectedPaymentPreimage = new ByteVector32("deadbeefdeadbeefdeadbeefdeadbeefdeadbeefdeadbeefdeadbeefdeadbeef")
    val expectedPaymentHash = expectedPaymentPreimage.sha256()
=======
    val nodeId = randomKey().publicKey
    val expectedPaymentPreimage = ByteVector32(hex"deadbeefdeadbeefdeadbeefdeadbeefdeadbeefdeadbeefdeadbeefdeadbeef")
    val expectedPaymentHash = Crypto.sha256(expectedPaymentPreimage)
>>>>>>> 9a20aade

    eclair.sendWithPreimage(None, nodeId, 12345 msat, paymentPreimage = expectedPaymentPreimage)
    val send = paymentInitiator.expectMsgType[SendPaymentRequest]
    assert(send.externalId === None)
    assert(send.recipientNodeId === nodeId)
    assert(send.recipientAmount === 12345.msat)
    assert(send.paymentRequest === None)
    assert(send.paymentHash.contentEquals(expectedPaymentHash))

    assert(send.userCustomTlvs.length === 1)
    val keySendTlv = send.userCustomTlvs.head
    assert(keySendTlv.tag === UInt64(5482373484L))
    assert(expectedPaymentPreimage === new ByteVector32(keySendTlv.value))
  }

  test("sign & verify an arbitrary message with the node's private key") { f =>
    import f._

    val eclair = new EclairImpl(kit)

    val base64Msg = "aGVsbG8sIHdvcmxk" // echo -n 'hello, world' | base64
    val bytesMsg = ByteVector.fromValidBase64(base64Msg)

    val signedMessage: SignedMessage = eclair.signMessage(bytesMsg)
    assert(signedMessage.nodeId === kit.nodeParams.nodeId)
    assert(signedMessage.message === base64Msg)

    val verifiedMessage: VerifiedMessage = eclair.verifyMessage(bytesMsg, signedMessage.signature)
    assert(verifiedMessage.valid)
    assert(verifiedMessage.publicKey === kit.nodeParams.nodeId)

    val prefix = ByteVector("Lightning Signed Message:".getBytes)
    val dhash256 = new ByteVector32(Crypto.hash256((prefix ++ bytesMsg).toArray))
    val expectedDigest = new ByteVector32("cbedbc1542fb139e2e10954f1ff9f82e8a1031cc63260636bbc45a90114552ea")
    assert(dhash256 === expectedDigest)
    assert(Crypto.verifySignature(dhash256, new ByteVector64(signedMessage.signature.tail.toArray), kit.nodeParams.nodeId))
  }

  test("verify an invalid signature for the given message") { f =>
    import f._

    val eclair = new EclairImpl(kit)

    val base64Msg = "aGVsbG8sIHdvcmxk" // echo -n 'hello, world' | base64
    val bytesMsg = ByteVector.fromValidBase64(base64Msg)

    val signedMessage: SignedMessage = eclair.signMessage(bytesMsg)
    assert(signedMessage.nodeId === kit.nodeParams.nodeId)
    assert(signedMessage.message === base64Msg)

    val wrongMsg = ByteVector.fromValidBase64(base64Msg.tail)
    val verifiedMessage: VerifiedMessage = eclair.verifyMessage(wrongMsg, signedMessage.signature)
    assert(verifiedMessage.valid)
    assert(verifiedMessage.publicKey !== kit.nodeParams.nodeId)
  }

  test("ensure that an invalid recoveryId cause the signature verification to fail") { f =>
    import f._

    val eclair = new EclairImpl(kit)

    val base64Msg = "aGVsbG8sIHdvcmxk" // echo -n 'hello, world' | base64
    val bytesMsg = ByteVector.fromValidBase64(base64Msg)

    val signedMessage: SignedMessage = eclair.signMessage(bytesMsg)
    assert(signedMessage.nodeId === kit.nodeParams.nodeId)
    assert(signedMessage.message === base64Msg)

    val invalidSignature = (if (signedMessage.signature.head.toInt == 31) 32 else 31).toByte +: signedMessage.signature.tail
    val verifiedMessage: VerifiedMessage = eclair.verifyMessage(bytesMsg, invalidSignature)
    assert(verifiedMessage.publicKey !== kit.nodeParams.nodeId)
  }

}<|MERGE_RESOLUTION|>--- conflicted
+++ resolved
@@ -413,15 +413,9 @@
     import f._
 
     val eclair = new EclairImpl(kit)
-<<<<<<< HEAD
-    val nodeId = randomKey.publicKey
+    val nodeId = randomKey().publicKey
     val expectedPaymentPreimage = new ByteVector32("deadbeefdeadbeefdeadbeefdeadbeefdeadbeefdeadbeefdeadbeefdeadbeef")
     val expectedPaymentHash = expectedPaymentPreimage.sha256()
-=======
-    val nodeId = randomKey().publicKey
-    val expectedPaymentPreimage = ByteVector32(hex"deadbeefdeadbeefdeadbeefdeadbeefdeadbeefdeadbeefdeadbeefdeadbeef")
-    val expectedPaymentHash = Crypto.sha256(expectedPaymentPreimage)
->>>>>>> 9a20aade
 
     eclair.sendWithPreimage(None, nodeId, 12345 msat, paymentPreimage = expectedPaymentPreimage)
     val send = paymentInitiator.expectMsgType[SendPaymentRequest]
