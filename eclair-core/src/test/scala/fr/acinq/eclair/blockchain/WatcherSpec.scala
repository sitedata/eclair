--- conflicted
+++ resolved
@@ -53,32 +53,23 @@
   def createSpendManyP2WPKH(txs: Seq[Transaction], priv: PrivateKey, to: PublicKey, fee: Satoshi, sequence: Long, lockTime: Long): Transaction = {
     // txs send funds to our key
     val pub = priv.publicKey
-<<<<<<< HEAD
-    val outputIndex = tx.txOut.indexWhere(_.publicKeyScript.contentEquals(Script.write(Script.pay2wpkh(pub))))
-    // we spend this output and create a similar output with a smaller amount
-    val unsigned = new Transaction(2, new TxIn(new OutPoint(tx, outputIndex), Nil, sequence) :: Nil, new TxOut(tx.txOut(outputIndex).amount minus fee, Script.pay2wpkh(to)) :: Nil, lockTime)
-    val sig = Transaction.signInput(unsigned, 0, Script.pay2pkh(pub), SIGHASH_ALL, tx.txOut(outputIndex).amount, SigVersion.SIGVERSION_WITNESS_V0, priv)
-    val signed = unsigned.updateWitness(0, new ScriptWitness().push(sig).push(pub.value))
-    Transaction.correctlySpends(signed, tx :: Nil, ScriptFlags.STANDARD_SCRIPT_VERIFY_FLAGS)
-=======
     val inputs = txs.map(tx => {
-      val outputIndex = tx.txOut.indexWhere(_.publicKeyScript == Script.write(Script.pay2wpkh(pub)))
-      (OutPoint(tx, outputIndex), tx.txOut(outputIndex).amount)
+      val outputIndex = tx.txOut.indexWhere(_.publicKeyScript.contentEquals(Script.write(Script.pay2wpkh(pub))))
+      (new OutPoint(tx, outputIndex), tx.txOut(outputIndex).amount)
     })
     // we spend these inputs and create a similar output with a smaller amount
-    val unsigned = Transaction(
+    val unsigned = new Transaction(
       2,
-      inputs.map(_._1).map(outPoint => TxIn(outPoint, Nil, sequence)),
-      TxOut(inputs.map(_._2).sum - fee, Script.pay2wpkh(to)) :: Nil,
+      inputs.map(_._1).map(outPoint => new TxIn(outPoint, Nil, sequence)),
+      new TxOut(inputs.map(_._2).sum minus fee, Script.pay2wpkh(to)) :: Nil,
       lockTime
     )
     val signed = inputs.map(_._2).zipWithIndex.foldLeft(unsigned) {
       case (tx, (amount, i)) =>
         val sig = Transaction.signInput(tx, i, Script.pay2pkh(pub), SIGHASH_ALL, amount, SigVersion.SIGVERSION_WITNESS_V0, priv)
-        tx.updateWitness(i, ScriptWitness(sig :: pub.value :: Nil))
+        tx.updateWitness(i, new ScriptWitness().push(sig).push(pub.value))
     }
     Transaction.correctlySpends(signed, txs, ScriptFlags.STANDARD_SCRIPT_VERIFY_FLAGS)
->>>>>>> f52c3dd3
     signed
   }
 
