/*
 * Copyright 2019 ACINQ SAS
 *
 * Licensed under the Apache License, Version 2.0 (the "License");
 * you may not use this file except in compliance with the License.
 * You may obtain a copy of the License at
 *
 *     http://www.apache.org/licenses/LICENSE-2.0
 *
 * Unless required by applicable law or agreed to in writing, software
 * distributed under the License is distributed on an "AS IS" BASIS,
 * WITHOUT WARRANTIES OR CONDITIONS OF ANY KIND, either express or implied.
 * See the License for the specific language governing permissions and
 * limitations under the License.
 */

package fr.acinq.eclair.blockchain

<<<<<<< HEAD
import akka.actor.{ActorRef, ActorSystem}
import akka.testkit.TestProbe
import fr.acinq.bitcoin.{PrivateKey, PublicKey}
import fr.acinq.bitcoin.{Base58, OutPoint, Satoshi, SatoshiLong, Script, ScriptFlags, ScriptWitness, SigVersion, Transaction, TxIn, TxOut}
import fr.acinq.bitcoin.SigHash.SIGHASH_ALL
import fr.acinq.eclair.blockchain.bitcoind.BitcoindService.BitcoinReq
import fr.acinq.eclair.KotlinUtils._

import org.json4s.JsonAST.{JString, JValue}
=======
import fr.acinq.bitcoin.Crypto.{PrivateKey, PublicKey}
import fr.acinq.bitcoin.{OutPoint, SIGHASH_ALL, Satoshi, SatoshiLong, Script, ScriptFlags, ScriptWitness, SigVersion, Transaction, TxIn, TxOut}
>>>>>>> d9c0b862
import org.scalatest.funsuite.AnyFunSuiteLike

/**
 * Created by PM on 27/01/2017.
 */

class WatcherSpec extends AnyFunSuiteLike {

  test("extract pay2wpkh pubkey script") {
    val commitTx = Transaction.read("020000000001010ba75314a116c1e585d1454d079598c5f00edc8a21ebd9e4f3b64e5c318ff2a30100000000e832a680012e850100000000001600147d2a3fc37dba8e946e0238d7eeb6fb602be658200400473044022010d4f249861bb9828ddfd2cda91dc10b8f8ffd0f15c8a4a85a2d373d52f5e0ff02205356242878121676e3e823ceb3dc075d18fed015053badc8f8d754b8959a9178014730440220521002cf241311facf541b689e7229977bfceffa0e4ded785b4e6197af80bfa202204a168d1f7ee59c73ae09c3e0a854b20262b9969fe4ed69b15796dca3ea286582014752210365375134360808be0b4756ba8a2995488310ac4c69571f2b600aaba3ec6cc2d32103a0d9c18794f16dfe01d6d6716bcd1e97ecff2f39451ec48e1899af40f20a18bc52aec3dd9520")
    val claimMainTx = Transaction.read("020000000001012537488e9d066a8f3550cc9adc141a11668425e046e69e07f53bb831f3296cbf00000000000000000001bf8401000000000017a9143f398d81d3c42367b779ea869c7dd3b6826fbb7487024730440220477b961f6360ef6cb62a76898dcecbb130627c7e6a452646e3be601f04627c1f02202572313d0c0afecbfb0c7d0e47ba689427a54f3debaded6d406daa1f5da4918c01210291ed78158810ad867465377f5920036ea865a29b3a39a1b1808d0c3c351a4b4100000000")
    assert(commitTx.txOut.head.publicKeyScript === WatchConfirmed.extractPublicKeyScript(claimMainTx.txIn.head.witness))
  }

  test("extract pay2wsh pubkey script") {
    val commitTx = Transaction.read("02000000000101fb98507ff5f47bcc5b4497a145e631f68b2b5fcf2752598bc54c8f33696e1c73000000000017f15b80015b3f0f0000000000220020345fc26988f6252d9d93ee95f2198e820db1a4d7c7ec557e4cc5d7e60750cc21040047304402202fd9cbc8446a10193f378269bf12d321aa972743c0a011089aff522de2a1414d02204dd65bf43e41fe911c7180e5e036d609646a798fa5c3f288ede73679978df36b01483045022100fced8966c2527cb175521c4eb41aaaee96838420fa5fce3d4730c0da37f6253502202dc9667530a9f79bc6444b54335467d2043c4b996da5fbca7496e0fa64ccc1bd0147522103a16c06d8626bad5d6d8ea8fee980c287590b9dedeb5857a3d0cd6c4b4e95631c2103d872e26e43f723523d2d8eff5f93a1b344fe51eb76bcfd4906315ae2fe35389a52ae620acc20")
    val claimMainDelayedTx = Transaction.read("02000000000101b285ffeb84c366f621fe33b6ff77a9b7578075b65e69c363d12c35aa422d98fd00000000009000000001e03e0f000000000017a9147407522166f1ed3030788b1b6a48803867d1797f8703483045022100fe9eefd010a80411ccae87590db3f54c1c04605170bdcd83c1e04222d474ef41022036db7fd3c07c0523c2cf72d80c7fe3bdc2d5028a8bc2864b478a707e8af627dc01004d63210298f7dada89d882c4ab971e7e914f4953249bad70333b29aa504bb67e5ce9239c67029000b275210328170f7e781c70ea679efc30383d3e03451ca350e2a8690f8ed3db9dabb3866768ac00000000")
    assert(commitTx.txOut.head.publicKeyScript === WatchConfirmed.extractPublicKeyScript(claimMainDelayedTx.txIn.head.witness))
  }

}

object WatcherSpec {

  /**
<<<<<<< HEAD
   * Create a new address and dumps its private key.
   */
  def getNewAddress(bitcoincli: ActorRef)(implicit system: ActorSystem): (String, PrivateKey) = {
    val probe = TestProbe()
    probe.send(bitcoincli, BitcoinReq("getnewaddress"))
    val JString(address) = probe.expectMsgType[JValue]

    probe.send(bitcoincli, BitcoinReq("dumpprivkey", address))
    val JString(wif) = probe.expectMsgType[JValue]
    val pair = PrivateKey.fromBase58(wif, Base58.Prefix.SecretKeyTestnet)
    val priv = pair.getFirst
    assert(pair.getSecond)
    (address, priv)
  }

  /**
   * Send to a given address, without generating blocks to confirm.
   *
   * @return the corresponding transaction.
   */
  def sendToAddress(bitcoincli: ActorRef, address: String, amount: Double)(implicit system: ActorSystem): Transaction = {
    val probe = TestProbe()
    probe.send(bitcoincli, BitcoinReq("sendtoaddress", address, amount))
    val JString(txid) = probe.expectMsgType[JValue]

    probe.send(bitcoincli, BitcoinReq("getrawtransaction", txid))
    val JString(hex) = probe.expectMsgType[JValue]
    Transaction.read(hex)
  }

  /**
=======
>>>>>>> d9c0b862
   * Create a transaction that spends a p2wpkh output from an input transaction and sends it to the same address.
   *
   * @param tx   tx that sends funds to a p2wpkh of priv
   * @param priv private key that tx sends funds to
   * @param to   p2wpkh to send to
   * @param fee  amount in - amount out
   * @return a tx spending the input tx
   */
  def createSpendP2WPKH(tx: Transaction, priv: PrivateKey, to: PublicKey, fee: Satoshi, sequence: Long, lockTime: Long): Transaction = {
    // tx sends funds to our key
    val pub = priv.publicKey
    val outputIndex = tx.txOut.indexWhere(_.publicKeyScript.contentEquals(Script.write(Script.pay2wpkh(pub))))
    // we spend this output and create a similar output with a smaller amount
    val unsigned = new Transaction(2, new TxIn(new OutPoint(tx, outputIndex), Nil, sequence) :: Nil, new TxOut(tx.txOut(outputIndex).amount minus fee, Script.pay2wpkh(to)) :: Nil, lockTime)
    val sig = Transaction.signInput(unsigned, 0, Script.pay2pkh(pub), SIGHASH_ALL, tx.txOut(outputIndex).amount, SigVersion.SIGVERSION_WITNESS_V0, priv)
    val signed = unsigned.updateWitness(0, new ScriptWitness().push(sig).push(pub.value))
    Transaction.correctlySpends(signed, tx :: Nil, ScriptFlags.STANDARD_SCRIPT_VERIFY_FLAGS)
    signed
  }

  /**
   * Create a chain of unspent txs.
   *
   * @param tx   tx that sends funds to a p2wpkh of priv
   * @param priv private key that tx sends funds to
   * @return a (tx1, tx2) tuple where tx2 spends tx1 which spends tx
   */
  def createUnspentTxChain(tx: Transaction, priv: PrivateKey): (Transaction, Transaction) = {
    // tx1 spends tx
    val tx1 = createSpendP2WPKH(tx, priv, priv.publicKey, 10000 sat, TxIn.SEQUENCE_FINAL, 0)
    // and tx2 spends tx1
    val tx2 = createSpendP2WPKH(tx1, priv, priv.publicKey, 10000 sat, TxIn.SEQUENCE_FINAL, 0)
    (tx1, tx2)
  }

}<|MERGE_RESOLUTION|>--- conflicted
+++ resolved
@@ -16,7 +16,6 @@
 
 package fr.acinq.eclair.blockchain
 
-<<<<<<< HEAD
 import akka.actor.{ActorRef, ActorSystem}
 import akka.testkit.TestProbe
 import fr.acinq.bitcoin.{PrivateKey, PublicKey}
@@ -26,10 +25,6 @@
 import fr.acinq.eclair.KotlinUtils._
 
 import org.json4s.JsonAST.{JString, JValue}
-=======
-import fr.acinq.bitcoin.Crypto.{PrivateKey, PublicKey}
-import fr.acinq.bitcoin.{OutPoint, SIGHASH_ALL, Satoshi, SatoshiLong, Script, ScriptFlags, ScriptWitness, SigVersion, Transaction, TxIn, TxOut}
->>>>>>> d9c0b862
 import org.scalatest.funsuite.AnyFunSuiteLike
 
 /**
@@ -55,40 +50,6 @@
 object WatcherSpec {
 
   /**
-<<<<<<< HEAD
-   * Create a new address and dumps its private key.
-   */
-  def getNewAddress(bitcoincli: ActorRef)(implicit system: ActorSystem): (String, PrivateKey) = {
-    val probe = TestProbe()
-    probe.send(bitcoincli, BitcoinReq("getnewaddress"))
-    val JString(address) = probe.expectMsgType[JValue]
-
-    probe.send(bitcoincli, BitcoinReq("dumpprivkey", address))
-    val JString(wif) = probe.expectMsgType[JValue]
-    val pair = PrivateKey.fromBase58(wif, Base58.Prefix.SecretKeyTestnet)
-    val priv = pair.getFirst
-    assert(pair.getSecond)
-    (address, priv)
-  }
-
-  /**
-   * Send to a given address, without generating blocks to confirm.
-   *
-   * @return the corresponding transaction.
-   */
-  def sendToAddress(bitcoincli: ActorRef, address: String, amount: Double)(implicit system: ActorSystem): Transaction = {
-    val probe = TestProbe()
-    probe.send(bitcoincli, BitcoinReq("sendtoaddress", address, amount))
-    val JString(txid) = probe.expectMsgType[JValue]
-
-    probe.send(bitcoincli, BitcoinReq("getrawtransaction", txid))
-    val JString(hex) = probe.expectMsgType[JValue]
-    Transaction.read(hex)
-  }
-
-  /**
-=======
->>>>>>> d9c0b862
    * Create a transaction that spends a p2wpkh output from an input transaction and sends it to the same address.
    *
    * @param tx   tx that sends funds to a p2wpkh of priv
