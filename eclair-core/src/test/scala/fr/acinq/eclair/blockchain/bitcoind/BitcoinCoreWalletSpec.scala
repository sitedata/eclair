/*
 * Copyright 2019 ACINQ SAS
 *
 * Licensed under the Apache License, Version 2.0 (the "License");
 * you may not use this file except in compliance with the License.
 * You may obtain a copy of the License at
 *
 *     http://www.apache.org/licenses/LICENSE-2.0
 *
 * Unless required by applicable law or agreed to in writing, software
 * distributed under the License is distributed on an "AS IS" BASIS,
 * WITHOUT WARRANTIES OR CONDITIONS OF ANY KIND, either express or implied.
 * See the License for the specific language governing permissions and
 * limitations under the License.
 */

package fr.acinq.eclair.blockchain.bitcoind

import akka.actor.Status.Failure
import akka.pattern.pipe
import akka.testkit.TestProbe
<<<<<<< HEAD
import com.typesafe.config.ConfigFactory
import fr.acinq.bitcoin.PublicKey
import fr.acinq.bitcoin.{Block, Btc, BtcDouble, ByteVector32, MilliBtc, MilliBtcDouble, OutPoint, Satoshi, SatoshiLong, Script, Transaction, TxIn, TxOut}
=======
import fr.acinq.bitcoin.Crypto.PublicKey
import fr.acinq.bitcoin.{Block, Btc, BtcDouble, ByteVector32, MilliBtc, MilliBtcDouble, OutPoint, Satoshi, SatoshiLong, Script, Transaction}
>>>>>>> d9c0b862
import fr.acinq.eclair.blockchain._
import fr.acinq.eclair.blockchain.bitcoind.BitcoinCoreWallet.WalletTransaction
import fr.acinq.eclair.blockchain.bitcoind.BitcoindService.BitcoinReq
import fr.acinq.eclair.blockchain.bitcoind.rpc.ExtendedBitcoinClient.{FundTransactionResponse, SignTransactionResponse}
import fr.acinq.eclair.blockchain.bitcoind.rpc.{BasicBitcoinJsonRPCClient, ExtendedBitcoinClient, JsonRPCError}
import fr.acinq.eclair.blockchain.fee.FeeratePerKw
import fr.acinq.eclair.transactions.Scripts
import fr.acinq.eclair.{TestKitBaseClass, addressToPublicKeyScript, randomKey}
import grizzled.slf4j.Logging
import org.json4s.JsonAST.{JString, _}
import org.json4s.{DefaultFormats, Formats}
import org.scalatest.BeforeAndAfterAll
import org.scalatest.funsuite.AnyFunSuiteLike
import fr.acinq.eclair.KotlinUtils._

import scala.concurrent.ExecutionContext.Implicits.global
import scala.concurrent.duration._
import scala.concurrent.{ExecutionContext, Future}
import scala.util.{Random, Try}

class BitcoinCoreWalletSpec extends TestKitBaseClass with BitcoindService with AnyFunSuiteLike with BeforeAndAfterAll with Logging {

  implicit val formats: Formats = DefaultFormats

  val walletPassword = Random.alphanumeric.take(8).mkString

  override def beforeAll(): Unit = {
    startBitcoind()
    waitForBitcoindReady()
  }

  override def afterAll(): Unit = {
    stopBitcoind()
  }

  def getLocks(sender: TestProbe = TestProbe()): Set[OutPoint] = {
    sender.send(bitcoincli, BitcoinReq("listlockunspent"))
    val JArray(locks) = sender.expectMsgType[JValue]
    val txids = locks.map { item =>
      val JString(txid) = item \ "txid"
      val JInt(vout) = item \ "vout"
      new OutPoint(ByteVector32.fromValidHex(txid).reversed(), vout.toInt)
    }
    txids.toSet
  }

  test("unlock transaction inputs if publishing fails") {
    val sender = TestProbe()
    val pubkeyScript = Script.write(Script.pay2wsh(Scripts.multiSig2of2(randomKey.publicKey, randomKey.publicKey)))
    val wallet = new BitcoinCoreWallet(bitcoinrpcclient)

    // create a huge tx so we make sure it has > 1 inputs
    wallet.makeFundingTx(pubkeyScript, Btc(250), FeeratePerKw(1000 sat)).pipeTo(sender.ref)
    val MakeFundingTxResponse(fundingTx, outputIndex, _) = sender.expectMsgType[MakeFundingTxResponse]

    // spend the first 2 inputs
    val tx1 = fundingTx
      .updateInputs(fundingTx.txIn.take(2))
      .updateOutputs(fundingTx.txOut.updated(outputIndex, fundingTx.txOut(outputIndex).updateAmount(Btc(50).toSatoshi)))
    wallet.signTransaction(tx1).pipeTo(sender.ref)
    val SignTransactionResponse(tx2, true) = sender.expectMsgType[SignTransactionResponse]

    wallet.commit(tx2).pipeTo(sender.ref)
    assert(sender.expectMsgType[Boolean])

    // fundingTx inputs are still locked except for the first 2 that were just spent
    val expectedLocks = fundingTx.txIn.drop(2).map(_.outPoint).toSet
    awaitCond({
      val locks = getLocks(sender)
      expectedLocks -- locks isEmpty
    }, max = 10 seconds, interval = 1 second)

    // publishing fundingTx will fail as its first 2 inputs are already spent by tx above in the mempool
    wallet.commit(fundingTx).pipeTo(sender.ref)
    val result = sender.expectMsgType[Boolean]
    assert(!result)

    // and all locked inputs should now be unlocked
    awaitCond({
      val locks = getLocks(sender)
      locks isEmpty
    }, max = 10 seconds, interval = 1 second)
  }

  test("unlock outpoints correctly") {
    val sender = TestProbe()
    val pubkeyScript = Script.write(Script.pay2wsh(Scripts.multiSig2of2(randomKey.publicKey, randomKey.publicKey)))
    val wallet = new BitcoinCoreWallet(bitcoinrpcclient)

    {
      // test #1: unlock outpoints that are actually locked
      // create a huge tx so we make sure it has > 1 inputs
      wallet.makeFundingTx(pubkeyScript, Btc(250), FeeratePerKw(1000 sat)).pipeTo(sender.ref)
      val MakeFundingTxResponse(fundingTx, _, _) = sender.expectMsgType[MakeFundingTxResponse]
      assert(fundingTx.txIn.size > 2)
      assert(getLocks(sender) == fundingTx.txIn.map(_.outPoint).toSet)
      wallet.rollback(fundingTx).pipeTo(sender.ref)
      assert(sender.expectMsgType[Boolean])
    }
    {
      // test #2: some outpoints are locked, some are unlocked
      wallet.makeFundingTx(pubkeyScript, Btc(250), FeeratePerKw(1000 sat)).pipeTo(sender.ref)
      val MakeFundingTxResponse(fundingTx, _, _) = sender.expectMsgType[MakeFundingTxResponse]
      assert(fundingTx.txIn.size > 2)
      assert(getLocks(sender) == fundingTx.txIn.map(_.outPoint).toSet)

      // unlock the first 2 outpoints
      val tx1 = fundingTx.updateInputs(fundingTx.txIn.take(2))
      wallet.rollback(tx1).pipeTo(sender.ref)
      assert(sender.expectMsgType[Boolean])
      assert(getLocks(sender) == fundingTx.txIn.drop(2).map(_.outPoint).toSet)

      // and try to unlock all outpoints: it should work too
      wallet.rollback(fundingTx).pipeTo(sender.ref)
      assert(sender.expectMsgType[Boolean])
      assert(getLocks(sender) isEmpty)
    }
  }

  test("absence of rounding") {
    val txIn = new Transaction(1, Nil, Nil, 42)
    val hexOut = "02000000013361e994f6bd5cbe9dc9e8cb3acdc12bc1510a3596469d9fc03cfddd71b223720000000000feffffff02c821354a00000000160014b6aa25d6f2a692517f2cf1ad55f243a5ba672cac404b4c0000000000220020822eb4234126c5fc84910e51a161a9b7af94eb67a2344f7031db247e0ecc2f9200000000"
    val wallet = new BitcoinCoreWallet(bitcoinrpcclient)

    0 to 9 foreach { satoshi =>
      val apiAmount = JDecimal(BigDecimal(s"0.0000000$satoshi"))
      val bitcoinClient = new BasicBitcoinJsonRPCClient(user = "foo", password = "bar", host = "localhost", port = 0) {
        override def invoke(method: String, params: Any*)(implicit ec: ExecutionContext): Future[JValue] = method match {
          case "getbalances" => Future(JObject("mine" -> JObject("trusted" -> apiAmount, "untrusted_pending" -> apiAmount)))(ec)
          case "getmempoolinfo" => Future(JObject("mempoolminfee" -> JDecimal(0.0002)))(ec)
          case "fundrawtransaction" => Future(JObject(List("hex" -> JString(hexOut), "changepos" -> JInt(1), "fee" -> apiAmount)))(ec)
          case _ => Future.failed(new RuntimeException(s"Test BasicBitcoinJsonRPCClient: method $method is not supported"))
        }
      }

      val sender = TestProbe()
      val wallet = new BitcoinCoreWallet(bitcoinClient)
      wallet.getBalance.pipeTo(sender.ref)
      assert(sender.expectMsgType[OnChainBalance] === OnChainBalance(new Satoshi(satoshi), new Satoshi(satoshi)))

<<<<<<< HEAD
      wallet.fundTransaction(txIn, lockUnspents = false, FeeratePerKw(250 sat)).pipeTo(sender.ref)
      val FundTransactionResponse(_, _, fee) = sender.expectMsgType[FundTransactionResponse]
      assert(fee == new Satoshi(satoshi))
    }
  }

  test("handle errors when signing transactions") {
    val bitcoinClient = new BasicBitcoinJsonRPCClient(
      user = config.getString("bitcoind.rpcuser"),
      password = config.getString("bitcoind.rpcpassword"),
      host = config.getString("bitcoind.host"),
      port = config.getInt("bitcoind.rpcport"))
    val wallet = new BitcoinCoreWallet(bitcoinClient)
    val sender = TestProbe()

    // create a transaction that spends UTXOs that don't exist
    wallet.getReceiveAddress.pipeTo(sender.ref)
    val address = sender.expectMsgType[String]
    val unknownTxids = Seq(
      ByteVector32.fromValidHex("01" * 32),
      ByteVector32.fromValidHex("02" * 32),
      ByteVector32.fromValidHex("03" * 32)
    )
    val unsignedTx = new Transaction(2,
      Seq(
        new TxIn(new OutPoint(unknownTxids(0), 0), TxIn.SEQUENCE_FINAL),
        new TxIn(new OutPoint(unknownTxids(1), 0), TxIn.SEQUENCE_FINAL),
        new TxIn(new OutPoint(unknownTxids(2), 0), TxIn.SEQUENCE_FINAL)
      ),
      new TxOut(1000000 sat, addressToPublicKeyScript(address, Block.RegtestGenesisBlock.hash)) :: Nil,
      0)

    // signing it should fail, and the error message should contain the txids of the UTXOs that could not be used
    wallet.signTransaction(unsignedTx).pipeTo(sender.ref)
    val Failure(JsonRPCError(error)) = sender.expectMsgType[Failure]
    unknownTxids.foreach(id => assert(error.message.contains(id.toString())))
  }

  test("create/commit/rollback funding txes") {
    val bitcoinClient = new BasicBitcoinJsonRPCClient(
      user = config.getString("bitcoind.rpcuser"),
      password = config.getString("bitcoind.rpcpassword"),
      host = config.getString("bitcoind.host"),
      port = config.getInt("bitcoind.rpcport"))
    val extendedClient = new ExtendedBitcoinClient(bitcoinClient)
    val wallet = new BitcoinCoreWallet(bitcoinClient)
=======
      wallet.fundTransaction(txIn, lockUtxos = false, FeeratePerKw(250 sat)).pipeTo(sender.ref)
      val fundTxResponse = sender.expectMsgType[FundTransactionResponse]
      assert(fundTxResponse.fee === Satoshi(satoshi))
    }
  }

  test("create/commit/rollback funding txs") {
>>>>>>> d9c0b862
    val sender = TestProbe()
    val bitcoinClient = new ExtendedBitcoinClient(bitcoinrpcclient)
    val wallet = new BitcoinCoreWallet(bitcoinrpcclient)

    wallet.getBalance.pipeTo(sender.ref)
    assert(sender.expectMsgType[OnChainBalance].confirmed > 0.sat)

    wallet.getReceiveAddress.pipeTo(sender.ref)
    val address = sender.expectMsgType[String]
    assert(Try(addressToPublicKeyScript(address, Block.RegtestGenesisBlock.hash)).isSuccess)

    val fundingTxs = for (_ <- 0 to 3) yield {
      val pubkeyScript = Script.write(Script.pay2wsh(Scripts.multiSig2of2(randomKey.publicKey, randomKey.publicKey)))
      wallet.makeFundingTx(pubkeyScript, new Satoshi(500), FeeratePerKw(250 sat)).pipeTo(sender.ref)
      val fundingTx = sender.expectMsgType[MakeFundingTxResponse].fundingTx
<<<<<<< HEAD
      extendedClient.publishTransaction(fundingTx.updateInputs(Nil)).pipeTo(sender.ref) // try publishing an invalid version of the tx
=======
      bitcoinClient.publishTransaction(fundingTx.copy(txIn = Nil)).pipeTo(sender.ref) // try publishing an invalid version of the tx
>>>>>>> d9c0b862
      sender.expectMsgType[Failure]
      wallet.rollback(fundingTx).pipeTo(sender.ref) // rollback the locked outputs
      assert(sender.expectMsgType[Boolean])

      // now fund a tx with correct feerate
      wallet.makeFundingTx(pubkeyScript, MilliBtc(50), FeeratePerKw(250 sat)).pipeTo(sender.ref)
      sender.expectMsgType[MakeFundingTxResponse].fundingTx
    }

    assert(getLocks(sender).size === 4)

    wallet.commit(fundingTxs(0)).pipeTo(sender.ref)
    assert(sender.expectMsgType[Boolean])

    wallet.rollback(fundingTxs(1)).pipeTo(sender.ref)
    assert(sender.expectMsgType[Boolean])

    wallet.commit(fundingTxs(2)).pipeTo(sender.ref)
    assert(sender.expectMsgType[Boolean])

    wallet.rollback(fundingTxs(3)).pipeTo(sender.ref)
    assert(sender.expectMsgType[Boolean])

    bitcoinClient.getTransaction(fundingTxs(0).txid).pipeTo(sender.ref)
    sender.expectMsg(fundingTxs(0))

    bitcoinClient.getTransaction(fundingTxs(2).txid).pipeTo(sender.ref)
    sender.expectMsg(fundingTxs(2))

    // NB: from 0.17.0 on bitcoin core will clear locks when a tx is published
    assert(getLocks(sender).isEmpty)
  }

  test("encrypt wallet") {
    val sender = TestProbe()
    sender.send(bitcoincli, BitcoinReq("encryptwallet", walletPassword))
    sender.expectMsgType[JString]
    restartBitcoind(sender)
  }

  test("unlock failed funding txs") {
    val sender = TestProbe()
    val wallet = new BitcoinCoreWallet(bitcoinrpcclient)

    wallet.getBalance.pipeTo(sender.ref)
    assert(sender.expectMsgType[OnChainBalance].confirmed > 0.sat)

    wallet.getReceiveAddress.pipeTo(sender.ref)
    val address = sender.expectMsgType[String]
    assert(Try(addressToPublicKeyScript(address, Block.RegtestGenesisBlock.hash)).isSuccess)

    assert(getLocks(sender).isEmpty)

    val pubkeyScript = Script.write(Script.pay2wsh(Scripts.multiSig2of2(randomKey.publicKey, randomKey.publicKey)))
    wallet.makeFundingTx(pubkeyScript, MilliBtc(50), FeeratePerKw(10000 sat)).pipeTo(sender.ref)
    val error = sender.expectMsgType[Failure].cause.asInstanceOf[JsonRPCError].error
    assert(error.message.contains("Please enter the wallet passphrase with walletpassphrase first"))

    assert(getLocks(sender).isEmpty)

    sender.send(bitcoincli, BitcoinReq("walletpassphrase", walletPassword, 10))
    sender.expectMsgType[JValue]

    wallet.makeFundingTx(pubkeyScript, MilliBtc(50), FeeratePerKw(10000 sat)).pipeTo(sender.ref)
    val MakeFundingTxResponse(fundingTx, _, _) = sender.expectMsgType[MakeFundingTxResponse]

    wallet.commit(fundingTx).pipeTo(sender.ref)
    sender.expectMsg(true)

    wallet.getBalance.pipeTo(sender.ref)
    assert(sender.expectMsgType[OnChainBalance].confirmed > 0.sat)
  }

  test("ensure feerate is always above min-relay-fee") {
    val wallet = new BitcoinCoreWallet(bitcoinrpcclient)
    val sender = TestProbe()

    val pubkeyScript = Script.write(Script.pay2wsh(Scripts.multiSig2of2(randomKey.publicKey, randomKey.publicKey)))
    // 200 sat/kw is below the min-relay-fee
    wallet.makeFundingTx(pubkeyScript, MilliBtc(5), FeeratePerKw(200 sat)).pipeTo(sender.ref)
    val MakeFundingTxResponse(fundingTx, _, _) = sender.expectMsgType[MakeFundingTxResponse]

    wallet.commit(fundingTx).pipeTo(sender.ref)
    sender.expectMsg(true)
  }

  test("getReceivePubkey should return the raw pubkey for the receive address") {
    val sender = TestProbe()
    val wallet = new BitcoinCoreWallet(bitcoinrpcclient)

    wallet.getReceiveAddress.pipeTo(sender.ref)
    val address = sender.expectMsgType[String]

    wallet.getReceivePubkey(receiveAddress = Some(address)).pipeTo(sender.ref)
    val receiveKey = sender.expectMsgType[PublicKey]
    assert(addressToPublicKeyScript(address, Block.RegtestGenesisBlock.hash) === Script.pay2wpkh(receiveKey).asScala)
  }

  test("send and list transactions") {
    val sender = TestProbe()
    val wallet = new BitcoinCoreWallet(bitcoinrpcclient)

    wallet.getBalance.pipeTo(sender.ref)
    val initialBalance = sender.expectMsgType[OnChainBalance]
    assert(initialBalance.unconfirmed === 0.sat)
    assert(initialBalance.confirmed > 50.btc.toSatoshi)

    val address = "n2YKngjUp139nkjKvZGnfLRN6HzzYxJsje"
    val amount = 150.millibtc.toSatoshi
    wallet.sendToAddress(address, amount, 3).pipeTo(sender.ref)
    val txid = sender.expectMsgType[ByteVector32]

    wallet.listTransactions(25, 0).pipeTo(sender.ref)
    val Some(tx1) = sender.expectMsgType[List[WalletTransaction]].collectFirst { case tx if tx.txid == txid => tx }
    assert(tx1.address === address)
    assert(tx1.amount === amount.unaryMinus())
    assert(tx1.fees < 0.sat)
    assert(tx1.confirmations === 0)

    wallet.getBalance.pipeTo(sender.ref)
    // NB: we use + because these amounts are already negative
    sender.expectMsg(initialBalance.copy(confirmed = initialBalance.confirmed plus tx1.amount plus tx1.fees))

    generateBlocks(1)
    wallet.listTransactions(25, 0).pipeTo(sender.ref)
    val Some(tx2) = sender.expectMsgType[List[WalletTransaction]].collectFirst { case tx if tx.txid == txid => tx }
    assert(tx2.address === address)
    assert(tx2.amount === amount.unaryMinus())
    assert(tx2.fees < 0.sat)
    assert(tx2.confirmations === 1)
  }

}<|MERGE_RESOLUTION|>--- conflicted
+++ resolved
@@ -19,14 +19,9 @@
 import akka.actor.Status.Failure
 import akka.pattern.pipe
 import akka.testkit.TestProbe
-<<<<<<< HEAD
 import com.typesafe.config.ConfigFactory
 import fr.acinq.bitcoin.PublicKey
 import fr.acinq.bitcoin.{Block, Btc, BtcDouble, ByteVector32, MilliBtc, MilliBtcDouble, OutPoint, Satoshi, SatoshiLong, Script, Transaction, TxIn, TxOut}
-=======
-import fr.acinq.bitcoin.Crypto.PublicKey
-import fr.acinq.bitcoin.{Block, Btc, BtcDouble, ByteVector32, MilliBtc, MilliBtcDouble, OutPoint, Satoshi, SatoshiLong, Script, Transaction}
->>>>>>> d9c0b862
 import fr.acinq.eclair.blockchain._
 import fr.acinq.eclair.blockchain.bitcoind.BitcoinCoreWallet.WalletTransaction
 import fr.acinq.eclair.blockchain.bitcoind.BitcoindService.BitcoinReq
@@ -45,6 +40,7 @@
 import scala.concurrent.ExecutionContext.Implicits.global
 import scala.concurrent.duration._
 import scala.concurrent.{ExecutionContext, Future}
+import scala.jdk.CollectionConverters.ListHasAsScala
 import scala.util.{Random, Try}
 
 class BitcoinCoreWalletSpec extends TestKitBaseClass with BitcoindService with AnyFunSuiteLike with BeforeAndAfterAll with Logging {
@@ -167,62 +163,13 @@
       wallet.getBalance.pipeTo(sender.ref)
       assert(sender.expectMsgType[OnChainBalance] === OnChainBalance(new Satoshi(satoshi), new Satoshi(satoshi)))
 
-<<<<<<< HEAD
-      wallet.fundTransaction(txIn, lockUnspents = false, FeeratePerKw(250 sat)).pipeTo(sender.ref)
-      val FundTransactionResponse(_, _, fee) = sender.expectMsgType[FundTransactionResponse]
-      assert(fee == new Satoshi(satoshi))
-    }
-  }
-
-  test("handle errors when signing transactions") {
-    val bitcoinClient = new BasicBitcoinJsonRPCClient(
-      user = config.getString("bitcoind.rpcuser"),
-      password = config.getString("bitcoind.rpcpassword"),
-      host = config.getString("bitcoind.host"),
-      port = config.getInt("bitcoind.rpcport"))
-    val wallet = new BitcoinCoreWallet(bitcoinClient)
-    val sender = TestProbe()
-
-    // create a transaction that spends UTXOs that don't exist
-    wallet.getReceiveAddress.pipeTo(sender.ref)
-    val address = sender.expectMsgType[String]
-    val unknownTxids = Seq(
-      ByteVector32.fromValidHex("01" * 32),
-      ByteVector32.fromValidHex("02" * 32),
-      ByteVector32.fromValidHex("03" * 32)
-    )
-    val unsignedTx = new Transaction(2,
-      Seq(
-        new TxIn(new OutPoint(unknownTxids(0), 0), TxIn.SEQUENCE_FINAL),
-        new TxIn(new OutPoint(unknownTxids(1), 0), TxIn.SEQUENCE_FINAL),
-        new TxIn(new OutPoint(unknownTxids(2), 0), TxIn.SEQUENCE_FINAL)
-      ),
-      new TxOut(1000000 sat, addressToPublicKeyScript(address, Block.RegtestGenesisBlock.hash)) :: Nil,
-      0)
-
-    // signing it should fail, and the error message should contain the txids of the UTXOs that could not be used
-    wallet.signTransaction(unsignedTx).pipeTo(sender.ref)
-    val Failure(JsonRPCError(error)) = sender.expectMsgType[Failure]
-    unknownTxids.foreach(id => assert(error.message.contains(id.toString())))
-  }
-
-  test("create/commit/rollback funding txes") {
-    val bitcoinClient = new BasicBitcoinJsonRPCClient(
-      user = config.getString("bitcoind.rpcuser"),
-      password = config.getString("bitcoind.rpcpassword"),
-      host = config.getString("bitcoind.host"),
-      port = config.getInt("bitcoind.rpcport"))
-    val extendedClient = new ExtendedBitcoinClient(bitcoinClient)
-    val wallet = new BitcoinCoreWallet(bitcoinClient)
-=======
       wallet.fundTransaction(txIn, lockUtxos = false, FeeratePerKw(250 sat)).pipeTo(sender.ref)
       val fundTxResponse = sender.expectMsgType[FundTransactionResponse]
-      assert(fundTxResponse.fee === Satoshi(satoshi))
+      assert(fundTxResponse.fee === new Satoshi(satoshi))
     }
   }
 
   test("create/commit/rollback funding txs") {
->>>>>>> d9c0b862
     val sender = TestProbe()
     val bitcoinClient = new ExtendedBitcoinClient(bitcoinrpcclient)
     val wallet = new BitcoinCoreWallet(bitcoinrpcclient)
@@ -238,11 +185,7 @@
       val pubkeyScript = Script.write(Script.pay2wsh(Scripts.multiSig2of2(randomKey.publicKey, randomKey.publicKey)))
       wallet.makeFundingTx(pubkeyScript, new Satoshi(500), FeeratePerKw(250 sat)).pipeTo(sender.ref)
       val fundingTx = sender.expectMsgType[MakeFundingTxResponse].fundingTx
-<<<<<<< HEAD
-      extendedClient.publishTransaction(fundingTx.updateInputs(Nil)).pipeTo(sender.ref) // try publishing an invalid version of the tx
-=======
-      bitcoinClient.publishTransaction(fundingTx.copy(txIn = Nil)).pipeTo(sender.ref) // try publishing an invalid version of the tx
->>>>>>> d9c0b862
+      bitcoinClient.publishTransaction(fundingTx.updateInputs(Nil)).pipeTo(sender.ref) // try publishing an invalid version of the tx
       sender.expectMsgType[Failure]
       wallet.rollback(fundingTx).pipeTo(sender.ref) // rollback the locked outputs
       assert(sender.expectMsgType[Boolean])
