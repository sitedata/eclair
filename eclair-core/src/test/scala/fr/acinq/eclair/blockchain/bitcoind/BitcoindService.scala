/*
 * Copyright 2019 ACINQ SAS
 *
 * Licensed under the Apache License, Version 2.0 (the "License");
 * you may not use this file except in compliance with the License.
 * You may obtain a copy of the License at
 *
 *     http://www.apache.org/licenses/LICENSE-2.0
 *
 * Unless required by applicable law or agreed to in writing, software
 * distributed under the License is distributed on an "AS IS" BASIS,
 * WITHOUT WARRANTIES OR CONDITIONS OF ANY KIND, either express or implied.
 * See the License for the specific language governing permissions and
 * limitations under the License.
 */

package fr.acinq.eclair.blockchain.bitcoind

import akka.actor.{Actor, ActorRef, ActorSystem, Props}
import akka.pattern.pipe
import akka.testkit.{TestKitBase, TestProbe}
import com.softwaremill.sttp.okhttp.OkHttpFutureBackend
<<<<<<< HEAD
import fr.acinq.bitcoin.{Base58, Btc, BtcAmount, MilliBtc, PimpSatoshi, PrivateKey, Satoshi, Transaction}
=======
import fr.acinq.bitcoin.Crypto.PrivateKey
import fr.acinq.bitcoin.{Base58, Btc, BtcAmount, ByteVector32, MilliBtc, OutPoint, Satoshi, Transaction}
>>>>>>> f52c3dd3
import fr.acinq.eclair.TestUtils
import fr.acinq.eclair.blockchain.bitcoind.rpc.{BasicBitcoinJsonRPCClient, BitcoinJsonRPCClient}
import fr.acinq.eclair.integration.IntegrationSpec
import grizzled.slf4j.Logging
import org.json4s.JsonAST._

import java.io.File
import java.nio.file.Files
import scala.concurrent.ExecutionContext.Implicits.global
import scala.concurrent.duration._
import scala.io.Source

trait BitcoindService extends Logging {
  self: TestKitBase =>

  import BitcoindService._

  import scala.sys.process._

  implicit val system: ActorSystem
  implicit val sttpBackend = OkHttpFutureBackend()

  val defaultWallet: String = "miner"
  val bitcoindPort: Int = TestUtils.availablePort
  val bitcoindRpcPort: Int = TestUtils.availablePort
  val bitcoindZmqBlockPort: Int = TestUtils.availablePort
  val bitcoindZmqTxPort: Int = TestUtils.availablePort

  val INTEGRATION_TMP_DIR: File = TestUtils.newIntegrationTmpDir()
  logger.info(s"using tmp dir: $INTEGRATION_TMP_DIR")

  val PATH_BITCOIND = new File(TestUtils.BUILD_DIRECTORY, "bitcoin-0.21.1/bin/bitcoind")
  val PATH_BITCOIND_DATADIR = new File(INTEGRATION_TMP_DIR, "datadir-bitcoin")

  var bitcoind: Process = _
  var bitcoinrpcclient: BitcoinJsonRPCClient = _
  var bitcoincli: ActorRef = _

  def startBitcoind(): Unit = {
    Files.createDirectories(PATH_BITCOIND_DATADIR.toPath)
    if (!Files.exists(new File(PATH_BITCOIND_DATADIR.toString, "bitcoin.conf").toPath)) {
      val is = classOf[IntegrationSpec].getResourceAsStream("/integration/bitcoin.conf")
      val conf = Source.fromInputStream(is).mkString
        .replace("28333", bitcoindPort.toString)
        .replace("28332", bitcoindRpcPort.toString)
        .replace("28334", bitcoindZmqBlockPort.toString)
        .replace("28335", bitcoindZmqTxPort.toString)
      Files.writeString(new File(PATH_BITCOIND_DATADIR.toString, "bitcoin.conf").toPath, conf)
    }

    bitcoind = s"$PATH_BITCOIND -datadir=$PATH_BITCOIND_DATADIR".run()
    bitcoinrpcclient = new BasicBitcoinJsonRPCClient(user = "foo", password = "bar", host = "localhost", port = bitcoindRpcPort, wallet = Some(defaultWallet))
    bitcoincli = system.actorOf(Props(new Actor {
      override def receive: Receive = {
        case BitcoinReq(method) => bitcoinrpcclient.invoke(method).pipeTo(sender)
        case BitcoinReq(method, params) => bitcoinrpcclient.invoke(method, params).pipeTo(sender)
        case BitcoinReq(method, param1, param2) => bitcoinrpcclient.invoke(method, param1, param2).pipeTo(sender)
      }
    }))
  }

  def stopBitcoind(): Unit = {
    // gracefully stopping bitcoin will make it store its state cleanly to disk, which is good for later debugging
    val sender = TestProbe()
    sender.send(bitcoincli, BitcoinReq("stop"))
    sender.expectMsgType[JValue]
    bitcoind.exitValue()
  }

  def restartBitcoind(sender: TestProbe = TestProbe()): Unit = {
    stopBitcoind()
    startBitcoind()
    waitForBitcoindUp(sender)
    sender.send(bitcoincli, BitcoinReq("loadwallet", defaultWallet))
    sender.expectMsgType[JValue]
  }

  private def waitForBitcoindUp(sender: TestProbe): Unit = {
    logger.info(s"waiting for bitcoind to initialize...")
    awaitCond({
      sender.send(bitcoincli, BitcoinReq("getnetworkinfo"))
      sender.expectMsgType[Any](5 second) match {
        case j: JValue => j \ "version" match {
          case JInt(_) => true
          case _ => false
        }
        case _ => false
      }
    }, max = 3 minutes, interval = 2 seconds)
  }

  def waitForBitcoindReady(): Unit = {
    val sender = TestProbe()
    waitForBitcoindUp(sender)
    sender.send(bitcoincli, BitcoinReq("createwallet", defaultWallet))
    sender.expectMsgType[JValue]
    logger.info(s"generating initial blocks to wallet=$defaultWallet...")
    generateBlocks(150)
    awaitCond(currentBlockHeight(sender) >= 150, max = 3 minutes, interval = 2 second)
  }

  /** Generate blocks to a given address, or to our wallet if no address is provided. */
  def generateBlocks(blockCount: Int, address: Option[String] = None, timeout: FiniteDuration = 10 seconds)(implicit system: ActorSystem): Unit = {
    val sender = TestProbe()
    val addressToUse = address match {
      case Some(addr) => addr
      case None =>
        sender.send(bitcoincli, BitcoinReq("getnewaddress"))
        val JString(address) = sender.expectMsgType[JValue](timeout)
        address
    }
    sender.send(bitcoincli, BitcoinReq("generatetoaddress", blockCount, addressToUse))
    val JArray(blocks) = sender.expectMsgType[JValue](timeout)
    assert(blocks.size == blockCount)
  }

  def currentBlockHeight(sender: TestProbe = TestProbe()): Long = {
    sender.send(bitcoincli, BitcoinReq("getblockcount"))
    val JInt(blockCount) = sender.expectMsgType[JInt]
    blockCount.toLong
  }

  /** Create a new wallet and returns an RPC client to interact with it. */
  def createWallet(walletName: String, sender: TestProbe = TestProbe()): BitcoinJsonRPCClient = {
    sender.send(bitcoincli, BitcoinReq("createwallet", walletName))
    sender.expectMsgType[JValue]
    new BasicBitcoinJsonRPCClient(user = "foo", password = "bar", host = "localhost", port = bitcoindRpcPort, wallet = Some(walletName))
  }

  def getNewAddress(sender: TestProbe = TestProbe(), rpcClient: BitcoinJsonRPCClient = bitcoinrpcclient): String = {
    rpcClient.invoke("getnewaddress").pipeTo(sender.ref)
    val JString(address) = sender.expectMsgType[JValue]
    address
  }

  /** Dump the private key associated with the given address. */
  def dumpPrivateKey(address: String, sender: TestProbe = TestProbe(), rpcClient: BitcoinJsonRPCClient = bitcoinrpcclient): PrivateKey = {
    rpcClient.invoke("dumpprivkey", address).pipeTo(sender.ref)
    val JString(wif) = sender.expectMsgType[JValue]
    val priv = PrivateKey.fromBase58(wif, Base58.Prefix.SecretKeyTestnet).getFirst
    priv
  }

  /** Send to a given address, without generating blocks to confirm. */
  def sendToAddress(address: String, amount: BtcAmount, sender: TestProbe = TestProbe(), rpcClient: BitcoinJsonRPCClient = bitcoinrpcclient): Transaction = {
    val amountDecimal = amount match {
      case amount: PimpSatoshi => amount.toBtc.toBigDecimal
      case amount: MilliBtc => amount.toBtc.toBigDecimal
      case amount: Btc => amount.toBigDecimal
    }
    rpcClient.invoke("sendtoaddress", address, amountDecimal).pipeTo(sender.ref)
    val JString(txid) = sender.expectMsgType[JString]
    rpcClient.invoke("getrawtransaction", txid).pipeTo(sender.ref)
    val JString(rawTx) = sender.expectMsgType[JString]
    Transaction.read(rawTx)
  }

  /** Get locked utxos. */
  def getLocks(sender: TestProbe = TestProbe(), rpcClient: BitcoinJsonRPCClient = bitcoinrpcclient): Set[OutPoint] = {
    rpcClient.invoke("listlockunspent").pipeTo(sender.ref)
    val JArray(locks) = sender.expectMsgType[JValue]
    locks.map(item => {
      val JString(txid) = item \ "txid"
      val JInt(vout) = item \ "vout"
      OutPoint(ByteVector32.fromValidHex(txid).reverse, vout.toInt)
    }).toSet
  }

}

object BitcoindService {

  case class BitcoinReq(method: String, params: Any*)

}<|MERGE_RESOLUTION|>--- conflicted
+++ resolved
@@ -20,12 +20,7 @@
 import akka.pattern.pipe
 import akka.testkit.{TestKitBase, TestProbe}
 import com.softwaremill.sttp.okhttp.OkHttpFutureBackend
-<<<<<<< HEAD
-import fr.acinq.bitcoin.{Base58, Btc, BtcAmount, MilliBtc, PimpSatoshi, PrivateKey, Satoshi, Transaction}
-=======
-import fr.acinq.bitcoin.Crypto.PrivateKey
-import fr.acinq.bitcoin.{Base58, Btc, BtcAmount, ByteVector32, MilliBtc, OutPoint, Satoshi, Transaction}
->>>>>>> f52c3dd3
+import fr.acinq.bitcoin.{Base58, Btc, BtcAmount, ByteVector32, MilliBtc, OutPoint, PimpSatoshi, PrivateKey, Satoshi, Transaction}
 import fr.acinq.eclair.TestUtils
 import fr.acinq.eclair.blockchain.bitcoind.rpc.{BasicBitcoinJsonRPCClient, BitcoinJsonRPCClient}
 import fr.acinq.eclair.integration.IntegrationSpec
@@ -190,7 +185,7 @@
     locks.map(item => {
       val JString(txid) = item \ "txid"
       val JInt(vout) = item \ "vout"
-      OutPoint(ByteVector32.fromValidHex(txid).reverse, vout.toInt)
+      new OutPoint(ByteVector32.fromValidHex(txid).reversed(), vout.toInt)
     }).toSet
   }
 
