--- conflicted
+++ resolved
@@ -28,18 +28,12 @@
 import fr.acinq.eclair.blockchain.bitcoind.rpc.ExtendedBitcoinClient.{FundTransactionResponse, SignTransactionResponse}
 import fr.acinq.eclair.blockchain.bitcoind.zmq.ZMQActor
 import fr.acinq.eclair.blockchain.fee.FeeratePerKw
-<<<<<<< HEAD
-import fr.acinq.eclair.channel._
-import fr.acinq.eclair.{TestKitBaseClass, randomBytes32}
-import fr.acinq.eclair.KotlinUtils._
-
-=======
 import fr.acinq.eclair.blockchain.{CurrentBlockCount, NewTransaction}
 import fr.acinq.eclair.{ShortChannelId, TestKitBaseClass, randomBytes32}
->>>>>>> 90fbcd32
 import grizzled.slf4j.Logging
 import org.scalatest.BeforeAndAfterAll
 import org.scalatest.funsuite.AnyFunSuiteLike
+import fr.acinq.eclair.KotlinUtils._
 
 import java.util.UUID
 import java.util.concurrent.atomic.AtomicLong
@@ -337,7 +331,7 @@
       watcher ! WatchFundingConfirmed(actor1.ref, txid, 2)
       watcher ! WatchFundingConfirmed(actor1.ref, txid, 3)
       watcher ! WatchFundingDeeplyBuried(actor1.ref, txid, 3)
-      watcher ! WatchFundingConfirmed(actor1.ref, txid.reverse, 3)
+      watcher ! WatchFundingConfirmed(actor1.ref, txid.reversed(), 3)
       watcher ! WatchOutputSpent(actor1.ref, txid, 0, Set.empty)
       watcher ! WatchOutputSpent(actor1.ref, txid, 1, Set.empty)
       watcher ! ListWatches(actor1.ref)
@@ -346,7 +340,7 @@
 
       watcher ! WatchFundingConfirmed(actor2.ref, txid, 2)
       watcher ! WatchFundingDeeplyBuried(actor2.ref, txid, 3)
-      watcher ! WatchFundingConfirmed(actor2.ref, txid.reverse, 3)
+      watcher ! WatchFundingConfirmed(actor2.ref, txid.reversed(), 3)
       watcher ! WatchOutputSpent(actor2.ref, txid, 0, Set.empty)
       watcher ! WatchOutputSpent(actor2.ref, txid, 1, Set.empty)
       watcher ! ListWatches(actor2.ref)
