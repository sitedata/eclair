/*
 * Copyright 2019 ACINQ SAS
 *
 * Licensed under the Apache License, Version 2.0 (the "License");
 * you may not use this file except in compliance with the License.
 * You may obtain a copy of the License at
 *
 *     http://www.apache.org/licenses/LICENSE-2.0
 *
 * Unless required by applicable law or agreed to in writing, software
 * distributed under the License is distributed on an "AS IS" BASIS,
 * WITHOUT WARRANTIES OR CONDITIONS OF ANY KIND, either express or implied.
 * See the License for the specific language governing permissions and
 * limitations under the License.
 */

package fr.acinq.eclair.blockchain.bitcoind

import akka.Done
import akka.actor.{ActorRef, Props}
import akka.pattern.pipe
import akka.testkit.{TestActorRef, TestFSMRef, TestProbe}
import fr.acinq.bitcoin.{Block, Btc, BtcAmount, MilliBtcDouble, OutPoint, SatoshiLong, Script, ScriptWitness, Transaction, TxIn, TxOut}
import fr.acinq.eclair.blockchain.WatcherSpec._
import fr.acinq.eclair.blockchain._
import fr.acinq.eclair.blockchain.bitcoind.ZmqWatcher._
import fr.acinq.eclair.blockchain.bitcoind.rpc.ExtendedBitcoinClient
import fr.acinq.eclair.blockchain.bitcoind.rpc.ExtendedBitcoinClient.{FundTransactionResponse, MempoolTx, SignTransactionResponse}
import fr.acinq.eclair.blockchain.bitcoind.zmq.ZMQActor
import fr.acinq.eclair.blockchain.fee.FeeratePerKw
import fr.acinq.eclair.channel._
import fr.acinq.eclair.channel.states.{StateTestsHelperMethods, StateTestsTags}
import fr.acinq.eclair.transactions.Transactions.TransactionSigningKit.{ClaimAnchorOutputSigningKit, HtlcSuccessSigningKit, HtlcTimeoutSigningKit}
import fr.acinq.eclair.transactions.{Scripts, Transactions}
import fr.acinq.eclair.{MilliSatoshiLong, TestConstants, TestKitBaseClass, randomBytes32, randomKey}
import grizzled.slf4j.Logging
import org.scalatest.funsuite.AnyFunSuiteLike
<<<<<<< HEAD
import fr.acinq.eclair.KotlinUtils._
=======
import org.scalatest.{BeforeAndAfterAll, Tag}
>>>>>>> 5d662fc3

import java.util.UUID
import java.util.concurrent.atomic.AtomicLong
import scala.concurrent.ExecutionContext.Implicits.global
import scala.concurrent.Promise
import scala.concurrent.duration._
import scala.util.Random

class ZmqWatcherSpec extends TestKitBaseClass with AnyFunSuiteLike with BitcoindService with StateTestsHelperMethods with BeforeAndAfterAll with Logging {

  var zmqBlock: ActorRef = _
  var zmqTx: ActorRef = _

  override def beforeAll(): Unit = {
    logger.info("starting bitcoind")
    startBitcoind()
    waitForBitcoindReady()
    logger.info("starting zmq actors")
    val (zmqBlockConnected, zmqTxConnected) = (Promise[Done](), Promise[Done]())
    zmqBlock = system.actorOf(Props(new ZMQActor(s"tcp://127.0.0.1:$bitcoindZmqBlockPort", Some(zmqBlockConnected))))
    zmqTx = system.actorOf(Props(new ZMQActor(s"tcp://127.0.0.1:$bitcoindZmqTxPort", Some(zmqTxConnected))))
    awaitCond(zmqBlockConnected.isCompleted && zmqTxConnected.isCompleted)
    super.beforeAll()
  }

  override def afterAll(): Unit = {
    logger.info("stopping zmq actors")
    system.stop(zmqBlock)
    system.stop(zmqTx)
    logger.info("stopping bitcoind")
    stopBitcoind()
    super.afterAll()
  }

  case class Fixture(alice: TestFSMRef[State, Data, Channel],
                     bob: TestFSMRef[State, Data, Channel],
                     alice2bob: TestProbe,
                     bob2alice: TestProbe,
                     alice2watcher: TestProbe,
                     bob2watcher: TestProbe,
                     blockCount: AtomicLong,
                     bitcoinClient: ExtendedBitcoinClient,
                     bitcoinWallet: BitcoinCoreWallet,
                     watcher: TestActorRef[ZmqWatcher],
                     probe: TestProbe)

  // NB: we can't use ScalaTest's fixtures, they would see uninitialized bitcoind fields because they sandbox each test.
  private def withWatcher(utxos: Seq[BtcAmount], testFun: Fixture => Any): Unit = {
    val probe = TestProbe()

    // Create a unique wallet for this test and ensure it has some btc.
    val walletRpcClient = createWallet(s"lightning-${UUID.randomUUID()}")
    val bitcoinClient = new ExtendedBitcoinClient(walletRpcClient)
    val bitcoinWallet = new BitcoinCoreWallet(walletRpcClient)
    utxos.foreach(amount => {
      bitcoinWallet.getReceiveAddress.pipeTo(probe.ref)
      val walletAddress = probe.expectMsgType[String]
      sendToAddress(walletAddress, amount, probe)
    })
    generateBlocks(1)

    val blockCount = new AtomicLong()
    val watcher = TestActorRef[ZmqWatcher](ZmqWatcher.props(Block.RegtestGenesisBlock.hash, blockCount, bitcoinClient))
    // Setup a valid channel between alice and bob.
    val setup = init(TestConstants.Alice.nodeParams.copy(blockCount = blockCount), TestConstants.Bob.nodeParams.copy(blockCount = blockCount), bitcoinWallet)
    reachNormal(setup, Set(StateTestsTags.AnchorOutputs))
    import setup._
    awaitCond(alice.stateName == NORMAL)
    awaitCond(bob.stateName == NORMAL)
    // Generate blocks to ensure the funding tx is confirmed.
    generateBlocks(1)
    // Execute our test.
    try {
      testFun(Fixture(alice, bob, alice2bob, bob2alice, alice2blockchain, bob2blockchain, blockCount, bitcoinClient, bitcoinWallet, watcher, probe))
    } finally {
      system.stop(watcher)
    }
  }

  test("add/remove watches from/to utxo map") {
    val m0 = Map.empty[OutPoint, Set[Watch]]
    val txid = randomBytes32
    val outputIndex = 42
    val utxo = new OutPoint(txid.reversed(), outputIndex)

    val w1 = WatchSpent(null, txid, outputIndex, randomBytes32, BITCOIN_FUNDING_SPENT, hints = Set.empty)
    val w2 = WatchSpent(null, txid, outputIndex, randomBytes32, BITCOIN_FUNDING_SPENT, hints = Set.empty)
    val w3 = WatchSpentBasic(null, txid, outputIndex, randomBytes32, BITCOIN_FUNDING_SPENT)
    val w4 = WatchSpentBasic(null, randomBytes32, 5, randomBytes32, BITCOIN_FUNDING_SPENT)
    val w5 = WatchConfirmed(null, txid, randomBytes32, 3, BITCOIN_FUNDING_SPENT)

    // we test as if the collection was immutable
    val m1 = addWatchedUtxos(m0, w1)
    assert(m1.keySet == Set(utxo) && m1.size == 1)
    val m2 = addWatchedUtxos(m1, w2)
    assert(m2.keySet == Set(utxo) && m2(utxo).size == 2)
    val m3 = addWatchedUtxos(m2, w3)
    assert(m3.keySet == Set(utxo) && m3(utxo).size == 3)
    val m4 = addWatchedUtxos(m3, w4)
    assert(m4.keySet == Set(utxo, new OutPoint(w4.txId.reversed(), w4.outputIndex)) && m3(utxo).size == 3)
    val m5 = addWatchedUtxos(m4, w5)
    assert(m5.keySet == Set(utxo, new OutPoint(w4.txId.reversed(), w4.outputIndex)) && m5(utxo).size == 3)
    val m6 = removeWatchedUtxos(m5, w3)
    assert(m6.keySet == Set(utxo, new OutPoint(w4.txId.reversed(), w4.outputIndex)) && m6(utxo).size == 2)
    val m7 = removeWatchedUtxos(m6, w3)
    assert(m7.keySet == Set(utxo, new OutPoint(w4.txId.reversed(), w4.outputIndex)) && m7(utxo).size == 2)
    val m8 = removeWatchedUtxos(m7, w2)
    assert(m8.keySet == Set(utxo, new OutPoint(w4.txId.reversed(), w4.outputIndex)) && m8(utxo).size == 1)
    val m9 = removeWatchedUtxos(m8, w1)
    assert(m9.keySet == Set(new OutPoint(w4.txId.reversed(), w4.outputIndex)))
    val m10 = removeWatchedUtxos(m9, w4)
    assert(m10.isEmpty)
  }

  test("watch for confirmed transactions") {
    withWatcher(Seq(500 millibtc), f => {
      import f._

      val address = getNewAddress(probe)
      val tx = sendToAddress(address, Btc(1), probe)

      val listener = TestProbe()
      probe.send(watcher, WatchConfirmed(listener.ref, tx.txid, tx.txOut.head.publicKeyScript, 4, BITCOIN_FUNDING_DEPTHOK))
      probe.send(watcher, WatchConfirmed(listener.ref, tx.txid, tx.txOut.head.publicKeyScript, 4, BITCOIN_FUNDING_DEPTHOK)) // setting the watch multiple times should be a no-op
      generateBlocks(5)
      assert(listener.expectMsgType[WatchEventConfirmed].tx.txid === tx.txid)
      listener.expectNoMsg(1 second)

      // If we try to watch a transaction that has already been confirmed, we should immediately receive a WatchEventConfirmed.
      probe.send(watcher, WatchConfirmed(listener.ref, tx.txid, tx.txOut.head.publicKeyScript, 4, BITCOIN_FUNDING_DEPTHOK))
      assert(listener.expectMsgType[WatchEventConfirmed].tx.txid === tx.txid)
      listener.expectNoMsg(1 second)
    })
  }

  test("watch for spent transactions") {
<<<<<<< HEAD
    val probe = TestProbe()
    val blockCount = new AtomicLong()
    val watcher = system.actorOf(ZmqWatcher.props(randomBytes32, blockCount, new ExtendedBitcoinClient(bitcoinrpcclient)))
    val address = getNewAddress(probe)
    val priv = dumpPrivateKey(address, probe)
    val tx = sendToAddress(address, Btc(1))
    val outputIndex = tx.txOut.indexWhere(_.publicKeyScript.contentEquals(Script.write(Script.pay2wpkh(priv.publicKey))))
    val (tx1, tx2) = createUnspentTxChain(tx, priv)

    val listener = TestProbe()
    probe.send(watcher, WatchSpentBasic(listener.ref, tx, outputIndex, BITCOIN_FUNDING_SPENT))
    probe.send(watcher, WatchSpent(listener.ref, tx, outputIndex, BITCOIN_FUNDING_SPENT))
    listener.expectNoMsg(1 second)
    probe.send(bitcoincli, BitcoinReq("sendrawtransaction", tx1.toString()))
    probe.expectMsgType[JValue]
    // tx and tx1 aren't confirmed yet, but we trigger the WatchEventSpent when we see tx1 in the mempool.
    listener.expectMsgAllOf(
      WatchEventSpentBasic(BITCOIN_FUNDING_SPENT),
      WatchEventSpent(BITCOIN_FUNDING_SPENT, tx1)
    )
    // Let's confirm tx and tx1: seeing tx1 in a block should trigger WatchEventSpent again, but not WatchEventSpentBasic
    // (which only triggers once).
    generateBlocks(2)
    listener.expectMsg(WatchEventSpent(BITCOIN_FUNDING_SPENT, tx1))

    // Let's submit tx2, and set a watch after it has been confirmed this time.
    probe.send(bitcoincli, BitcoinReq("sendrawtransaction", tx2.toString()))
    probe.expectMsgType[JValue]
    listener.expectNoMsg(1 second)
    generateBlocks(1)
    probe.send(watcher, WatchSpentBasic(listener.ref, tx1, 0, BITCOIN_FUNDING_SPENT))
    probe.send(watcher, WatchSpent(listener.ref, tx1, 0, BITCOIN_FUNDING_SPENT))
    listener.expectMsgAllOf(
      WatchEventSpentBasic(BITCOIN_FUNDING_SPENT),
      WatchEventSpent(BITCOIN_FUNDING_SPENT, tx2)
    )
    system.stop(watcher)
  }

  test("watch for unknown spent transactions") {
    val probe = TestProbe()
    val blockCount = new AtomicLong()
    val wallet = new BitcoinCoreWallet(bitcoinrpcclient)
    val client = new ExtendedBitcoinClient(bitcoinrpcclient)
    val watcher = system.actorOf(ZmqWatcher.props(randomBytes32, blockCount, client))

    // create a chain of transactions that we don't broadcast yet
    val priv = dumpPrivateKey(getNewAddress(probe), probe)
    val tx1 = {
      wallet.fundTransaction(new Transaction(2, Nil, new TxOut(150000 sat, Script.pay2wpkh(priv.publicKey)) :: Nil, 0), lockUtxos = true, FeeratePerKw(250 sat)).pipeTo(probe.ref)
      val funded = probe.expectMsgType[FundTransactionResponse].tx
      wallet.signTransaction(funded).pipeTo(probe.ref)
      probe.expectMsgType[SignTransactionResponse].tx
    }
    val outputIndex = tx1.txOut.indexWhere(_.publicKeyScript.contentEquals(Script.write(Script.pay2wpkh(priv.publicKey))))
    val tx2 = createSpendP2WPKH(tx1, priv, priv.publicKey, 10000 sat, 1, 0)

    // setup watches before we publish transactions
    probe.send(watcher, WatchSpent(probe.ref, tx1, outputIndex, BITCOIN_FUNDING_SPENT))
    probe.send(watcher, WatchConfirmed(probe.ref, tx1, 3, BITCOIN_FUNDING_SPENT))
    client.publishTransaction(tx1).pipeTo(probe.ref)
    probe.expectMsg(tx1.txid)
    generateBlocks(1)
    probe.expectNoMsg(1 second)
    client.publishTransaction(tx2).pipeTo(probe.ref)
    probe.expectMsgAllOf(tx2.txid, WatchEventSpent(BITCOIN_FUNDING_SPENT, tx2))
    probe.expectNoMsg(1 second)
    generateBlocks(1)
    probe.expectMsg(WatchEventSpent(BITCOIN_FUNDING_SPENT, tx2)) // tx2 is confirmed which triggers WatchEventSpent again
    generateBlocks(1)
    assert(probe.expectMsgType[WatchEventConfirmed].tx === tx1) // tx1 now has 3 confirmations
    system.stop(watcher)
  }

  test("publish transactions with relative and absolute delays") {
    val probe = TestProbe()
    val blockCount = new AtomicLong()
    val wallet = new BitcoinCoreWallet(bitcoinrpcclient)
    val client = new ExtendedBitcoinClient(bitcoinrpcclient)
    val watcher = system.actorOf(ZmqWatcher.props(randomBytes32, blockCount, client))
    awaitCond(blockCount.get > 0)
    val priv = dumpPrivateKey(getNewAddress(probe), probe)

    // tx1 has an absolute delay but no relative delay
    val initialBlockCount = blockCount.get
    val tx1 = {
      wallet.fundTransaction(new Transaction(2, Nil, new TxOut(150000 sat, Script.pay2wpkh(priv.publicKey)) :: Nil, initialBlockCount + 5), lockUtxos = true, FeeratePerKw(250 sat)).pipeTo(probe.ref)
      val funded = probe.expectMsgType[FundTransactionResponse].tx
      wallet.signTransaction(funded).pipeTo(probe.ref)
      probe.expectMsgType[SignTransactionResponse].tx
    }
    probe.send(watcher, PublishAsap(tx1))
    generateBlocks(4)
    awaitCond(blockCount.get === initialBlockCount + 4)
    client.getMempool().pipeTo(probe.ref)
    assert(!probe.expectMsgType[Seq[Transaction]].exists(_.txid === tx1.txid)) // tx should not be broadcast yet
    generateBlocks(1)
    awaitCond({
      client.getMempool().pipeTo(probe.ref)
      probe.expectMsgType[Seq[Transaction]].exists(_.txid === tx1.txid)
    }, max = 20 seconds, interval = 1 second)

    // tx2 has a relative delay but no absolute delay
    val tx2 = createSpendP2WPKH(tx1, priv, priv.publicKey, 10000 sat, sequence = 2, lockTime = 0)
    probe.send(watcher, WatchConfirmed(probe.ref, tx1, 1, BITCOIN_FUNDING_DEPTHOK))
    probe.send(watcher, PublishAsap(tx2))
    generateBlocks(1)
    assert(probe.expectMsgType[WatchEventConfirmed].tx === tx1)
    generateBlocks(2)
=======
    withWatcher(Seq(500 millibtc), f => {
      import f._

      val address = getNewAddress(probe)
      val priv = dumpPrivateKey(address, probe)
      val tx = sendToAddress(address, Btc(1), probe)
      val outputIndex = tx.txOut.indexWhere(_.publicKeyScript == Script.write(Script.pay2wpkh(priv.publicKey)))
      val (tx1, tx2) = createUnspentTxChain(tx, priv)

      val listener = TestProbe()
      probe.send(watcher, WatchSpentBasic(listener.ref, tx, outputIndex, BITCOIN_FUNDING_SPENT))
      probe.send(watcher, WatchSpent(listener.ref, tx, outputIndex, BITCOIN_FUNDING_SPENT, hints = Set.empty))
      listener.expectNoMsg(1 second)
      bitcoinClient.publishTransaction(tx1).pipeTo(probe.ref)
      probe.expectMsg(tx1.txid)
      // tx and tx1 aren't confirmed yet, but we trigger the WatchEventSpent when we see tx1 in the mempool.
      listener.expectMsgAllOf(
        WatchEventSpentBasic(BITCOIN_FUNDING_SPENT),
        WatchEventSpent(BITCOIN_FUNDING_SPENT, tx1)
      )
      // Let's confirm tx and tx1: seeing tx1 in a block should trigger WatchEventSpent again, but not WatchEventSpentBasic
      // (which only triggers once).
      generateBlocks(2)
      listener.expectMsg(WatchEventSpent(BITCOIN_FUNDING_SPENT, tx1))

      // Let's submit tx2, and set a watch after it has been confirmed this time.
      bitcoinClient.publishTransaction(tx2).pipeTo(probe.ref)
      probe.expectMsg(tx2.txid)
      listener.expectNoMsg(1 second)
      generateBlocks(1)
      probe.send(watcher, WatchSpentBasic(listener.ref, tx1, 0, BITCOIN_FUNDING_SPENT))
      probe.send(watcher, WatchSpent(listener.ref, tx1, 0, BITCOIN_FUNDING_SPENT, hints = Set.empty))
      listener.expectMsgAllOf(
        WatchEventSpentBasic(BITCOIN_FUNDING_SPENT),
        WatchEventSpent(BITCOIN_FUNDING_SPENT, tx2)
      )

      // We use hints and see if we can find tx2
      probe.send(watcher, WatchSpent(listener.ref, tx1, 0, BITCOIN_FUNDING_SPENT, hints = Set(tx2.txid)))
      listener.expectMsg(WatchEventSpent(BITCOIN_FUNDING_SPENT, tx2))

      // We should still find tx2 if the provided hint is wrong
      probe.send(watcher, WatchSpent(listener.ref, tx1, 0, BITCOIN_FUNDING_SPENT, hints = Set(randomBytes32)))
      listener.expectMsg(WatchEventSpent(BITCOIN_FUNDING_SPENT, tx2))
    })
  }

  test("watch for unknown spent transactions") {
    withWatcher(Seq(500 millibtc), f => {
      import f._

      // create a chain of transactions that we don't broadcast yet
      val priv = dumpPrivateKey(getNewAddress(probe), probe)
      val tx1 = {
        bitcoinWallet.fundTransaction(Transaction(2, Nil, TxOut(150000 sat, Script.pay2wpkh(priv.publicKey)) :: Nil, 0), lockUtxos = true, FeeratePerKw(250 sat)).pipeTo(probe.ref)
        val funded = probe.expectMsgType[FundTransactionResponse].tx
        bitcoinWallet.signTransaction(funded).pipeTo(probe.ref)
        probe.expectMsgType[SignTransactionResponse].tx
      }
      val outputIndex = tx1.txOut.indexWhere(_.publicKeyScript == Script.write(Script.pay2wpkh(priv.publicKey)))
      val tx2 = createSpendP2WPKH(tx1, priv, priv.publicKey, 10000 sat, 1, 0)

      // setup watches before we publish transactions
      probe.send(watcher, WatchSpent(probe.ref, tx1, outputIndex, BITCOIN_FUNDING_SPENT, hints = Set.empty))
      probe.send(watcher, WatchConfirmed(probe.ref, tx1, 3, BITCOIN_FUNDING_SPENT))
      bitcoinClient.publishTransaction(tx1).pipeTo(probe.ref)
      probe.expectMsg(tx1.txid)
      generateBlocks(1)
      probe.expectNoMsg(1 second)
      bitcoinClient.publishTransaction(tx2).pipeTo(probe.ref)
      probe.expectMsgAllOf(tx2.txid, WatchEventSpent(BITCOIN_FUNDING_SPENT, tx2))
      probe.expectNoMsg(1 second)
      generateBlocks(1)
      probe.expectMsg(WatchEventSpent(BITCOIN_FUNDING_SPENT, tx2)) // tx2 is confirmed which triggers WatchEventSpent again
      generateBlocks(1)
      assert(probe.expectMsgType[WatchEventConfirmed].tx === tx1) // tx1 now has 3 confirmations
    })
  }

  test("publish transactions with relative and absolute delays") {
    withWatcher(Seq(500 millibtc), f => {
      import f._

      // Ensure watcher is synchronized with the latest block height.
      bitcoinClient.getBlockCount.pipeTo(probe.ref)
      val initialBlockCount = probe.expectMsgType[Long]
      awaitCond(blockCount.get === initialBlockCount)

      // tx1 has an absolute delay but no relative delay
      val priv = dumpPrivateKey(getNewAddress(probe), probe)
      val tx1 = {
        bitcoinWallet.fundTransaction(Transaction(2, Nil, TxOut(150000 sat, Script.pay2wpkh(priv.publicKey)) :: Nil, initialBlockCount + 5), lockUtxos = true, FeeratePerKw(250 sat)).pipeTo(probe.ref)
        val funded = probe.expectMsgType[FundTransactionResponse].tx
        bitcoinWallet.signTransaction(funded).pipeTo(probe.ref)
        probe.expectMsgType[SignTransactionResponse].tx
      }
      probe.send(watcher, PublishAsap(tx1, PublishStrategy.JustPublish))
      generateBlocks(4)
      awaitCond(blockCount.get === initialBlockCount + 4)
      bitcoinClient.getMempool().pipeTo(probe.ref)
      assert(!probe.expectMsgType[Seq[Transaction]].exists(_.txid === tx1.txid)) // tx should not be broadcast yet
      generateBlocks(1)
      awaitCond({
        bitcoinClient.getMempool().pipeTo(probe.ref)
        probe.expectMsgType[Seq[Transaction]].exists(_.txid === tx1.txid)
      }, max = 20 seconds, interval = 1 second)

      // tx2 has a relative delay but no absolute delay
      val tx2 = createSpendP2WPKH(tx1, priv, priv.publicKey, 10000 sat, sequence = 2, lockTime = 0)
      probe.send(watcher, WatchConfirmed(probe.ref, tx1, 1, BITCOIN_FUNDING_DEPTHOK))
      probe.send(watcher, PublishAsap(tx2, PublishStrategy.JustPublish))
      generateBlocks(1)
      assert(probe.expectMsgType[WatchEventConfirmed].tx === tx1)
      generateBlocks(2)
      awaitCond({
        bitcoinClient.getMempool().pipeTo(probe.ref)
        probe.expectMsgType[Seq[Transaction]].exists(_.txid === tx2.txid)
      }, max = 20 seconds, interval = 1 second)

      // tx3 has both relative and absolute delays
      val tx3 = createSpendP2WPKH(tx2, priv, priv.publicKey, 10000 sat, sequence = 1, lockTime = blockCount.get + 5)
      probe.send(watcher, WatchConfirmed(probe.ref, tx2, 1, BITCOIN_FUNDING_DEPTHOK))
      probe.send(watcher, WatchSpent(probe.ref, tx2, 0, BITCOIN_FUNDING_SPENT, hints = Set.empty))
      probe.send(watcher, PublishAsap(tx3, PublishStrategy.JustPublish))
      generateBlocks(1)
      assert(probe.expectMsgType[WatchEventConfirmed].tx === tx2)
      val currentBlockCount = blockCount.get
      // after 1 block, the relative delay is elapsed, but not the absolute delay
      generateBlocks(1)
      awaitCond(blockCount.get == currentBlockCount + 1)
      probe.expectNoMsg(1 second)
      generateBlocks(3)
      probe.expectMsg(WatchEventSpent(BITCOIN_FUNDING_SPENT, tx3))
      bitcoinClient.getMempool().pipeTo(probe.ref)
      probe.expectMsgType[Seq[Transaction]].exists(_.txid === tx3.txid)
    })
  }

  private def getMempoolTxs(bitcoinClient: ExtendedBitcoinClient, expectedTxCount: Int, probe: TestProbe = TestProbe()): Seq[MempoolTx] = {
>>>>>>> 5d662fc3
    awaitCond({
      bitcoinClient.getMempool().pipeTo(probe.ref)
      probe.expectMsgType[Seq[Transaction]].size == expectedTxCount
    }, interval = 250 milliseconds)

    bitcoinClient.getMempool().pipeTo(probe.ref)
    probe.expectMsgType[Seq[Transaction]].map(tx => {
      bitcoinClient.getMempoolTx(tx.txid).pipeTo(probe.ref)
      probe.expectMsgType[MempoolTx]
    })
  }

  def closeChannelWithoutHtlcs(f: Fixture): PublishAsap = {
    import f._

    val commitTx = alice.stateData.asInstanceOf[DATA_NORMAL].commitments.localCommit.publishableTxs.commitTx.tx
    val currentFeerate = alice.stateData.asInstanceOf[DATA_NORMAL].commitments.localCommit.spec.feeratePerKw
    probe.send(alice, CMD_FORCECLOSE(probe.ref))
    probe.expectMsgType[CommandSuccess[CMD_FORCECLOSE]]

    val publishCommitTx = alice2watcher.expectMsgType[PublishAsap]
    assert(publishCommitTx.tx.txid === commitTx.txid)
    assert(publishCommitTx.strategy.isInstanceOf[PublishStrategy.SetFeerate])
    val publishStrategy = publishCommitTx.strategy.asInstanceOf[PublishStrategy.SetFeerate]
    assert(publishStrategy.currentFeerate < publishStrategy.targetFeerate)
    assert(publishStrategy.currentFeerate === currentFeerate)
    assert(publishStrategy.targetFeerate === TestConstants.feeratePerKw)
    publishCommitTx
  }

  test("commit tx feerate high enough, not spending anchor output") {
    withWatcher(Seq(500 millibtc), f => {
      import f._

      val publishCommitTx = closeChannelWithoutHtlcs(f)
      val publishStrategy = publishCommitTx.strategy.asInstanceOf[PublishStrategy.SetFeerate]
      alice2watcher.forward(watcher, publishCommitTx.copy(strategy = publishStrategy.copy(targetFeerate = publishStrategy.currentFeerate)))

      // wait for the commit tx and anchor tx to be published
      val mempoolTx = getMempoolTxs(bitcoinClient, 1, probe).head
      assert(mempoolTx.txid === publishCommitTx.tx.txid)

      val targetFee = Transactions.weight2fee(publishStrategy.currentFeerate, mempoolTx.weight.toInt)
      val actualFee = mempoolTx.fees
      assert(targetFee * 0.9 <= actualFee && actualFee <= targetFee * 1.1, s"actualFee=$actualFee targetFee=$targetFee")
    })
  }

  test("commit tx feerate too low, not enough wallet inputs to increase feerate") {
    withWatcher(Seq(10.1 millibtc), f => {
      import f._

      val publishCommitTx = closeChannelWithoutHtlcs(f)
      alice2watcher.forward(watcher, publishCommitTx)

      // wait for the commit tx to be published, anchor will not be published because we don't have enough funds
      val mempoolTx1 = getMempoolTxs(bitcoinClient, 1, probe).head
      assert(mempoolTx1.txid === publishCommitTx.tx.txid)

      // add more funds to our wallet
      bitcoinWallet.getReceiveAddress.pipeTo(probe.ref)
      val walletAddress = probe.expectMsgType[String]
      sendToAddress(walletAddress, 1 millibtc, probe)
      generateBlocks(1)

      // wait for the anchor tx to be published
      val mempoolTx2 = getMempoolTxs(bitcoinClient, 1, probe).head
      bitcoinClient.getTransaction(mempoolTx2.txid).pipeTo(probe.ref)
      val anchorTx = probe.expectMsgType[Transaction]
      assert(anchorTx.txIn.exists(_.outPoint.txid == mempoolTx1.txid))
      val targetFee = Transactions.weight2fee(TestConstants.feeratePerKw, (mempoolTx1.weight + mempoolTx2.weight).toInt)
      val actualFee = mempoolTx1.fees + mempoolTx2.fees
      assert(targetFee * 0.9 <= actualFee && actualFee <= targetFee * 1.1, s"actualFee=$actualFee targetFee=$targetFee")
    })
  }

  test("commit tx feerate too low, spending anchor output") {
    withWatcher(Seq(500 millibtc), f => {
      import f._

      val publishCommitTx = closeChannelWithoutHtlcs(f)
      alice2watcher.forward(watcher, publishCommitTx)

      // wait for the commit tx and anchor tx to be published
      val mempoolTxs = getMempoolTxs(bitcoinClient, 2, probe)
      assert(mempoolTxs.map(_.txid).contains(publishCommitTx.tx.txid))

      val targetFee = Transactions.weight2fee(TestConstants.feeratePerKw, mempoolTxs.map(_.weight).sum.toInt)
      val actualFee = mempoolTxs.map(_.fees).sum
      assert(targetFee * 0.9 <= actualFee && actualFee <= targetFee * 1.1, s"actualFee=$actualFee targetFee=$targetFee")
    })
  }

  test("commit tx feerate too low, spending anchor outputs with multiple wallet inputs") {
    val utxos = Seq(
      // channel funding
      10 millibtc,
      // bumping utxos
      25000 sat,
      22000 sat,
      15000 sat
    )
    withWatcher(utxos, f => {
      import f._

      val publishCommitTx = closeChannelWithoutHtlcs(f)
      alice2watcher.forward(watcher, publishCommitTx)

      // wait for the commit tx and anchor tx to be published
      val mempoolTxs = getMempoolTxs(bitcoinClient, 2, probe)
      assert(mempoolTxs.map(_.txid).contains(publishCommitTx.tx.txid))
      val claimAnchorTx = mempoolTxs.find(_.txid != publishCommitTx.tx.txid).map(tx => {
        bitcoinClient.getTransaction(tx.txid).pipeTo(probe.ref)
        probe.expectMsgType[Transaction]
      })
      assert(claimAnchorTx.nonEmpty)
      assert(claimAnchorTx.get.txIn.length > 2) // we added more than 1 wallet input

      val targetFee = Transactions.weight2fee(TestConstants.feeratePerKw, mempoolTxs.map(_.weight).sum.toInt)
      val actualFee = mempoolTxs.map(_.fees).sum
      assert(targetFee * 0.9 <= actualFee && actualFee <= targetFee * 1.1, s"actualFee=$actualFee targetFee=$targetFee")
    })
  }

  test("adjust anchor tx change amount", Tag("fuzzy")) {
    withWatcher(Seq(500 millibtc), f => {
      val PublishAsap(commitTx, PublishStrategy.SetFeerate(currentFeerate, targetFeerate, dustLimit, signingKit: ClaimAnchorOutputSigningKit)) = closeChannelWithoutHtlcs(f)
      for (_ <- 1 to 100) {
        val walletInputsCount = 1 + Random.nextInt(5)
        val walletInputs = (1 to walletInputsCount).map(_ => TxIn(OutPoint(randomBytes32, 0), Nil, 0))
        val amountIn = dustLimit * walletInputsCount + Random.nextInt(25_000_000).sat
        val amountOut = dustLimit + Random.nextLong(amountIn.toLong).sat
        val unsignedTx = signingKit.txWithInput.copy(tx = signingKit.txWithInput.tx.copy(
          txIn = signingKit.txWithInput.tx.txIn ++ walletInputs,
          txOut = TxOut(amountOut, Script.pay2wpkh(randomKey.publicKey)) :: Nil,
        ))
        val adjustedTx = adjustAnchorOutputChange(unsignedTx, commitTx, amountIn, currentFeerate, targetFeerate, dustLimit)
        assert(adjustedTx.tx.txIn.size === unsignedTx.tx.txIn.size)
        assert(adjustedTx.tx.txOut.size === 1)
        assert(adjustedTx.tx.txOut.head.amount >= dustLimit)
        if (adjustedTx.tx.txOut.head.amount > dustLimit) {
          // Simulate tx signing to check final feerate.
          val signedTx = {
            val anchorSigned = Transactions.addSigs(adjustedTx, Transactions.PlaceHolderSig)
            val signedWalletInputs = anchorSigned.tx.txIn.tail.map(txIn => txIn.copy(witness = ScriptWitness(Seq(Scripts.der(Transactions.PlaceHolderSig), Transactions.PlaceHolderPubKey.value))))
            anchorSigned.tx.copy(txIn = anchorSigned.tx.txIn.head +: signedWalletInputs)
          }
          // We want the package anchor tx + commit tx to reach our target feerate, but the commit tx already pays a (smaller) fee
          val targetFee = Transactions.weight2fee(targetFeerate, signedTx.weight() + commitTx.weight()) - Transactions.weight2fee(currentFeerate, commitTx.weight())
          val actualFee = amountIn - signedTx.txOut.map(_.amount).sum
          assert(targetFee * 0.9 <= actualFee && actualFee <= targetFee * 1.1, s"actualFee=$actualFee targetFee=$targetFee amountIn=$amountIn tx=$signedTx")
        }
      }
    })
  }

  def closeChannelWithHtlcs(f: Fixture): (PublishAsap, PublishAsap, PublishAsap) = {
    import f._

    // Add htlcs in both directions and ensure that preimages are available.
    addHtlc(5_000_000 msat, alice, bob, alice2bob, bob2alice)
    crossSign(alice, bob, alice2bob, bob2alice)
    val (r, htlc) = addHtlc(4_000_000 msat, bob, alice, bob2alice, alice2bob)
    crossSign(bob, alice, bob2alice, alice2bob)
    probe.send(alice, CMD_FULFILL_HTLC(htlc.id, r, replyTo_opt = Some(probe.ref)))
    probe.expectMsgType[CommandSuccess[CMD_FULFILL_HTLC]]

    // Force-close channel and verify txs sent to watcher.
    val commitTx = alice.stateData.asInstanceOf[DATA_NORMAL].commitments.localCommit.publishableTxs.commitTx.tx
    val currentFeerate = alice.stateData.asInstanceOf[DATA_NORMAL].commitments.localCommit.spec.feeratePerKw
    assert(commitTx.txOut.size === 6)
    probe.send(alice, CMD_FORCECLOSE(probe.ref))
    probe.expectMsgType[CommandSuccess[CMD_FORCECLOSE]]
    val publishCommitTx = alice2watcher.expectMsgType[PublishAsap]
    assert(alice2watcher.expectMsgType[PublishAsap].strategy === PublishStrategy.JustPublish) // claim main output
    val publishHtlcSuccess = alice2watcher.expectMsgType[PublishAsap]
    val publishHtlcTimeout = alice2watcher.expectMsgType[PublishAsap]
    Seq(publishCommitTx, publishHtlcSuccess, publishHtlcTimeout).foreach(publishTx => {
      assert(publishTx.strategy.isInstanceOf[PublishStrategy.SetFeerate])
      val publishStrategy = publishTx.strategy.asInstanceOf[PublishStrategy.SetFeerate]
      assert(publishStrategy.currentFeerate === currentFeerate)
      assert(publishStrategy.currentFeerate < publishStrategy.targetFeerate)
      assert(publishStrategy.targetFeerate === TestConstants.feeratePerKw)
    })

    (publishCommitTx, publishHtlcSuccess, publishHtlcTimeout)
  }

  test("htlc tx feerate high enough, not adding wallet inputs") {
    withWatcher(Seq(500 millibtc), f => {
      import f._

      val currentFeerate = alice.stateData.asInstanceOf[DATA_NORMAL].commitments.localCommit.spec.feeratePerKw
      val (publishCommitTx, publishHtlcSuccess, publishHtlcTimeout) = closeChannelWithHtlcs(f)

      // Publish the commit tx.
      alice2watcher.forward(watcher, publishCommitTx)
      alice2watcher.forward(watcher, publishHtlcSuccess.copy(strategy = publishHtlcSuccess.strategy.asInstanceOf[PublishStrategy.SetFeerate].copy(targetFeerate = currentFeerate)))
      alice2watcher.forward(watcher, publishHtlcTimeout.copy(strategy = publishHtlcTimeout.strategy.asInstanceOf[PublishStrategy.SetFeerate].copy(targetFeerate = currentFeerate)))
      // HTLC txs will only be published once the commit tx is confirmed (csv delay)
      getMempoolTxs(bitcoinClient, 2, probe)
      generateBlocks(2)

      // The HTLC-success tx will be immediately published.
      val htlcSuccessTx = getMempoolTxs(bitcoinClient, 1, probe).head
      val htlcSuccessTargetFee = Transactions.weight2fee(currentFeerate, htlcSuccessTx.weight.toInt)
      assert(htlcSuccessTargetFee * 0.9 <= htlcSuccessTx.fees && htlcSuccessTx.fees <= htlcSuccessTargetFee * 1.1, s"actualFee=${htlcSuccessTx.fees} targetFee=$htlcSuccessTargetFee")

      // The HTLC-timeout tx will be published once its absolute timeout is satisfied.
      generateBlocks(144)
      val htlcTimeoutTx = getMempoolTxs(bitcoinClient, 1, probe).head
      val htlcTimeoutTargetFee = Transactions.weight2fee(currentFeerate, htlcTimeoutTx.weight.toInt)
      assert(htlcTimeoutTargetFee * 0.9 <= htlcTimeoutTx.fees && htlcTimeoutTx.fees <= htlcTimeoutTargetFee * 1.1, s"actualFee=${htlcSuccessTx.fees} targetFee=$htlcTimeoutTargetFee")
    })
  }

  test("htlc tx feerate too low, not enough wallet inputs to increase feerate") {
    withWatcher(Seq(10.1 millibtc), f => {
      import f._

      val initialBlockCount = blockCount.get()
      val (publishCommitTx, publishHtlcSuccess, _) = closeChannelWithHtlcs(f)
      val publishCommitStrategy = publishCommitTx.strategy.asInstanceOf[PublishStrategy.SetFeerate]

      // Publish the commit tx without the anchor.
      alice2watcher.forward(watcher, publishCommitTx.copy(strategy = publishCommitStrategy.copy(targetFeerate = publishCommitStrategy.currentFeerate)))
      alice2watcher.forward(watcher, publishHtlcSuccess)
      // HTLC txs will only be published once the commit tx is confirmed (csv delay)
      getMempoolTxs(bitcoinClient, 1, probe)
      generateBlocks(2)
      awaitCond(blockCount.get() > initialBlockCount)

      // Add more funds to our wallet to allow bumping HTLC txs.
      bitcoinWallet.getReceiveAddress.pipeTo(probe.ref)
      val walletAddress = probe.expectMsgType[String]
      sendToAddress(walletAddress, 1 millibtc, probe)
      generateBlocks(1)

      // The HTLC-success tx will be immediately published.
      val htlcSuccessTx = getMempoolTxs(bitcoinClient, 1, probe).head
      val htlcSuccessTargetFee = Transactions.weight2fee(TestConstants.feeratePerKw, htlcSuccessTx.weight.toInt)
      assert(htlcSuccessTargetFee * 0.9 <= htlcSuccessTx.fees && htlcSuccessTx.fees <= htlcSuccessTargetFee * 1.1, s"actualFee=${htlcSuccessTx.fees} targetFee=$htlcSuccessTargetFee")
    })
  }

  test("htlc tx feerate too low, adding wallet inputs") {
    withWatcher(Seq(500 millibtc), f => {
      import f._

      val (publishCommitTx, publishHtlcSuccess, publishHtlcTimeout) = closeChannelWithHtlcs(f)

      // Publish the commit tx.
      alice2watcher.forward(watcher, publishCommitTx)
      alice2watcher.forward(watcher, publishHtlcSuccess)
      alice2watcher.forward(watcher, publishHtlcTimeout)
      // HTLC txs will only be published once the commit tx is confirmed (csv delay)
      getMempoolTxs(bitcoinClient, 2, probe)
      generateBlocks(2)

      // The HTLC-success tx will be immediately published.
      val htlcSuccessTx = getMempoolTxs(bitcoinClient, 1, probe).head
      val htlcSuccessTargetFee = Transactions.weight2fee(TestConstants.feeratePerKw, htlcSuccessTx.weight.toInt)
      assert(htlcSuccessTargetFee * 0.9 <= htlcSuccessTx.fees && htlcSuccessTx.fees <= htlcSuccessTargetFee * 1.1, s"actualFee=${htlcSuccessTx.fees} targetFee=$htlcSuccessTargetFee")

      // The HTLC-timeout tx will be published once its absolute timeout is satisfied.
      generateBlocks(144)
      val htlcTimeoutTx = getMempoolTxs(bitcoinClient, 1, probe).head
      val htlcTimeoutTargetFee = Transactions.weight2fee(TestConstants.feeratePerKw, htlcTimeoutTx.weight.toInt)
      assert(htlcTimeoutTargetFee * 0.9 <= htlcTimeoutTx.fees && htlcTimeoutTx.fees <= htlcTimeoutTargetFee * 1.1, s"actualFee=${htlcSuccessTx.fees} targetFee=$htlcTimeoutTargetFee")
    })
  }

  test("htlc tx feerate too low, adding multiple wallet inputs") {
    val utxos = Seq(
      // channel funding
      10 millibtc,
      // bumping utxos
      6000 sat,
      5900 sat,
      5800 sat,
      5700 sat,
      5600 sat,
      5500 sat,
      5400 sat,
      5300 sat,
      5200 sat,
      5100 sat
    )
    withWatcher(utxos, f => {
      import f._

      val (publishCommitTx, publishHtlcSuccess, publishHtlcTimeout) = closeChannelWithHtlcs(f)
      val publishCommitStrategy = publishCommitTx.strategy.asInstanceOf[PublishStrategy.SetFeerate]

      // Publish the commit tx without the anchor.
      alice2watcher.forward(watcher, publishCommitTx.copy(strategy = publishCommitStrategy.copy(targetFeerate = publishCommitStrategy.currentFeerate)))
      alice2watcher.forward(watcher, publishHtlcSuccess)
      alice2watcher.forward(watcher, publishHtlcTimeout)
      // HTLC txs will only be published once the commit tx is confirmed (csv delay)
      getMempoolTxs(bitcoinClient, 1, probe)
      generateBlocks(2)

      // The HTLC-success tx will be immediately published.
      val htlcSuccessTx = getMempoolTxs(bitcoinClient, 1, probe).head
      bitcoinClient.getTransaction(htlcSuccessTx.txid).pipeTo(probe.ref)
      assert(probe.expectMsgType[Transaction].txIn.length > 2) // we added more than 1 wallet input
      val htlcSuccessTargetFee = Transactions.weight2fee(TestConstants.feeratePerKw, htlcSuccessTx.weight.toInt)
      assert(htlcSuccessTargetFee * 0.9 <= htlcSuccessTx.fees && htlcSuccessTx.fees <= htlcSuccessTargetFee * 1.4, s"actualFee=${htlcSuccessTx.fees} targetFee=$htlcSuccessTargetFee")

      // The HTLC-timeout tx will be published once its absolute timeout is satisfied.
      generateBlocks(144)
      val htlcTimeoutTx = getMempoolTxs(bitcoinClient, 1, probe).head
      bitcoinClient.getTransaction(htlcTimeoutTx.txid).pipeTo(probe.ref)
      assert(probe.expectMsgType[Transaction].txIn.length > 2) // we added more than 1 wallet input
      val htlcTimeoutTargetFee = Transactions.weight2fee(TestConstants.feeratePerKw, htlcTimeoutTx.weight.toInt)
      assert(htlcTimeoutTargetFee * 0.9 <= htlcTimeoutTx.fees && htlcTimeoutTx.fees <= htlcTimeoutTargetFee * 1.4, s"actualFee=${htlcSuccessTx.fees} targetFee=$htlcTimeoutTargetFee")
    })
  }

  test("htlc tx sent after commit tx confirmed") {
    withWatcher(Seq(500 millibtc), f => {
      import f._

      // Add incoming htlc.
      val (r, htlc) = addHtlc(5_000_000 msat, bob, alice, bob2alice, alice2bob)
      crossSign(bob, alice, bob2alice, alice2bob)

      // Force-close channel and verify txs sent to watcher.
      val commitTx = alice.stateData.asInstanceOf[DATA_NORMAL].commitments.localCommit.publishableTxs.commitTx.tx
      assert(commitTx.txOut.size === 5)
      probe.send(alice, CMD_FORCECLOSE(probe.ref))
      probe.expectMsgType[CommandSuccess[CMD_FORCECLOSE]]
      val publishCommitTx = alice2watcher.expectMsgType[PublishAsap]
      assert(alice2watcher.expectMsgType[PublishAsap].strategy === PublishStrategy.JustPublish) // claim main output
      alice2watcher.expectMsgType[WatchConfirmed] // commit tx
      alice2watcher.expectMsgType[WatchConfirmed] // claim main output
      alice2watcher.expectNoMsg(100 millis) // alice doesn't have the preimage yet to redeem the htlc

      // Publish and confirm the commit tx.
      alice2watcher.forward(watcher, publishCommitTx)
      getMempoolTxs(bitcoinClient, 2, probe)
      generateBlocks(2)

      probe.send(alice, CMD_FULFILL_HTLC(htlc.id, r, replyTo_opt = Some(probe.ref)))
      probe.expectMsgType[CommandSuccess[CMD_FULFILL_HTLC]]
      alice2watcher.expectMsg(publishCommitTx)
      assert(alice2watcher.expectMsgType[PublishAsap].strategy === PublishStrategy.JustPublish) // claim main output
      val publishHtlcSuccess = alice2watcher.expectMsgType[PublishAsap]
      alice2watcher.forward(watcher, publishHtlcSuccess)

      // The HTLC-success tx will be immediately published.
      val htlcSuccessTx = getMempoolTxs(bitcoinClient, 1, probe).head
      val htlcSuccessTargetFee = Transactions.weight2fee(TestConstants.feeratePerKw, htlcSuccessTx.weight.toInt)
      assert(htlcSuccessTargetFee * 0.9 <= htlcSuccessTx.fees && htlcSuccessTx.fees <= htlcSuccessTargetFee * 1.1, s"actualFee=${htlcSuccessTx.fees} targetFee=$htlcSuccessTargetFee")
    })
  }

  test("adjust htlc tx change amount", Tag("fuzzy")) {
    withWatcher(Seq(500 millibtc), f => {
      val (_, publishHtlcSuccess, publishHtlcTimeout) = closeChannelWithHtlcs(f)
      val PublishAsap(htlcSuccessTx, PublishStrategy.SetFeerate(_, targetFeerate, dustLimit, successSigningKit: HtlcSuccessSigningKit)) = publishHtlcSuccess
      val PublishAsap(htlcTimeoutTx, PublishStrategy.SetFeerate(_, _, _, timeoutSigningKit: HtlcTimeoutSigningKit)) = publishHtlcTimeout
      for (_ <- 1 to 100) {
        val walletInputsCount = 1 + Random.nextInt(5)
        val walletInputs = (1 to walletInputsCount).map(_ => TxIn(OutPoint(randomBytes32, 0), Nil, 0))
        val walletAmountIn = dustLimit * walletInputsCount + Random.nextInt(25_000_000).sat
        val changeOutput = TxOut(Random.nextLong(walletAmountIn.toLong).sat, Script.pay2wpkh(randomKey.publicKey))
        val unsignedHtlcSuccessTx = successSigningKit.txWithInput.copy(tx = htlcSuccessTx.copy(
          txIn = htlcSuccessTx.txIn ++ walletInputs,
          txOut = htlcSuccessTx.txOut ++ Seq(changeOutput)
        ))
        val unsignedHtlcTimeoutTx = timeoutSigningKit.txWithInput.copy(tx = htlcTimeoutTx.copy(
          txIn = htlcTimeoutTx.txIn ++ walletInputs,
          txOut = htlcTimeoutTx.txOut ++ Seq(changeOutput)
        ))
        for ((unsignedTx, signingKit) <- Seq((unsignedHtlcSuccessTx, successSigningKit), (unsignedHtlcTimeoutTx, timeoutSigningKit))) {
          val totalAmountIn = unsignedTx.input.txOut.amount + walletAmountIn
          val adjustedTx = adjustHtlcTxChange(unsignedTx, totalAmountIn, targetFeerate, dustLimit, signingKit)
          assert(adjustedTx.tx.txIn.size === unsignedTx.tx.txIn.size)
          assert(adjustedTx.tx.txOut.size === 1 || adjustedTx.tx.txOut.size === 2)
          if (adjustedTx.tx.txOut.size == 2) {
            // Simulate tx signing to check final feerate.
            val signedTx = {
              val htlcSigned = addHtlcTxSigs(adjustedTx, Transactions.PlaceHolderSig, signingKit)
              val signedWalletInputs = htlcSigned.tx.txIn.tail.map(txIn => txIn.copy(witness = ScriptWitness(Seq(Scripts.der(Transactions.PlaceHolderSig), Transactions.PlaceHolderPubKey.value))))
              htlcSigned.tx.copy(txIn = htlcSigned.tx.txIn.head +: signedWalletInputs)
            }
            val targetFee = Transactions.weight2fee(targetFeerate, signedTx.weight())
            val actualFee = totalAmountIn - signedTx.txOut.map(_.amount).sum
            assert(targetFee * 0.9 <= actualFee && actualFee <= targetFee * 1.1, s"actualFee=$actualFee targetFee=$targetFee amountIn=$walletAmountIn tx=$signedTx")
          }
        }
      }
    })
  }

}<|MERGE_RESOLUTION|>--- conflicted
+++ resolved
@@ -20,7 +20,7 @@
 import akka.actor.{ActorRef, Props}
 import akka.pattern.pipe
 import akka.testkit.{TestActorRef, TestFSMRef, TestProbe}
-import fr.acinq.bitcoin.{Block, Btc, BtcAmount, MilliBtcDouble, OutPoint, SatoshiLong, Script, ScriptWitness, Transaction, TxIn, TxOut}
+import fr.acinq.bitcoin.{Block, Btc, BtcAmount, MilliBtcDouble, OutPoint, Satoshi, SatoshiLong, Script, ScriptWitness, Transaction, TxIn, TxOut}
 import fr.acinq.eclair.blockchain.WatcherSpec._
 import fr.acinq.eclair.blockchain._
 import fr.acinq.eclair.blockchain.bitcoind.ZmqWatcher._
@@ -33,13 +33,10 @@
 import fr.acinq.eclair.transactions.Transactions.TransactionSigningKit.{ClaimAnchorOutputSigningKit, HtlcSuccessSigningKit, HtlcTimeoutSigningKit}
 import fr.acinq.eclair.transactions.{Scripts, Transactions}
 import fr.acinq.eclair.{MilliSatoshiLong, TestConstants, TestKitBaseClass, randomBytes32, randomKey}
+import fr.acinq.eclair.KotlinUtils.{LongToSatoshi, _}
 import grizzled.slf4j.Logging
 import org.scalatest.funsuite.AnyFunSuiteLike
-<<<<<<< HEAD
-import fr.acinq.eclair.KotlinUtils._
-=======
 import org.scalatest.{BeforeAndAfterAll, Tag}
->>>>>>> 5d662fc3
 
 import java.util.UUID
 import java.util.concurrent.atomic.AtomicLong
@@ -176,124 +173,13 @@
   }
 
   test("watch for spent transactions") {
-<<<<<<< HEAD
-    val probe = TestProbe()
-    val blockCount = new AtomicLong()
-    val watcher = system.actorOf(ZmqWatcher.props(randomBytes32, blockCount, new ExtendedBitcoinClient(bitcoinrpcclient)))
-    val address = getNewAddress(probe)
-    val priv = dumpPrivateKey(address, probe)
-    val tx = sendToAddress(address, Btc(1))
-    val outputIndex = tx.txOut.indexWhere(_.publicKeyScript.contentEquals(Script.write(Script.pay2wpkh(priv.publicKey))))
-    val (tx1, tx2) = createUnspentTxChain(tx, priv)
-
-    val listener = TestProbe()
-    probe.send(watcher, WatchSpentBasic(listener.ref, tx, outputIndex, BITCOIN_FUNDING_SPENT))
-    probe.send(watcher, WatchSpent(listener.ref, tx, outputIndex, BITCOIN_FUNDING_SPENT))
-    listener.expectNoMsg(1 second)
-    probe.send(bitcoincli, BitcoinReq("sendrawtransaction", tx1.toString()))
-    probe.expectMsgType[JValue]
-    // tx and tx1 aren't confirmed yet, but we trigger the WatchEventSpent when we see tx1 in the mempool.
-    listener.expectMsgAllOf(
-      WatchEventSpentBasic(BITCOIN_FUNDING_SPENT),
-      WatchEventSpent(BITCOIN_FUNDING_SPENT, tx1)
-    )
-    // Let's confirm tx and tx1: seeing tx1 in a block should trigger WatchEventSpent again, but not WatchEventSpentBasic
-    // (which only triggers once).
-    generateBlocks(2)
-    listener.expectMsg(WatchEventSpent(BITCOIN_FUNDING_SPENT, tx1))
-
-    // Let's submit tx2, and set a watch after it has been confirmed this time.
-    probe.send(bitcoincli, BitcoinReq("sendrawtransaction", tx2.toString()))
-    probe.expectMsgType[JValue]
-    listener.expectNoMsg(1 second)
-    generateBlocks(1)
-    probe.send(watcher, WatchSpentBasic(listener.ref, tx1, 0, BITCOIN_FUNDING_SPENT))
-    probe.send(watcher, WatchSpent(listener.ref, tx1, 0, BITCOIN_FUNDING_SPENT))
-    listener.expectMsgAllOf(
-      WatchEventSpentBasic(BITCOIN_FUNDING_SPENT),
-      WatchEventSpent(BITCOIN_FUNDING_SPENT, tx2)
-    )
-    system.stop(watcher)
-  }
-
-  test("watch for unknown spent transactions") {
-    val probe = TestProbe()
-    val blockCount = new AtomicLong()
-    val wallet = new BitcoinCoreWallet(bitcoinrpcclient)
-    val client = new ExtendedBitcoinClient(bitcoinrpcclient)
-    val watcher = system.actorOf(ZmqWatcher.props(randomBytes32, blockCount, client))
-
-    // create a chain of transactions that we don't broadcast yet
-    val priv = dumpPrivateKey(getNewAddress(probe), probe)
-    val tx1 = {
-      wallet.fundTransaction(new Transaction(2, Nil, new TxOut(150000 sat, Script.pay2wpkh(priv.publicKey)) :: Nil, 0), lockUtxos = true, FeeratePerKw(250 sat)).pipeTo(probe.ref)
-      val funded = probe.expectMsgType[FundTransactionResponse].tx
-      wallet.signTransaction(funded).pipeTo(probe.ref)
-      probe.expectMsgType[SignTransactionResponse].tx
-    }
-    val outputIndex = tx1.txOut.indexWhere(_.publicKeyScript.contentEquals(Script.write(Script.pay2wpkh(priv.publicKey))))
-    val tx2 = createSpendP2WPKH(tx1, priv, priv.publicKey, 10000 sat, 1, 0)
-
-    // setup watches before we publish transactions
-    probe.send(watcher, WatchSpent(probe.ref, tx1, outputIndex, BITCOIN_FUNDING_SPENT))
-    probe.send(watcher, WatchConfirmed(probe.ref, tx1, 3, BITCOIN_FUNDING_SPENT))
-    client.publishTransaction(tx1).pipeTo(probe.ref)
-    probe.expectMsg(tx1.txid)
-    generateBlocks(1)
-    probe.expectNoMsg(1 second)
-    client.publishTransaction(tx2).pipeTo(probe.ref)
-    probe.expectMsgAllOf(tx2.txid, WatchEventSpent(BITCOIN_FUNDING_SPENT, tx2))
-    probe.expectNoMsg(1 second)
-    generateBlocks(1)
-    probe.expectMsg(WatchEventSpent(BITCOIN_FUNDING_SPENT, tx2)) // tx2 is confirmed which triggers WatchEventSpent again
-    generateBlocks(1)
-    assert(probe.expectMsgType[WatchEventConfirmed].tx === tx1) // tx1 now has 3 confirmations
-    system.stop(watcher)
-  }
-
-  test("publish transactions with relative and absolute delays") {
-    val probe = TestProbe()
-    val blockCount = new AtomicLong()
-    val wallet = new BitcoinCoreWallet(bitcoinrpcclient)
-    val client = new ExtendedBitcoinClient(bitcoinrpcclient)
-    val watcher = system.actorOf(ZmqWatcher.props(randomBytes32, blockCount, client))
-    awaitCond(blockCount.get > 0)
-    val priv = dumpPrivateKey(getNewAddress(probe), probe)
-
-    // tx1 has an absolute delay but no relative delay
-    val initialBlockCount = blockCount.get
-    val tx1 = {
-      wallet.fundTransaction(new Transaction(2, Nil, new TxOut(150000 sat, Script.pay2wpkh(priv.publicKey)) :: Nil, initialBlockCount + 5), lockUtxos = true, FeeratePerKw(250 sat)).pipeTo(probe.ref)
-      val funded = probe.expectMsgType[FundTransactionResponse].tx
-      wallet.signTransaction(funded).pipeTo(probe.ref)
-      probe.expectMsgType[SignTransactionResponse].tx
-    }
-    probe.send(watcher, PublishAsap(tx1))
-    generateBlocks(4)
-    awaitCond(blockCount.get === initialBlockCount + 4)
-    client.getMempool().pipeTo(probe.ref)
-    assert(!probe.expectMsgType[Seq[Transaction]].exists(_.txid === tx1.txid)) // tx should not be broadcast yet
-    generateBlocks(1)
-    awaitCond({
-      client.getMempool().pipeTo(probe.ref)
-      probe.expectMsgType[Seq[Transaction]].exists(_.txid === tx1.txid)
-    }, max = 20 seconds, interval = 1 second)
-
-    // tx2 has a relative delay but no absolute delay
-    val tx2 = createSpendP2WPKH(tx1, priv, priv.publicKey, 10000 sat, sequence = 2, lockTime = 0)
-    probe.send(watcher, WatchConfirmed(probe.ref, tx1, 1, BITCOIN_FUNDING_DEPTHOK))
-    probe.send(watcher, PublishAsap(tx2))
-    generateBlocks(1)
-    assert(probe.expectMsgType[WatchEventConfirmed].tx === tx1)
-    generateBlocks(2)
-=======
     withWatcher(Seq(500 millibtc), f => {
       import f._
 
       val address = getNewAddress(probe)
       val priv = dumpPrivateKey(address, probe)
       val tx = sendToAddress(address, Btc(1), probe)
-      val outputIndex = tx.txOut.indexWhere(_.publicKeyScript == Script.write(Script.pay2wpkh(priv.publicKey)))
+      val outputIndex = tx.txOut.indexWhere(_.publicKeyScript.contentEquals(Script.write(Script.pay2wpkh(priv.publicKey))))
       val (tx1, tx2) = createUnspentTxChain(tx, priv)
 
       val listener = TestProbe()
@@ -341,12 +227,12 @@
       // create a chain of transactions that we don't broadcast yet
       val priv = dumpPrivateKey(getNewAddress(probe), probe)
       val tx1 = {
-        bitcoinWallet.fundTransaction(Transaction(2, Nil, TxOut(150000 sat, Script.pay2wpkh(priv.publicKey)) :: Nil, 0), lockUtxos = true, FeeratePerKw(250 sat)).pipeTo(probe.ref)
+        bitcoinWallet.fundTransaction(new Transaction(2, Nil, new TxOut(150000 sat, Script.pay2wpkh(priv.publicKey)) :: Nil, 0), lockUtxos = true, FeeratePerKw(250 sat)).pipeTo(probe.ref)
         val funded = probe.expectMsgType[FundTransactionResponse].tx
         bitcoinWallet.signTransaction(funded).pipeTo(probe.ref)
         probe.expectMsgType[SignTransactionResponse].tx
       }
-      val outputIndex = tx1.txOut.indexWhere(_.publicKeyScript == Script.write(Script.pay2wpkh(priv.publicKey)))
+      val outputIndex = tx1.txOut.indexWhere(_.publicKeyScript.contentEquals(Script.write(Script.pay2wpkh(priv.publicKey))))
       val tx2 = createSpendP2WPKH(tx1, priv, priv.publicKey, 10000 sat, 1, 0)
 
       // setup watches before we publish transactions
@@ -378,7 +264,7 @@
       // tx1 has an absolute delay but no relative delay
       val priv = dumpPrivateKey(getNewAddress(probe), probe)
       val tx1 = {
-        bitcoinWallet.fundTransaction(Transaction(2, Nil, TxOut(150000 sat, Script.pay2wpkh(priv.publicKey)) :: Nil, initialBlockCount + 5), lockUtxos = true, FeeratePerKw(250 sat)).pipeTo(probe.ref)
+        bitcoinWallet.fundTransaction(new Transaction(2, Nil, new TxOut(150000 sat, Script.pay2wpkh(priv.publicKey)) :: Nil, initialBlockCount + 5), lockUtxos = true, FeeratePerKw(250 sat)).pipeTo(probe.ref)
         val funded = probe.expectMsgType[FundTransactionResponse].tx
         bitcoinWallet.signTransaction(funded).pipeTo(probe.ref)
         probe.expectMsgType[SignTransactionResponse].tx
@@ -426,7 +312,6 @@
   }
 
   private def getMempoolTxs(bitcoinClient: ExtendedBitcoinClient, expectedTxCount: Int, probe: TestProbe = TestProbe()): Seq[MempoolTx] = {
->>>>>>> 5d662fc3
     awaitCond({
       bitcoinClient.getMempool().pipeTo(probe.ref)
       probe.expectMsgType[Seq[Transaction]].size == expectedTxCount
@@ -471,7 +356,7 @@
 
       val targetFee = Transactions.weight2fee(publishStrategy.currentFeerate, mempoolTx.weight.toInt)
       val actualFee = mempoolTx.fees
-      assert(targetFee * 0.9 <= actualFee && actualFee <= targetFee * 1.1, s"actualFee=$actualFee targetFee=$targetFee")
+      assert((targetFee times 0.9) <= actualFee && actualFee <= (targetFee times 1.1), s"actualFee=$actualFee targetFee=$targetFee")
     })
   }
 
@@ -498,8 +383,8 @@
       val anchorTx = probe.expectMsgType[Transaction]
       assert(anchorTx.txIn.exists(_.outPoint.txid == mempoolTx1.txid))
       val targetFee = Transactions.weight2fee(TestConstants.feeratePerKw, (mempoolTx1.weight + mempoolTx2.weight).toInt)
-      val actualFee = mempoolTx1.fees + mempoolTx2.fees
-      assert(targetFee * 0.9 <= actualFee && actualFee <= targetFee * 1.1, s"actualFee=$actualFee targetFee=$targetFee")
+      val actualFee = mempoolTx1.fees plus mempoolTx2.fees
+      assert((targetFee times 0.9) <= actualFee && actualFee <= (targetFee times 1.1), s"actualFee=$actualFee targetFee=$targetFee")
     })
   }
 
@@ -516,12 +401,12 @@
 
       val targetFee = Transactions.weight2fee(TestConstants.feeratePerKw, mempoolTxs.map(_.weight).sum.toInt)
       val actualFee = mempoolTxs.map(_.fees).sum
-      assert(targetFee * 0.9 <= actualFee && actualFee <= targetFee * 1.1, s"actualFee=$actualFee targetFee=$targetFee")
+      assert((targetFee times 0.9) <= actualFee && actualFee <= (targetFee times 1.1), s"actualFee=$actualFee targetFee=$targetFee")
     })
   }
 
   test("commit tx feerate too low, spending anchor outputs with multiple wallet inputs") {
-    val utxos = Seq(
+    val utxos: Seq[BtcAmount] = Seq(
       // channel funding
       10 millibtc,
       // bumping utxos
@@ -547,7 +432,7 @@
 
       val targetFee = Transactions.weight2fee(TestConstants.feeratePerKw, mempoolTxs.map(_.weight).sum.toInt)
       val actualFee = mempoolTxs.map(_.fees).sum
-      assert(targetFee * 0.9 <= actualFee && actualFee <= targetFee * 1.1, s"actualFee=$actualFee targetFee=$targetFee")
+      assert((targetFee times 0.9) <= actualFee && actualFee <= (targetFee times 1.1), s"actualFee=$actualFee targetFee=$targetFee")
     })
   }
 
@@ -556,13 +441,13 @@
       val PublishAsap(commitTx, PublishStrategy.SetFeerate(currentFeerate, targetFeerate, dustLimit, signingKit: ClaimAnchorOutputSigningKit)) = closeChannelWithoutHtlcs(f)
       for (_ <- 1 to 100) {
         val walletInputsCount = 1 + Random.nextInt(5)
-        val walletInputs = (1 to walletInputsCount).map(_ => TxIn(OutPoint(randomBytes32, 0), Nil, 0))
-        val amountIn = dustLimit * walletInputsCount + Random.nextInt(25_000_000).sat
-        val amountOut = dustLimit + Random.nextLong(amountIn.toLong).sat
-        val unsignedTx = signingKit.txWithInput.copy(tx = signingKit.txWithInput.tx.copy(
-          txIn = signingKit.txWithInput.tx.txIn ++ walletInputs,
-          txOut = TxOut(amountOut, Script.pay2wpkh(randomKey.publicKey)) :: Nil,
-        ))
+        val walletInputs = (1 to walletInputsCount).map(_ => new  TxIn(new OutPoint(randomBytes32, 0), Nil, 0))
+        val amountIn = (dustLimit times walletInputsCount) plus Random.nextInt(25_000_000).sat
+        val amountOut = dustLimit plus new Satoshi(Random.nextLong(amountIn.toLong))
+        val unsignedTx = signingKit.txWithInput.copy(tx = signingKit.txWithInput.tx
+          .updateInputs(signingKit.txWithInput.tx.txIn ++ walletInputs)
+          .updateOutputs(new TxOut(amountOut, Script.pay2wpkh(randomKey.publicKey)) :: Nil)
+        )
         val adjustedTx = adjustAnchorOutputChange(unsignedTx, commitTx, amountIn, currentFeerate, targetFeerate, dustLimit)
         assert(adjustedTx.tx.txIn.size === unsignedTx.tx.txIn.size)
         assert(adjustedTx.tx.txOut.size === 1)
@@ -571,13 +456,13 @@
           // Simulate tx signing to check final feerate.
           val signedTx = {
             val anchorSigned = Transactions.addSigs(adjustedTx, Transactions.PlaceHolderSig)
-            val signedWalletInputs = anchorSigned.tx.txIn.tail.map(txIn => txIn.copy(witness = ScriptWitness(Seq(Scripts.der(Transactions.PlaceHolderSig), Transactions.PlaceHolderPubKey.value))))
-            anchorSigned.tx.copy(txIn = anchorSigned.tx.txIn.head +: signedWalletInputs)
+            val signedWalletInputs = anchorSigned.tx.txIn.tail.map(txIn => txIn.updateWitness(new ScriptWitness().push(Scripts.der(Transactions.PlaceHolderSig)).push(Transactions.PlaceHolderPubKey.value)))
+            anchorSigned.tx.updateInputs(anchorSigned.tx.txIn.head +: signedWalletInputs)
           }
           // We want the package anchor tx + commit tx to reach our target feerate, but the commit tx already pays a (smaller) fee
-          val targetFee = Transactions.weight2fee(targetFeerate, signedTx.weight() + commitTx.weight()) - Transactions.weight2fee(currentFeerate, commitTx.weight())
-          val actualFee = amountIn - signedTx.txOut.map(_.amount).sum
-          assert(targetFee * 0.9 <= actualFee && actualFee <= targetFee * 1.1, s"actualFee=$actualFee targetFee=$targetFee amountIn=$amountIn tx=$signedTx")
+          val targetFee = Transactions.weight2fee(targetFeerate, signedTx.weight() + commitTx.weight()) minus Transactions.weight2fee(currentFeerate, commitTx.weight())
+          val actualFee = amountIn minus signedTx.txOut.map(_.amount).sum
+          assert((targetFee times 0.9) <= actualFee && actualFee <= (targetFee times 1.1), s"actualFee=$actualFee targetFee=$targetFee amountIn=$amountIn tx=$signedTx")
         }
       }
     })
@@ -633,13 +518,13 @@
       // The HTLC-success tx will be immediately published.
       val htlcSuccessTx = getMempoolTxs(bitcoinClient, 1, probe).head
       val htlcSuccessTargetFee = Transactions.weight2fee(currentFeerate, htlcSuccessTx.weight.toInt)
-      assert(htlcSuccessTargetFee * 0.9 <= htlcSuccessTx.fees && htlcSuccessTx.fees <= htlcSuccessTargetFee * 1.1, s"actualFee=${htlcSuccessTx.fees} targetFee=$htlcSuccessTargetFee")
+      assert((htlcSuccessTargetFee times 0.9) <= htlcSuccessTx.fees && htlcSuccessTx.fees <= (htlcSuccessTargetFee times 1.1), s"actualFee=${htlcSuccessTx.fees} targetFee=$htlcSuccessTargetFee")
 
       // The HTLC-timeout tx will be published once its absolute timeout is satisfied.
       generateBlocks(144)
       val htlcTimeoutTx = getMempoolTxs(bitcoinClient, 1, probe).head
       val htlcTimeoutTargetFee = Transactions.weight2fee(currentFeerate, htlcTimeoutTx.weight.toInt)
-      assert(htlcTimeoutTargetFee * 0.9 <= htlcTimeoutTx.fees && htlcTimeoutTx.fees <= htlcTimeoutTargetFee * 1.1, s"actualFee=${htlcSuccessTx.fees} targetFee=$htlcTimeoutTargetFee")
+      assert((htlcTimeoutTargetFee times 0.9) <= htlcTimeoutTx.fees && htlcTimeoutTx.fees <= (htlcTimeoutTargetFee times 1.1), s"actualFee=${htlcSuccessTx.fees} targetFee=$htlcTimeoutTargetFee")
     })
   }
 
@@ -668,7 +553,7 @@
       // The HTLC-success tx will be immediately published.
       val htlcSuccessTx = getMempoolTxs(bitcoinClient, 1, probe).head
       val htlcSuccessTargetFee = Transactions.weight2fee(TestConstants.feeratePerKw, htlcSuccessTx.weight.toInt)
-      assert(htlcSuccessTargetFee * 0.9 <= htlcSuccessTx.fees && htlcSuccessTx.fees <= htlcSuccessTargetFee * 1.1, s"actualFee=${htlcSuccessTx.fees} targetFee=$htlcSuccessTargetFee")
+      assert((htlcSuccessTargetFee times 0.9) <= htlcSuccessTx.fees && htlcSuccessTx.fees <= (htlcSuccessTargetFee times 1.1), s"actualFee=${htlcSuccessTx.fees} targetFee=$htlcSuccessTargetFee")
     })
   }
 
@@ -689,18 +574,18 @@
       // The HTLC-success tx will be immediately published.
       val htlcSuccessTx = getMempoolTxs(bitcoinClient, 1, probe).head
       val htlcSuccessTargetFee = Transactions.weight2fee(TestConstants.feeratePerKw, htlcSuccessTx.weight.toInt)
-      assert(htlcSuccessTargetFee * 0.9 <= htlcSuccessTx.fees && htlcSuccessTx.fees <= htlcSuccessTargetFee * 1.1, s"actualFee=${htlcSuccessTx.fees} targetFee=$htlcSuccessTargetFee")
+      assert((htlcSuccessTargetFee times 0.9) <= htlcSuccessTx.fees && htlcSuccessTx.fees <= (htlcSuccessTargetFee times 1.1), s"actualFee=${htlcSuccessTx.fees} targetFee=$htlcSuccessTargetFee")
 
       // The HTLC-timeout tx will be published once its absolute timeout is satisfied.
       generateBlocks(144)
       val htlcTimeoutTx = getMempoolTxs(bitcoinClient, 1, probe).head
       val htlcTimeoutTargetFee = Transactions.weight2fee(TestConstants.feeratePerKw, htlcTimeoutTx.weight.toInt)
-      assert(htlcTimeoutTargetFee * 0.9 <= htlcTimeoutTx.fees && htlcTimeoutTx.fees <= htlcTimeoutTargetFee * 1.1, s"actualFee=${htlcSuccessTx.fees} targetFee=$htlcTimeoutTargetFee")
+      assert((htlcTimeoutTargetFee times 0.9) <= htlcTimeoutTx.fees && htlcTimeoutTx.fees <= (htlcTimeoutTargetFee times 1.1), s"actualFee=${htlcSuccessTx.fees} targetFee=$htlcTimeoutTargetFee")
     })
   }
 
   test("htlc tx feerate too low, adding multiple wallet inputs") {
-    val utxos = Seq(
+    val utxos: Seq[BtcAmount] = Seq(
       // channel funding
       10 millibtc,
       // bumping utxos
@@ -734,7 +619,7 @@
       bitcoinClient.getTransaction(htlcSuccessTx.txid).pipeTo(probe.ref)
       assert(probe.expectMsgType[Transaction].txIn.length > 2) // we added more than 1 wallet input
       val htlcSuccessTargetFee = Transactions.weight2fee(TestConstants.feeratePerKw, htlcSuccessTx.weight.toInt)
-      assert(htlcSuccessTargetFee * 0.9 <= htlcSuccessTx.fees && htlcSuccessTx.fees <= htlcSuccessTargetFee * 1.4, s"actualFee=${htlcSuccessTx.fees} targetFee=$htlcSuccessTargetFee")
+      assert((htlcSuccessTargetFee times 0.9) <= htlcSuccessTx.fees && htlcSuccessTx.fees <= (htlcSuccessTargetFee times 1.4), s"actualFee=${htlcSuccessTx.fees} targetFee=$htlcSuccessTargetFee")
 
       // The HTLC-timeout tx will be published once its absolute timeout is satisfied.
       generateBlocks(144)
@@ -742,7 +627,7 @@
       bitcoinClient.getTransaction(htlcTimeoutTx.txid).pipeTo(probe.ref)
       assert(probe.expectMsgType[Transaction].txIn.length > 2) // we added more than 1 wallet input
       val htlcTimeoutTargetFee = Transactions.weight2fee(TestConstants.feeratePerKw, htlcTimeoutTx.weight.toInt)
-      assert(htlcTimeoutTargetFee * 0.9 <= htlcTimeoutTx.fees && htlcTimeoutTx.fees <= htlcTimeoutTargetFee * 1.4, s"actualFee=${htlcSuccessTx.fees} targetFee=$htlcTimeoutTargetFee")
+      assert((htlcTimeoutTargetFee times 0.9) <= htlcTimeoutTx.fees && htlcTimeoutTx.fees <= (htlcTimeoutTargetFee times 1.4), s"actualFee=${htlcSuccessTx.fees} targetFee=$htlcTimeoutTargetFee")
     })
   }
 
@@ -780,7 +665,7 @@
       // The HTLC-success tx will be immediately published.
       val htlcSuccessTx = getMempoolTxs(bitcoinClient, 1, probe).head
       val htlcSuccessTargetFee = Transactions.weight2fee(TestConstants.feeratePerKw, htlcSuccessTx.weight.toInt)
-      assert(htlcSuccessTargetFee * 0.9 <= htlcSuccessTx.fees && htlcSuccessTx.fees <= htlcSuccessTargetFee * 1.1, s"actualFee=${htlcSuccessTx.fees} targetFee=$htlcSuccessTargetFee")
+      assert((htlcSuccessTargetFee times 0.9) <= htlcSuccessTx.fees && htlcSuccessTx.fees <= (htlcSuccessTargetFee times 1.1), s"actualFee=${htlcSuccessTx.fees} targetFee=$htlcSuccessTargetFee")
     })
   }
 
@@ -791,19 +676,19 @@
       val PublishAsap(htlcTimeoutTx, PublishStrategy.SetFeerate(_, _, _, timeoutSigningKit: HtlcTimeoutSigningKit)) = publishHtlcTimeout
       for (_ <- 1 to 100) {
         val walletInputsCount = 1 + Random.nextInt(5)
-        val walletInputs = (1 to walletInputsCount).map(_ => TxIn(OutPoint(randomBytes32, 0), Nil, 0))
-        val walletAmountIn = dustLimit * walletInputsCount + Random.nextInt(25_000_000).sat
-        val changeOutput = TxOut(Random.nextLong(walletAmountIn.toLong).sat, Script.pay2wpkh(randomKey.publicKey))
-        val unsignedHtlcSuccessTx = successSigningKit.txWithInput.copy(tx = htlcSuccessTx.copy(
-          txIn = htlcSuccessTx.txIn ++ walletInputs,
-          txOut = htlcSuccessTx.txOut ++ Seq(changeOutput)
-        ))
-        val unsignedHtlcTimeoutTx = timeoutSigningKit.txWithInput.copy(tx = htlcTimeoutTx.copy(
-          txIn = htlcTimeoutTx.txIn ++ walletInputs,
-          txOut = htlcTimeoutTx.txOut ++ Seq(changeOutput)
-        ))
+        val walletInputs = (1 to walletInputsCount).map(_ => new TxIn(new OutPoint(randomBytes32, 0), Nil, 0))
+        val walletAmountIn = dustLimit times walletInputsCount plus Random.nextInt(25_000_000).sat
+        val changeOutput = new TxOut(new Satoshi(Random.nextLong(walletAmountIn.toLong)), Script.pay2wpkh(randomKey.publicKey))
+        val unsignedHtlcSuccessTx = successSigningKit.txWithInput.copy(tx = htlcSuccessTx
+          .updateInputs(htlcSuccessTx.txIn ++ walletInputs)
+          .updateOutputs(htlcSuccessTx.txOut ++ Seq(changeOutput))
+        )
+        val unsignedHtlcTimeoutTx = timeoutSigningKit.txWithInput.copy(tx = htlcTimeoutTx
+          .updateInputs(htlcTimeoutTx.txIn ++ walletInputs)
+          .updateOutputs(htlcTimeoutTx.txOut ++ Seq(changeOutput))
+        )
         for ((unsignedTx, signingKit) <- Seq((unsignedHtlcSuccessTx, successSigningKit), (unsignedHtlcTimeoutTx, timeoutSigningKit))) {
-          val totalAmountIn = unsignedTx.input.txOut.amount + walletAmountIn
+          val totalAmountIn = unsignedTx.input.txOut.amount plus walletAmountIn
           val adjustedTx = adjustHtlcTxChange(unsignedTx, totalAmountIn, targetFeerate, dustLimit, signingKit)
           assert(adjustedTx.tx.txIn.size === unsignedTx.tx.txIn.size)
           assert(adjustedTx.tx.txOut.size === 1 || adjustedTx.tx.txOut.size === 2)
@@ -811,12 +696,12 @@
             // Simulate tx signing to check final feerate.
             val signedTx = {
               val htlcSigned = addHtlcTxSigs(adjustedTx, Transactions.PlaceHolderSig, signingKit)
-              val signedWalletInputs = htlcSigned.tx.txIn.tail.map(txIn => txIn.copy(witness = ScriptWitness(Seq(Scripts.der(Transactions.PlaceHolderSig), Transactions.PlaceHolderPubKey.value))))
-              htlcSigned.tx.copy(txIn = htlcSigned.tx.txIn.head +: signedWalletInputs)
+              val signedWalletInputs = htlcSigned.tx.txIn.tail.map(txIn => txIn.updateWitness(new ScriptWitness().push(Scripts.der(Transactions.PlaceHolderSig)).push(Transactions.PlaceHolderPubKey.value)))
+              htlcSigned.tx.updateInputs(htlcSigned.tx.txIn.head +: signedWalletInputs)
             }
             val targetFee = Transactions.weight2fee(targetFeerate, signedTx.weight())
-            val actualFee = totalAmountIn - signedTx.txOut.map(_.amount).sum
-            assert(targetFee * 0.9 <= actualFee && actualFee <= targetFee * 1.1, s"actualFee=$actualFee targetFee=$targetFee amountIn=$walletAmountIn tx=$signedTx")
+            val actualFee = totalAmountIn minus signedTx.txOut.map(_.amount).sum
+            assert((targetFee times 0.9) <= actualFee && actualFee <= (targetFee times 1.1), s"actualFee=$actualFee targetFee=$targetFee amountIn=$walletAmountIn tx=$signedTx")
           }
         }
       }
