/*
 * Copyright 2018 ACINQ SAS
 *
 * Licensed under the Apache License, Version 2.0 (the "License");
 * you may not use this file except in compliance with the License.
 * You may obtain a copy of the License at
 *
 *     http://www.apache.org/licenses/LICENSE-2.0
 *
 * Unless required by applicable law or agreed to in writing, software
 * distributed under the License is distributed on an "AS IS" BASIS,
 * WITHOUT WARRANTIES OR CONDITIONS OF ANY KIND, either express or implied.
 * See the License for the specific language governing permissions and
 * limitations under the License.
 */

package fr.acinq.eclair.blockchain.electrum

import java.net.InetSocketAddress

import akka.actor.{ActorRef, ActorSystem, Props}
import akka.testkit.{TestKit, TestProbe}
import fr.acinq.bitcoin.{BinaryData, Crypto, Transaction}
import grizzled.slf4j.Logging
import org.scalatest.{BeforeAndAfterAll, FunSuiteLike}

import scala.concurrent.ExecutionContext.Implicits.global
import scala.concurrent.duration._


class ElectrumClientSpec extends TestKit(ActorSystem("test")) with FunSuiteLike with Logging with BeforeAndAfterAll {

  import ElectrumClient._

  var client: ActorRef = _
  val probe = TestProbe()
  val referenceTx = Transaction.read("0200000003947e307df3ab452d23f02b5a65f4ada1804ee733e168e6197b0bd6cc79932b6c010000006a473044022069346ec6526454a481690a3664609f9e8032c34553015cfa2e9b25ebb420a33002206998f21a2aa771ad92a0c1083f4181a3acdb0d42ca51d01be1309da2ffb9cecf012102b4568cc6ee751f6d39f4a908b1fcffdb878f5f784a26a48c0acb0acff9d88e3bfeffffff966d9d969cd5f95bfd53003a35fcc1a50f4fb51f211596e6472583fdc5d38470000000006b4830450221009c9757515009c5709b5b678d678185202b817ef9a69ffb954144615ab11762210220732216384da4bf79340e9c46d0effba6ba92982cca998adfc3f354cec7715f800121035f7c3e077108035026f4ebd5d6ca696ef088d4f34d45d94eab4c41202ec74f9bfefffffff8d5062f5b04455c6cfa7e3f250e5a4fb44308ba2b86baf77f9ad0d782f57071010000006a47304402207f9f7dd91fe537a26d5554105977e3949a5c8c4ef53a6a3bff6da2d36eff928f02202b9427bef487a1825fd0c3c6851d17d5f19e6d73dfee22bf06db591929a2044d012102b4568cc6ee751f6d39f4a908b1fcffdb878f5f784a26a48c0acb0acff9d88e3bfeffffff02809698000000000017a914c82753548fdf4be1c3c7b14872c90b5198e67eaa876e642500000000001976a914e2365ec29471b3e271388b22eadf0e7f54d307a788ac6f771200")
  val scriptHash: BinaryData = Crypto.sha256(referenceTx.txOut(0).publicKeyScript).reverse

  override protected def beforeAll(): Unit = {
<<<<<<< HEAD
    // electrum-testnet-unlimited.criptolayer.net
    //client = system.actorOf(Props(new ElectrumClient(new InetSocketAddress("testnet.qtornado.com", 50001))), "electrum-client")
    client = system.actorOf(Props(new ElectrumClient(new InetSocketAddress("testnet.hsmiths.com", 53011))), "electrum-client")
=======
    client = system.actorOf(Props(new ElectrumClient(new InetSocketAddress("testnet.qtornado.com", 51002), SSL.LOOSE)), "electrum-client")
>>>>>>> ff588b57
  }

  override protected def afterAll(): Unit = {
    TestKit.shutdownActorSystem(system)
  }

  test("connect to an electrumx testnet server") {
    probe.send(client, AddStatusListener(probe.ref))
    probe.expectMsgType[ElectrumReady](15 seconds)
  }

  test("get transaction") {
    probe.send(client, GetTransaction("c5efb5cbd35a44ba956b18100be0a91c9c33af4c7f31be20e33741d95f04e202"))
    val GetTransactionResponse(tx) = probe.expectMsgType[GetTransactionResponse]
    assert(tx.txid == BinaryData("c5efb5cbd35a44ba956b18100be0a91c9c33af4c7f31be20e33741d95f04e202"))
  }

  test("get header") {
    probe.send(client, GetHeader(10000))
    val GetHeaderResponse(header) = probe.expectMsgType[GetHeaderResponse]
    assert(header.block_id == BinaryData("000000000058b74204bb9d59128e7975b683ac73910660b6531e59523fb4a102"))
  }

  test("get headers") {
    val start = (500000 / 2016) * 2016
    probe.send(client, GetHeaders(start, 2016))
    val GetHeadersResponse(start1, headers, _) = probe.expectMsgType[GetHeadersResponse]
    assert(start1 == start)
    assert(headers.size == 2016)
  }

  test("get merkle tree") {
    probe.send(client, GetMerkle("c5efb5cbd35a44ba956b18100be0a91c9c33af4c7f31be20e33741d95f04e202", 1210223L))
    val response = probe.expectMsgType[GetMerkleResponse]
    assert(response.txid == BinaryData("c5efb5cbd35a44ba956b18100be0a91c9c33af4c7f31be20e33741d95f04e202"))
    assert(response.block_height == 1210223L)
    assert(response.pos == 28)
    assert(response.root == BinaryData("fb0234a21e96913682bc4108bcf72b67fb5d2dd680875b7e4671c03ccf523a20"))
  }

  test("header subscription") {
    val probe1 = TestProbe()
    probe1.send(client, HeaderSubscription(probe1.ref))
    val HeaderSubscriptionResponse(header) = probe1.expectMsgType[HeaderSubscriptionResponse]
    logger.info(s"received header for block ${header.block_hash}")
  }

  test("scripthash subscription") {
    val probe1 = TestProbe()
    probe1.send(client, ScriptHashSubscription(scriptHash, probe1.ref))
    val ScriptHashSubscriptionResponse(scriptHash1, status) = probe1.expectMsgType[ScriptHashSubscriptionResponse]
    assert(status != "")
  }

  test("get scripthash history") {
    probe.send(client, GetScriptHashHistory(scriptHash))
    val GetScriptHashHistoryResponse(scriptHash1, history) = probe.expectMsgType[GetScriptHashHistoryResponse]
    assert(history.contains((TransactionHistoryItem(1210224, "3903726806aa044fe59f40e42eed71bded068b43aaa9e2d716e38b7825412de0"))))
  }

  test("list script unspents") {
    probe.send(client, ScriptHashListUnspent(scriptHash))
    val ScriptHashListUnspentResponse(scriptHash1, unspents) = probe.expectMsgType[ScriptHashListUnspentResponse]
    assert(unspents.contains(UnspentItem("3903726806aa044fe59f40e42eed71bded068b43aaa9e2d716e38b7825412de0", 0, 10000000L, 1210224L)))
  }
}<|MERGE_RESOLUTION|>--- conflicted
+++ resolved
@@ -38,13 +38,7 @@
   val scriptHash: BinaryData = Crypto.sha256(referenceTx.txOut(0).publicKeyScript).reverse
 
   override protected def beforeAll(): Unit = {
-<<<<<<< HEAD
-    // electrum-testnet-unlimited.criptolayer.net
-    //client = system.actorOf(Props(new ElectrumClient(new InetSocketAddress("testnet.qtornado.com", 50001))), "electrum-client")
-    client = system.actorOf(Props(new ElectrumClient(new InetSocketAddress("testnet.hsmiths.com", 53011))), "electrum-client")
-=======
     client = system.actorOf(Props(new ElectrumClient(new InetSocketAddress("testnet.qtornado.com", 51002), SSL.LOOSE)), "electrum-client")
->>>>>>> ff588b57
   }
 
   override protected def afterAll(): Unit = {
