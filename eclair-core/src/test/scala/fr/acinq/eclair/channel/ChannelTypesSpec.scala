package fr.acinq.eclair.channel

<<<<<<< HEAD
import fr.acinq.bitcoin.{OutPoint, Transaction, TxIn, TxOut}
import fr.acinq.eclair.KotlinUtils._
=======
import akka.testkit.{TestFSMRef, TestProbe}
import fr.acinq.bitcoin.{ByteVector32, OutPoint, SatoshiLong, Transaction, TxIn, TxOut}
import fr.acinq.eclair.blockchain.WatchEventSpent
>>>>>>> 5d662fc3
import fr.acinq.eclair.channel.Helpers.Closing
import fr.acinq.eclair.channel.states.StateTestsHelperMethods
import fr.acinq.eclair.transactions.Transactions
import fr.acinq.eclair.wire.{CommitSig, RevokeAndAck, UpdateAddHtlc}
import fr.acinq.eclair.{MilliSatoshiLong, TestKitBaseClass}
import org.scalatest.funsuite.AnyFunSuiteLike
import scodec.bits.ByteVector

class ChannelTypesSpec extends TestKitBaseClass with AnyFunSuiteLike with StateTestsHelperMethods {

  test("standard channel features include deterministic channel key path") {
    assert(!ChannelVersion.ZEROES.hasPubkeyKeyPath)
    assert(ChannelVersion.STANDARD.hasPubkeyKeyPath)
    assert(ChannelVersion.STATIC_REMOTEKEY.hasStaticRemotekey)
    assert(ChannelVersion.STATIC_REMOTEKEY.hasPubkeyKeyPath)
  }

  test("anchor outputs includes static remote key") {
    assert(ChannelVersion.ANCHOR_OUTPUTS.hasPubkeyKeyPath)
    assert(ChannelVersion.ANCHOR_OUTPUTS.hasStaticRemotekey)
  }

  test("channel version determines commitment format") {
    assert(ChannelVersion.ZEROES.commitmentFormat === Transactions.DefaultCommitmentFormat)
    assert(ChannelVersion.STANDARD.commitmentFormat === Transactions.DefaultCommitmentFormat)
    assert(ChannelVersion.STATIC_REMOTEKEY.commitmentFormat === Transactions.DefaultCommitmentFormat)
    assert(ChannelVersion.ANCHOR_OUTPUTS.commitmentFormat === Transactions.AnchorOutputsCommitmentFormat)
  }

  test("pick channel version based on local and remote features") {
    import fr.acinq.eclair.FeatureSupport._
    import fr.acinq.eclair.Features._
    import fr.acinq.eclair.{ActivatedFeature, Features}

    case class TestCase(localFeatures: Features, remoteFeatures: Features, expectedChannelVersion: ChannelVersion)
    val testCases = Seq(
      TestCase(Features.empty, Features.empty, ChannelVersion.STANDARD),
      TestCase(Features(Set(ActivatedFeature(StaticRemoteKey, Optional))), Features.empty, ChannelVersion.STANDARD),
      TestCase(Features.empty, Features(Set(ActivatedFeature(StaticRemoteKey, Optional))), ChannelVersion.STANDARD),
      TestCase(Features(Set(ActivatedFeature(StaticRemoteKey, Optional))), Features(Set(ActivatedFeature(StaticRemoteKey, Optional))), ChannelVersion.STATIC_REMOTEKEY),
      TestCase(Features(Set(ActivatedFeature(StaticRemoteKey, Optional))), Features(Set(ActivatedFeature(StaticRemoteKey, Mandatory))), ChannelVersion.STATIC_REMOTEKEY),
      TestCase(Features(Set(ActivatedFeature(StaticRemoteKey, Optional), ActivatedFeature(AnchorOutputs, Optional))), Features(Set(ActivatedFeature(StaticRemoteKey, Optional))), ChannelVersion.STATIC_REMOTEKEY),
      TestCase(Features(Set(ActivatedFeature(StaticRemoteKey, Mandatory), ActivatedFeature(AnchorOutputs, Optional))), Features(Set(ActivatedFeature(StaticRemoteKey, Optional), ActivatedFeature(AnchorOutputs, Optional))), ChannelVersion.ANCHOR_OUTPUTS)
    )

    for (testCase <- testCases) {
      assert(ChannelVersion.pickChannelVersion(testCase.localFeatures, testCase.remoteFeatures) === testCase.expectedChannelVersion)
    }
  }

  case class HtlcWithPreimage(preimage: ByteVector32, htlc: UpdateAddHtlc)

  case class Fixture(alice: TestFSMRef[State, Data, Channel], alicePendingHtlc: HtlcWithPreimage, bob: TestFSMRef[State, Data, Channel], bobPendingHtlc: HtlcWithPreimage, probe: TestProbe)

  private def setupClosingChannel(testTags: Set[String] = Set.empty): Fixture = {
    val probe = TestProbe()
    val setup = init()
    reachNormal(setup, testTags)
    import setup._
    awaitCond(alice.stateName == NORMAL)
    awaitCond(bob.stateName == NORMAL)
    val (ra1, htlca1) = addHtlc(15_000_000 msat, alice, bob, alice2bob, bob2alice)
    val (ra2, htlca2) = addHtlc(16_000_000 msat, alice, bob, alice2bob, bob2alice)
    addHtlc(500_000 msat, alice, bob, alice2bob, bob2alice) // below dust
    crossSign(alice, bob, alice2bob, bob2alice)
    val (rb1, htlcb1) = addHtlc(17_000_000 msat, bob, alice, bob2alice, alice2bob)
    val (rb2, htlcb2) = addHtlc(18_000_000 msat, bob, alice, bob2alice, alice2bob)
    addHtlc(400_000 msat, bob, alice, bob2alice, alice2bob) // below dust
    crossSign(bob, alice, bob2alice, alice2bob)

    // Alice and Bob both know the preimage for only one of the two HTLCs they received.
    alice ! CMD_FULFILL_HTLC(htlcb1.id, rb1, replyTo_opt = Some(probe.ref))
    probe.expectMsgType[CommandSuccess[CMD_FULFILL_HTLC]]
    bob ! CMD_FULFILL_HTLC(htlca1.id, ra1, replyTo_opt = Some(probe.ref))
    probe.expectMsgType[CommandSuccess[CMD_FULFILL_HTLC]]

    // Alice publishes her commitment.
    alice ! CMD_FORCECLOSE(probe.ref)
    probe.expectMsgType[CommandSuccess[CMD_FORCECLOSE]]
    awaitCond(alice.stateName == CLOSING)

    // Bob detects it.
    bob ! WatchEventSpent(BITCOIN_FUNDING_SPENT, alice.stateData.asInstanceOf[DATA_CLOSING].localCommitPublished.get.commitTx)
    awaitCond(bob.stateName == CLOSING)

    Fixture(alice, HtlcWithPreimage(rb2, htlcb2), bob, HtlcWithPreimage(ra2, htlca2), TestProbe())
  }

  test("local commit published") {
    val f = setupClosingChannel()
    import f._

    val aliceClosing = alice.stateData.asInstanceOf[DATA_CLOSING]
    assert(aliceClosing.localCommitPublished.nonEmpty)
    val lcp = aliceClosing.localCommitPublished.get
    assert(lcp.commitTx.txOut.length === 6)
    assert(lcp.claimMainDelayedOutputTx.nonEmpty)
    assert(lcp.htlcTimeoutTxs.length === 2)
    assert(lcp.htlcSuccessTxs.length === 1) // we only have the preimage for 1 of the 2 non-dust htlcs
    assert(lcp.claimHtlcDelayedTxs.length === 3)
    assert(!lcp.isConfirmed)
    assert(!Closing.isLocalCommitDone(lcp, aliceClosing.commitments))

    // Commit tx has been confirmed.
    val lcp1 = Closing.updateLocalCommitPublished(lcp, lcp.commitTx)
    assert(lcp1.irrevocablySpent.nonEmpty)
    assert(lcp1.isConfirmed)
    assert(!Closing.isLocalCommitDone(lcp1, aliceClosing.commitments))

    // Main output has been confirmed.
    val lcp2 = Closing.updateLocalCommitPublished(lcp1, lcp.claimMainDelayedOutputTx.get)
    assert(lcp2.isConfirmed)
    assert(!Closing.isLocalCommitDone(lcp2, aliceClosing.commitments))

    val bobClosing = bob.stateData.asInstanceOf[DATA_CLOSING]
    assert(bobClosing.remoteCommitPublished.nonEmpty)
    val rcp = bobClosing.remoteCommitPublished.get

    // Scenario 1: our HTLC txs are confirmed, they claim the remaining HTLC
    {
      val lcp3 = (lcp.htlcSuccessTxs ++ lcp.htlcTimeoutTxs ++ lcp.claimHtlcDelayedTxs).foldLeft(lcp2) {
        case (current, tx) => Closing.updateLocalCommitPublished(current, tx)
      }
      assert(!Closing.isLocalCommitDone(lcp3, aliceClosing.commitments))

      val theirClaimHtlcTimeout = rcp.claimHtlcTimeoutTxs.find(tx => tx.txIn.head.outPoint != lcp.htlcSuccessTxs.head.txIn.head.outPoint).get
      val lcp4 = Closing.updateLocalCommitPublished(lcp3, theirClaimHtlcTimeout)
      assert(Closing.isLocalCommitDone(lcp4, aliceClosing.commitments))
    }

    // Scenario 2: our HTLC txs are confirmed and we claim the remaining HTLC
    {
      val lcp3 = (lcp.htlcSuccessTxs ++ lcp.htlcTimeoutTxs ++ lcp.claimHtlcDelayedTxs).foldLeft(lcp2) {
        case (current, tx) => Closing.updateLocalCommitPublished(current, tx)
      }
      assert(!Closing.isLocalCommitDone(lcp3, aliceClosing.commitments))

      alice ! CMD_FULFILL_HTLC(alicePendingHtlc.htlc.id, alicePendingHtlc.preimage, replyTo_opt = Some(probe.ref))
      probe.expectMsgType[CommandSuccess[CMD_FULFILL_HTLC]]
      val aliceClosing1 = alice.stateData.asInstanceOf[DATA_CLOSING]
      val lcp4 = aliceClosing1.localCommitPublished.get.copy(irrevocablySpent = lcp3.irrevocablySpent)
      assert(lcp4.htlcSuccessTxs.length === 2)
      assert(lcp4.claimHtlcDelayedTxs.length === 4)
      val newHtlcSuccessTx = lcp4.htlcSuccessTxs.find(tx => tx.txid != lcp.htlcSuccessTxs.head.txid).get
      val newClaimHtlcDelayedTx = lcp4.claimHtlcDelayedTxs.find(tx => tx.txIn.head.outPoint.txid === newHtlcSuccessTx.txid).get

      val lcp5 = Closing.updateLocalCommitPublished(lcp4, newHtlcSuccessTx)
      assert(!Closing.isLocalCommitDone(lcp5, aliceClosing1.commitments))

      val lcp6 = Closing.updateLocalCommitPublished(lcp5, newClaimHtlcDelayedTx)
      assert(Closing.isLocalCommitDone(lcp6, aliceClosing1.commitments))
    }

    // Scenario 3: they fulfill one of the HTLCs we sent them
    {
      val lcp3 = (lcp.htlcSuccessTxs ++ rcp.claimHtlcSuccessTxs).foldLeft(lcp2) {
        case (current, tx) => Closing.updateLocalCommitPublished(current, tx)
      }
      assert(!Closing.isLocalCommitDone(lcp3, aliceClosing.commitments))

      val remainingHtlcTimeoutTxs = lcp.htlcTimeoutTxs.filter(tx => tx.txIn.head.outPoint != rcp.claimHtlcSuccessTxs.head.txIn.head.outPoint)
      val claimHtlcDelayedTxs = lcp.claimHtlcDelayedTxs.filter(tx => (remainingHtlcTimeoutTxs ++ lcp.htlcSuccessTxs).map(_.txid).contains(tx.txIn.head.outPoint.txid))
      val lcp4 = (remainingHtlcTimeoutTxs ++ claimHtlcDelayedTxs).foldLeft(lcp3) {
        case (current, tx) => Closing.updateLocalCommitPublished(current, tx)
      }
      assert(!Closing.isLocalCommitDone(lcp4, aliceClosing.commitments))

      val theirClaimHtlcTimeout = rcp.claimHtlcTimeoutTxs.find(tx => tx.txIn.head.outPoint != lcp.htlcSuccessTxs.head.txIn.head.outPoint).get
      val lcp5 = Closing.updateLocalCommitPublished(lcp4, theirClaimHtlcTimeout)
      assert(Closing.isLocalCommitDone(lcp5, aliceClosing.commitments))
    }

    // Scenario 4: they get back the HTLCs they sent us
    {
<<<<<<< HEAD
      val claimHtlcSuccess1 = lcp.htlcTimeoutTxs.head.updateOutputs(Seq(new TxOut(3000.sat, Array.emptyByteArray), new TxOut(2500.sat, Array.emptyByteArray)))
      val lcp4a = Closing.updateLocalCommitPublished(lcp3, claimHtlcSuccess1)
      assert(lcp4a.isConfirmed)
      assert(!Closing.isLocalCommitDone(lcp4a))

      val claimHtlcSuccess2 = lcp.htlcTimeoutTxs(1).updateOutputs(Seq(new TxOut(3500.sat, Array.emptyByteArray), new TxOut(3100.sat, Array.emptyByteArray)))
      val lcp4b = Closing.updateLocalCommitPublished(lcp4a, claimHtlcSuccess2)
      assert(lcp4b.isConfirmed)
      assert(Closing.isLocalCommitDone(lcp4b))
=======
      val claimHtlcTimeoutDelayedTxs = lcp.claimHtlcDelayedTxs.filter(tx => lcp.htlcTimeoutTxs.map(_.txid).contains(tx.txIn.head.outPoint.txid))
      val lcp3 = (lcp.htlcTimeoutTxs ++ claimHtlcTimeoutDelayedTxs).foldLeft(lcp2) {
        case (current, tx) => Closing.updateLocalCommitPublished(current, tx)
      }
      assert(!Closing.isLocalCommitDone(lcp3, aliceClosing.commitments))

      val lcp4 = Closing.updateLocalCommitPublished(lcp3, rcp.claimHtlcTimeoutTxs.head)
      assert(!Closing.isLocalCommitDone(lcp4, aliceClosing.commitments))

      val lcp5 = Closing.updateLocalCommitPublished(lcp4, rcp.claimHtlcTimeoutTxs.last)
      assert(Closing.isLocalCommitDone(lcp5, aliceClosing.commitments))
>>>>>>> 5d662fc3
    }
  }

  test("remote commit published") {
    val f = setupClosingChannel()
    import f._

    val keyManager = bob.underlyingActor.nodeParams.channelKeyManager
    val bobClosing = bob.stateData.asInstanceOf[DATA_CLOSING]
    assert(bobClosing.remoteCommitPublished.nonEmpty)
    val rcp = bobClosing.remoteCommitPublished.get
    assert(rcp.commitTx.txOut.length === 6)
    assert(rcp.claimMainOutputTx.nonEmpty)
    assert(rcp.claimHtlcTimeoutTxs.length === 2)
    assert(rcp.claimHtlcSuccessTxs.length === 1) // we only have the preimage for 1 of the 2 non-dust htlcs
    assert(!rcp.isConfirmed)
    assert(!Closing.isRemoteCommitDone(keyManager, rcp, bobClosing.commitments))

    // Commit tx has been confirmed.
    val rcp1 = Closing.updateRemoteCommitPublished(rcp, rcp.commitTx)
    assert(rcp1.irrevocablySpent.nonEmpty)
    assert(rcp1.isConfirmed)
    assert(!Closing.isRemoteCommitDone(keyManager, rcp1, bobClosing.commitments))

    // Main output has been confirmed.
    val rcp2 = Closing.updateRemoteCommitPublished(rcp1, rcp.claimMainOutputTx.get)
    assert(rcp2.isConfirmed)
    assert(!Closing.isRemoteCommitDone(keyManager, rcp2, bobClosing.commitments))

    val aliceClosing = alice.stateData.asInstanceOf[DATA_CLOSING]
    assert(aliceClosing.localCommitPublished.nonEmpty)
    val lcp = aliceClosing.localCommitPublished.get

    // Scenario 1: our claim-HTLC txs are confirmed, they claim the remaining HTLC
    {
      val rcp3 = (rcp.claimHtlcSuccessTxs ++ rcp.claimHtlcTimeoutTxs).foldLeft(rcp2) {
        case (current, tx) => Closing.updateRemoteCommitPublished(current, tx)
      }
      assert(!Closing.isRemoteCommitDone(keyManager, rcp3, bobClosing.commitments))

      val theirHtlcTimeout = lcp.htlcTimeoutTxs.find(tx => tx.txIn.head.outPoint != rcp.claimHtlcSuccessTxs.head.txIn.head.outPoint).get
      val rcp4 = Closing.updateRemoteCommitPublished(rcp3, theirHtlcTimeout)
      assert(Closing.isRemoteCommitDone(keyManager, rcp4, bobClosing.commitments))
    }

    // Scenario 2: our claim-HTLC txs are confirmed and we claim the remaining HTLC
    {
      val rcp3 = (rcp.claimHtlcSuccessTxs ++ rcp.claimHtlcTimeoutTxs).foldLeft(rcp2) {
        case (current, tx) => Closing.updateRemoteCommitPublished(current, tx)
      }
      assert(!Closing.isRemoteCommitDone(keyManager, rcp3, bobClosing.commitments))

      bob ! CMD_FULFILL_HTLC(bobPendingHtlc.htlc.id, bobPendingHtlc.preimage, replyTo_opt = Some(probe.ref))
      probe.expectMsgType[CommandSuccess[CMD_FULFILL_HTLC]]
      val bobClosing1 = bob.stateData.asInstanceOf[DATA_CLOSING]
      val rcp4 = bobClosing1.remoteCommitPublished.get.copy(irrevocablySpent = rcp3.irrevocablySpent)
      assert(rcp4.claimHtlcSuccessTxs.length === 2)
      val newClaimHtlcSuccessTx = rcp4.claimHtlcSuccessTxs.find(tx => tx.txid != rcp.claimHtlcSuccessTxs.head.txid).get

      val rcp5 = Closing.updateRemoteCommitPublished(rcp4, newClaimHtlcSuccessTx)
      assert(Closing.isRemoteCommitDone(keyManager, rcp5, bobClosing1.commitments))
    }

    // Scenario 3: they fulfill one of the HTLCs we sent them
    {
      val rcp3 = (lcp.htlcSuccessTxs ++ rcp.claimHtlcSuccessTxs).foldLeft(rcp2) {
        case (current, tx) => Closing.updateRemoteCommitPublished(current, tx)
      }
      assert(!Closing.isRemoteCommitDone(keyManager, rcp3, bobClosing.commitments))

      val remainingClaimHtlcTimeoutTx = rcp.claimHtlcTimeoutTxs.find(tx => tx.txIn.head.outPoint != lcp.htlcSuccessTxs.head.txIn.head.outPoint).get
      val rcp4 = Closing.updateRemoteCommitPublished(rcp3, remainingClaimHtlcTimeoutTx)
      assert(!Closing.isRemoteCommitDone(keyManager, rcp4, bobClosing.commitments))

      val theirHtlcTimeout = lcp.htlcTimeoutTxs.find(tx => tx.txIn.head.outPoint != rcp.claimHtlcSuccessTxs.head.txIn.head.outPoint).get
      val rcp5 = Closing.updateRemoteCommitPublished(rcp4, theirHtlcTimeout)
      assert(Closing.isRemoteCommitDone(keyManager, rcp5, bobClosing.commitments))
    }

    // Scenario 4: they get back the HTLCs they sent us
    {
      val rcp3 = rcp.claimHtlcTimeoutTxs.foldLeft(rcp2) {
        case (current, tx) => Closing.updateRemoteCommitPublished(current, tx)
      }
      assert(!Closing.isRemoteCommitDone(keyManager, rcp3, bobClosing.commitments))

      val rcp4 = Closing.updateRemoteCommitPublished(rcp3, lcp.htlcTimeoutTxs.head)
      assert(!Closing.isRemoteCommitDone(keyManager, rcp4, bobClosing.commitments))

      val rcp5 = Closing.updateRemoteCommitPublished(rcp4, lcp.htlcTimeoutTxs.last)
      assert(Closing.isRemoteCommitDone(keyManager, rcp5, bobClosing.commitments))
    }
  }

  test("next remote commit published") {
    val probe = TestProbe()
    val setup = init()
    reachNormal(setup)
    import setup._
    awaitCond(alice.stateName == NORMAL)
    awaitCond(bob.stateName == NORMAL)
    val (ra1, htlca1) = addHtlc(15_000_000 msat, alice, bob, alice2bob, bob2alice)
    val (ra2, htlca2) = addHtlc(16_000_000 msat, alice, bob, alice2bob, bob2alice)
    addHtlc(500_000 msat, alice, bob, alice2bob, bob2alice) // below dust
    crossSign(alice, bob, alice2bob, bob2alice)
    val (rb1, htlcb1) = addHtlc(17_000_000 msat, bob, alice, bob2alice, alice2bob)
    addHtlc(400_000 msat, bob, alice, bob2alice, alice2bob) // below dust
    crossSign(bob, alice, bob2alice, alice2bob)
    addHtlc(18_000_000 msat, bob, alice, bob2alice, alice2bob)
    bob ! CMD_SIGN(Some(probe.ref))
    probe.expectMsgType[CommandSuccess[CMD_SIGN]]
    bob2alice.expectMsgType[CommitSig]
    bob2alice.forward(alice)
    alice2bob.expectMsgType[RevokeAndAck]

    // Alice and Bob both know the preimage for only one of the two HTLCs they received.
    alice ! CMD_FULFILL_HTLC(htlcb1.id, rb1, replyTo_opt = Some(probe.ref))
    probe.expectMsgType[CommandSuccess[CMD_FULFILL_HTLC]]
    bob ! CMD_FULFILL_HTLC(htlca1.id, ra1, replyTo_opt = Some(probe.ref))
    probe.expectMsgType[CommandSuccess[CMD_FULFILL_HTLC]]

    // Alice publishes her last commitment.
    alice ! CMD_FORCECLOSE(probe.ref)
    probe.expectMsgType[CommandSuccess[CMD_FORCECLOSE]]
    awaitCond(alice.stateName == CLOSING)
    val aliceClosing = alice.stateData.asInstanceOf[DATA_CLOSING]
    val lcp = aliceClosing.localCommitPublished.get

    // Bob detects it.
    bob ! WatchEventSpent(BITCOIN_FUNDING_SPENT, alice.stateData.asInstanceOf[DATA_CLOSING].localCommitPublished.get.commitTx)
    awaitCond(bob.stateName == CLOSING)

    val keyManager = bob.underlyingActor.nodeParams.channelKeyManager
    val bobClosing = bob.stateData.asInstanceOf[DATA_CLOSING]
    assert(bobClosing.nextRemoteCommitPublished.nonEmpty)
    val rcp = bobClosing.nextRemoteCommitPublished.get
    assert(rcp.commitTx.txOut.length === 6)
    assert(rcp.claimMainOutputTx.nonEmpty)
    assert(rcp.claimHtlcTimeoutTxs.length === 2)
    assert(rcp.claimHtlcSuccessTxs.length === 1) // we only have the preimage for 1 of the 2 non-dust htlcs
    assert(!rcp.isConfirmed)
    assert(!Closing.isRemoteCommitDone(keyManager, rcp, bobClosing.commitments))

    // Commit tx has been confirmed.
    val rcp1 = Closing.updateRemoteCommitPublished(rcp, rcp.commitTx)
    assert(rcp1.irrevocablySpent.nonEmpty)
    assert(rcp1.isConfirmed)
    assert(!Closing.isRemoteCommitDone(keyManager, rcp1, bobClosing.commitments))

    // Main output has been confirmed.
    val rcp2 = Closing.updateRemoteCommitPublished(rcp1, rcp.claimMainOutputTx.get)
    assert(rcp2.isConfirmed)
    assert(!Closing.isRemoteCommitDone(keyManager, rcp2, bobClosing.commitments))

    // Scenario 1: our claim-HTLC txs are confirmed, they claim the remaining HTLC
    {
      val rcp3 = (rcp.claimHtlcSuccessTxs ++ rcp.claimHtlcTimeoutTxs).foldLeft(rcp2) {
        case (current, tx) => Closing.updateRemoteCommitPublished(current, tx)
      }
      assert(!Closing.isRemoteCommitDone(keyManager, rcp3, bobClosing.commitments))

      val theirHtlcTimeout = lcp.htlcTimeoutTxs.find(tx => tx.txIn.head.outPoint != rcp.claimHtlcSuccessTxs.head.txIn.head.outPoint).get
      val rcp4 = Closing.updateRemoteCommitPublished(rcp3, theirHtlcTimeout)
      assert(Closing.isRemoteCommitDone(keyManager, rcp4, bobClosing.commitments))
    }

    // Scenario 2: our claim-HTLC txs are confirmed and we claim the remaining HTLC
    {
      val rcp3 = (rcp.claimHtlcSuccessTxs ++ rcp.claimHtlcTimeoutTxs).foldLeft(rcp2) {
        case (current, tx) => Closing.updateRemoteCommitPublished(current, tx)
      }
      assert(!Closing.isRemoteCommitDone(keyManager, rcp3, bobClosing.commitments))

      bob ! CMD_FULFILL_HTLC(htlca2.id, ra2, replyTo_opt = Some(probe.ref))
      probe.expectMsgType[CommandSuccess[CMD_FULFILL_HTLC]]
      val bobClosing1 = bob.stateData.asInstanceOf[DATA_CLOSING]
      val rcp4 = bobClosing1.nextRemoteCommitPublished.get.copy(irrevocablySpent = rcp3.irrevocablySpent)
      assert(rcp4.claimHtlcSuccessTxs.length === 2)
      val newClaimHtlcSuccessTx = rcp4.claimHtlcSuccessTxs.find(tx => tx.txid != rcp.claimHtlcSuccessTxs.head.txid).get

      val rcp5 = Closing.updateRemoteCommitPublished(rcp4, newClaimHtlcSuccessTx)
      assert(Closing.isRemoteCommitDone(keyManager, rcp5, bobClosing1.commitments))
    }

    // Scenario 3: they fulfill one of the HTLCs we sent them
    {
      val rcp3 = (lcp.htlcSuccessTxs ++ rcp.claimHtlcSuccessTxs).foldLeft(rcp2) {
        case (current, tx) => Closing.updateRemoteCommitPublished(current, tx)
      }
      assert(!Closing.isRemoteCommitDone(keyManager, rcp3, bobClosing.commitments))

      val remainingClaimHtlcTimeoutTx = rcp.claimHtlcTimeoutTxs.find(tx => tx.txIn.head.outPoint != lcp.htlcSuccessTxs.head.txIn.head.outPoint).get
      val rcp4 = Closing.updateRemoteCommitPublished(rcp3, remainingClaimHtlcTimeoutTx)
      assert(!Closing.isRemoteCommitDone(keyManager, rcp4, bobClosing.commitments))

      val theirHtlcTimeout = lcp.htlcTimeoutTxs.find(tx => tx.txIn.head.outPoint != rcp.claimHtlcSuccessTxs.head.txIn.head.outPoint).get
      val rcp5 = Closing.updateRemoteCommitPublished(rcp4, theirHtlcTimeout)
      assert(Closing.isRemoteCommitDone(keyManager, rcp5, bobClosing.commitments))
    }

    // Scenario 4: they get back the HTLCs they sent us
    {
<<<<<<< HEAD
      val htlcSuccess = rcp.claimHtlcSuccessTxs(1).updateOutputs(Seq(new TxOut(3000.sat, ByteVector.empty), new TxOut(2500.sat, ByteVector.empty)))
      val rcp4a = Closing.updateRemoteCommitPublished(rcp3, htlcSuccess)
      assert(rcp4a.isConfirmed)
      assert(!Closing.isRemoteCommitDone(rcp4a))

      val htlcTimeout = rcp.claimHtlcTimeoutTxs(1).updateOutputs(Seq(new TxOut(3500.sat, ByteVector.empty), new TxOut(3100.sat, ByteVector.empty)))
      val rcp4b = Closing.updateRemoteCommitPublished(rcp4a, htlcTimeout)
      assert(rcp4b.isConfirmed)
      assert(Closing.isRemoteCommitDone(rcp4b))
=======
      val rcp3 = rcp.claimHtlcTimeoutTxs.foldLeft(rcp2) {
        case (current, tx) => Closing.updateRemoteCommitPublished(current, tx)
      }
      assert(!Closing.isRemoteCommitDone(keyManager, rcp3, bobClosing.commitments))

      val rcp4 = Closing.updateRemoteCommitPublished(rcp3, lcp.htlcTimeoutTxs.head)
      assert(!Closing.isRemoteCommitDone(keyManager, rcp4, bobClosing.commitments))

      val rcp5 = Closing.updateRemoteCommitPublished(rcp4, lcp.htlcTimeoutTxs.last)
      assert(Closing.isRemoteCommitDone(keyManager, rcp5, bobClosing.commitments))
>>>>>>> 5d662fc3
    }
  }

  test("revoked commit published") {
    val setup = init()
    reachNormal(setup)
    import setup._
    awaitCond(alice.stateName == NORMAL)
    awaitCond(bob.stateName == NORMAL)
    val (ra1, htlca1) = addHtlc(15_000_000 msat, alice, bob, alice2bob, bob2alice)
    addHtlc(16_000_000 msat, alice, bob, alice2bob, bob2alice)
    addHtlc(500_000 msat, alice, bob, alice2bob, bob2alice) // below dust
    crossSign(alice, bob, alice2bob, bob2alice)
    addHtlc(17_000_000 msat, bob, alice, bob2alice, alice2bob)
    addHtlc(18_000_000 msat, bob, alice, bob2alice, alice2bob)
    addHtlc(400_000 msat, bob, alice, bob2alice, alice2bob) // below dust
    crossSign(bob, alice, bob2alice, alice2bob)
    val revokedCommitTx = bob.stateData.asInstanceOf[DATA_NORMAL].commitments.localCommit.publishableTxs.commitTx.tx
    fulfillHtlc(htlca1.id, ra1, bob, alice, bob2alice, alice2bob)
    crossSign(bob, alice, bob2alice, alice2bob)

    alice ! WatchEventSpent(BITCOIN_FUNDING_SPENT, revokedCommitTx)
    awaitCond(alice.stateName == CLOSING)
    val aliceClosing = alice.stateData.asInstanceOf[DATA_CLOSING]
    assert(aliceClosing.revokedCommitPublished.length === 1)
    val rvk = aliceClosing.revokedCommitPublished.head
    assert(rvk.claimMainOutputTx.nonEmpty)
    assert(rvk.mainPenaltyTx.nonEmpty)
    assert(rvk.htlcPenaltyTxs.length === 4)
    assert(rvk.claimHtlcDelayedPenaltyTxs.isEmpty)
    assert(!Closing.isRevokedCommitDone(rvk))

    // Commit tx has been confirmed.
    val rvk1 = Closing.updateRevokedCommitPublished(rvk, rvk.commitTx)
    assert(rvk1.irrevocablySpent.nonEmpty)
    assert(!Closing.isRevokedCommitDone(rvk1))

    // Main output has been confirmed.
    val rvk2 = Closing.updateRevokedCommitPublished(rvk1, rvk.claimMainOutputTx.get)
    assert(!Closing.isRevokedCommitDone(rvk2))

    // Two of our htlc penalty txs have been confirmed.
    val rvk3 = rvk.htlcPenaltyTxs.take(2).foldLeft(rvk2) {
      case (current, tx) => Closing.updateRevokedCommitPublished(current, tx)
    }
    assert(!Closing.isRevokedCommitDone(rvk3))

    // Scenario 1: the remaining penalty txs have been confirmed.
    {
      val rvk4a = rvk.htlcPenaltyTxs.drop(2).foldLeft(rvk3) {
        case (current, tx) => Closing.updateRevokedCommitPublished(current, tx)
      }
      assert(!Closing.isRevokedCommitDone(rvk4a))

      val rvk4b = Closing.updateRevokedCommitPublished(rvk4a, rvk.mainPenaltyTx.get)
      assert(Closing.isRevokedCommitDone(rvk4b))
    }

    // Scenario 2: they claim the remaining outputs.
    {
<<<<<<< HEAD
      val remoteMainOutput = rvk.mainPenaltyTx.get.updateOutputs(Seq(new TxOut(35000.sat, ByteVector.empty)))
      val rvk4a = Closing.updateRevokedCommitPublished(rvk3, remoteMainOutput)
      assert(!Closing.isRevokedCommitDone(rvk4a))

      val htlcSuccess = rvk.htlcPenaltyTxs(2).updateOutputs(Seq(new TxOut(3000.sat, ByteVector.empty), new TxOut(2500.sat, ByteVector.empty)))
      val htlcTimeout = rvk.htlcPenaltyTxs(3).updateOutputs(Seq(new TxOut(3500.sat, ByteVector.empty), new TxOut(3100.sat, ByteVector.empty)))
=======
      val remoteMainOutput = rvk.mainPenaltyTx.get.copy(txOut = Seq(TxOut(35_000 sat, ByteVector.empty)))
      val rvk4a = Closing.updateRevokedCommitPublished(rvk3, remoteMainOutput)
      assert(!Closing.isRevokedCommitDone(rvk4a))

      val htlcSuccess = rvk.htlcPenaltyTxs(2).copy(txOut = Seq(TxOut(3_000 sat, ByteVector.empty), TxOut(2_500 sat, ByteVector.empty)))
      val htlcTimeout = rvk.htlcPenaltyTxs(3).copy(txOut = Seq(TxOut(3_500 sat, ByteVector.empty), TxOut(3_100 sat, ByteVector.empty)))
>>>>>>> 5d662fc3
      // When Bob claims these outputs, the channel should call Helpers.claimRevokedHtlcTxOutputs to punish them by claiming the output of their htlc tx.
      // This is tested in ClosingStateSpec.
      val rvk4b = Seq(htlcSuccess, htlcTimeout).foldLeft(rvk4a) {
        case (current, tx) => Closing.updateRevokedCommitPublished(current, tx)
      }.copy(
        claimHtlcDelayedPenaltyTxs = List(
<<<<<<< HEAD
          new Transaction(2, Seq(new TxIn(new OutPoint(htlcSuccess, 0), 0)), Seq(new TxOut(5000.sat, ByteVector.empty)), 0),
          new Transaction(2, Seq(new TxIn(new OutPoint(htlcTimeout, 0), 0)), Seq(new TxOut(6000.sat, ByteVector.empty)), 0)
=======
          Transaction(2, Seq(TxIn(OutPoint(htlcSuccess, 0), ByteVector.empty, 0)), Seq(TxOut(5_000 sat, ByteVector.empty)), 0),
          Transaction(2, Seq(TxIn(OutPoint(htlcTimeout, 0), ByteVector.empty, 0)), Seq(TxOut(6_000 sat, ByteVector.empty)), 0)
>>>>>>> 5d662fc3
        )
      )
      assert(!Closing.isRevokedCommitDone(rvk4b))

      // We claim one of the remaining outputs, they claim the other.
      val rvk5a = Closing.updateRevokedCommitPublished(rvk4b, rvk4b.claimHtlcDelayedPenaltyTxs.head)
      assert(!Closing.isRevokedCommitDone(rvk5a))
<<<<<<< HEAD
      val theyClaimHtlcTimeout = rvk4b.claimHtlcDelayedPenaltyTxs(1).updateOutputs(Seq(new TxOut(1500.sat, ByteVector.empty), new TxOut(2500.sat, ByteVector.empty)))
      val rvk5b = Closing.updateRevokedCommitPublished(rvk5a, theyClaimHtlcTimeout)
=======
      val theirClaimHtlcTimeout = rvk4b.claimHtlcDelayedPenaltyTxs(1).copy(txOut = Seq(TxOut(1_500.sat, ByteVector.empty), TxOut(2_500.sat, ByteVector.empty)))
      val rvk5b = Closing.updateRevokedCommitPublished(rvk5a, theirClaimHtlcTimeout)
>>>>>>> 5d662fc3
      assert(Closing.isRevokedCommitDone(rvk5b))
    }
  }

<<<<<<< HEAD
  private def createClosingTransactions(): (LocalCommitPublished, RemoteCommitPublished, RevokedCommitPublished) = {
    val commitTx = new Transaction(
      2,
      Seq(new TxIn(new OutPoint(randomBytes32, 0), 0)),
      Seq(
        new TxOut(50000.sat, ByteVector.empty), // main output Alice
        new TxOut(40000.sat, ByteVector.empty), // main output Bob
        new TxOut(4000.sat, ByteVector.empty), // htlc received #1
        new TxOut(5000.sat, ByteVector.empty), // htlc received #2
        new TxOut(6000.sat, ByteVector.empty), // htlc sent #1
        new TxOut(7000.sat, ByteVector.empty), // htlc sent #2
      ),
      0
    )
    val claimMainAlice = new Transaction(2, Seq(new TxIn(new OutPoint(commitTx, 0), 144)), Seq(new TxOut(49500.sat, ByteVector.empty)), 0)
    val htlcSuccess1 = new Transaction(2, Seq(new TxIn(new OutPoint(commitTx, 2), 1)), Seq(new TxOut(3500.sat, ByteVector.empty)), 0)
    val htlcSuccess2 = new Transaction(2, Seq(new TxIn(new OutPoint(commitTx, 3), 1)), Seq(new TxOut(4500.sat, ByteVector.empty)), 0)
    val htlcTimeout1 = new Transaction(2, Seq(new TxIn(new OutPoint(commitTx, 4), 1)), Seq(new TxOut(5500.sat, ByteVector.empty)), 0)
    val htlcTimeout2 = new Transaction(2, Seq(new TxIn(new OutPoint(commitTx, 5), 1)), Seq(new TxOut(6500.sat, ByteVector.empty)), 0)

    val localCommit = {
      val claimHtlcDelayedTxs = List(
        new Transaction(2, Seq(new TxIn(new OutPoint(htlcSuccess1, 0), 1)), Seq(new TxOut(3400.sat, ByteVector.empty)), 0),
        new Transaction(2, Seq(new TxIn(new OutPoint(htlcSuccess2, 0), 1)), Seq(new TxOut(4400.sat, ByteVector.empty)), 0),
        new Transaction(2, Seq(new TxIn(new OutPoint(htlcTimeout1, 0), 1)), Seq(new TxOut(5400.sat, ByteVector.empty)), 0),
        new Transaction(2, Seq(new TxIn(new OutPoint(htlcTimeout2, 0), 1)), Seq(new TxOut(6400.sat, ByteVector.empty)), 0),
      )
      LocalCommitPublished(commitTx, Some(claimMainAlice), List(htlcSuccess1, htlcSuccess2), List(htlcTimeout1, htlcTimeout2), claimHtlcDelayedTxs, Map.empty)
    }
    val remoteCommit = RemoteCommitPublished(commitTx, Some(claimMainAlice), List(htlcSuccess1, htlcSuccess2), List(htlcTimeout1, htlcTimeout2), Map.empty)
    val revokedCommit = {
      val mainPenalty = new Transaction(2, Seq(new TxIn(new OutPoint(commitTx, 1), 0)), Seq(new TxOut(39500.sat, ByteVector.empty)), 0)
      RevokedCommitPublished(commitTx, Some(claimMainAlice), Some(mainPenalty), List(htlcSuccess1, htlcSuccess2, htlcTimeout1, htlcTimeout2), Nil, Map.empty)
    }

    (localCommit, remoteCommit, revokedCommit)
  }

=======
>>>>>>> 5d662fc3
}<|MERGE_RESOLUTION|>--- conflicted
+++ resolved
@@ -1,13 +1,9 @@
 package fr.acinq.eclair.channel
 
-<<<<<<< HEAD
-import fr.acinq.bitcoin.{OutPoint, Transaction, TxIn, TxOut}
+import akka.testkit.{TestFSMRef, TestProbe}
+import fr.acinq.bitcoin.{ByteVector32, OutPoint, Transaction, TxIn, TxOut}
 import fr.acinq.eclair.KotlinUtils._
-=======
-import akka.testkit.{TestFSMRef, TestProbe}
-import fr.acinq.bitcoin.{ByteVector32, OutPoint, SatoshiLong, Transaction, TxIn, TxOut}
 import fr.acinq.eclair.blockchain.WatchEventSpent
->>>>>>> 5d662fc3
 import fr.acinq.eclair.channel.Helpers.Closing
 import fr.acinq.eclair.channel.states.StateTestsHelperMethods
 import fr.acinq.eclair.transactions.Transactions
@@ -182,17 +178,6 @@
 
     // Scenario 4: they get back the HTLCs they sent us
     {
-<<<<<<< HEAD
-      val claimHtlcSuccess1 = lcp.htlcTimeoutTxs.head.updateOutputs(Seq(new TxOut(3000.sat, Array.emptyByteArray), new TxOut(2500.sat, Array.emptyByteArray)))
-      val lcp4a = Closing.updateLocalCommitPublished(lcp3, claimHtlcSuccess1)
-      assert(lcp4a.isConfirmed)
-      assert(!Closing.isLocalCommitDone(lcp4a))
-
-      val claimHtlcSuccess2 = lcp.htlcTimeoutTxs(1).updateOutputs(Seq(new TxOut(3500.sat, Array.emptyByteArray), new TxOut(3100.sat, Array.emptyByteArray)))
-      val lcp4b = Closing.updateLocalCommitPublished(lcp4a, claimHtlcSuccess2)
-      assert(lcp4b.isConfirmed)
-      assert(Closing.isLocalCommitDone(lcp4b))
-=======
       val claimHtlcTimeoutDelayedTxs = lcp.claimHtlcDelayedTxs.filter(tx => lcp.htlcTimeoutTxs.map(_.txid).contains(tx.txIn.head.outPoint.txid))
       val lcp3 = (lcp.htlcTimeoutTxs ++ claimHtlcTimeoutDelayedTxs).foldLeft(lcp2) {
         case (current, tx) => Closing.updateLocalCommitPublished(current, tx)
@@ -204,7 +189,6 @@
 
       val lcp5 = Closing.updateLocalCommitPublished(lcp4, rcp.claimHtlcTimeoutTxs.last)
       assert(Closing.isLocalCommitDone(lcp5, aliceClosing.commitments))
->>>>>>> 5d662fc3
     }
   }
 
@@ -407,17 +391,6 @@
 
     // Scenario 4: they get back the HTLCs they sent us
     {
-<<<<<<< HEAD
-      val htlcSuccess = rcp.claimHtlcSuccessTxs(1).updateOutputs(Seq(new TxOut(3000.sat, ByteVector.empty), new TxOut(2500.sat, ByteVector.empty)))
-      val rcp4a = Closing.updateRemoteCommitPublished(rcp3, htlcSuccess)
-      assert(rcp4a.isConfirmed)
-      assert(!Closing.isRemoteCommitDone(rcp4a))
-
-      val htlcTimeout = rcp.claimHtlcTimeoutTxs(1).updateOutputs(Seq(new TxOut(3500.sat, ByteVector.empty), new TxOut(3100.sat, ByteVector.empty)))
-      val rcp4b = Closing.updateRemoteCommitPublished(rcp4a, htlcTimeout)
-      assert(rcp4b.isConfirmed)
-      assert(Closing.isRemoteCommitDone(rcp4b))
-=======
       val rcp3 = rcp.claimHtlcTimeoutTxs.foldLeft(rcp2) {
         case (current, tx) => Closing.updateRemoteCommitPublished(current, tx)
       }
@@ -428,7 +401,6 @@
 
       val rcp5 = Closing.updateRemoteCommitPublished(rcp4, lcp.htlcTimeoutTxs.last)
       assert(Closing.isRemoteCommitDone(keyManager, rcp5, bobClosing.commitments))
->>>>>>> 5d662fc3
     }
   }
 
@@ -489,34 +461,20 @@
 
     // Scenario 2: they claim the remaining outputs.
     {
-<<<<<<< HEAD
-      val remoteMainOutput = rvk.mainPenaltyTx.get.updateOutputs(Seq(new TxOut(35000.sat, ByteVector.empty)))
+      val remoteMainOutput = rvk.mainPenaltyTx.get.updateOutputs(Seq(new TxOut(35_000 sat, Array.emptyByteArray)))
       val rvk4a = Closing.updateRevokedCommitPublished(rvk3, remoteMainOutput)
       assert(!Closing.isRevokedCommitDone(rvk4a))
 
-      val htlcSuccess = rvk.htlcPenaltyTxs(2).updateOutputs(Seq(new TxOut(3000.sat, ByteVector.empty), new TxOut(2500.sat, ByteVector.empty)))
-      val htlcTimeout = rvk.htlcPenaltyTxs(3).updateOutputs(Seq(new TxOut(3500.sat, ByteVector.empty), new TxOut(3100.sat, ByteVector.empty)))
-=======
-      val remoteMainOutput = rvk.mainPenaltyTx.get.copy(txOut = Seq(TxOut(35_000 sat, ByteVector.empty)))
-      val rvk4a = Closing.updateRevokedCommitPublished(rvk3, remoteMainOutput)
-      assert(!Closing.isRevokedCommitDone(rvk4a))
-
-      val htlcSuccess = rvk.htlcPenaltyTxs(2).copy(txOut = Seq(TxOut(3_000 sat, ByteVector.empty), TxOut(2_500 sat, ByteVector.empty)))
-      val htlcTimeout = rvk.htlcPenaltyTxs(3).copy(txOut = Seq(TxOut(3_500 sat, ByteVector.empty), TxOut(3_100 sat, ByteVector.empty)))
->>>>>>> 5d662fc3
+      val htlcSuccess = rvk.htlcPenaltyTxs(2).updateOutputs(Seq(new TxOut(3_000 sat, Array.emptyByteArray), new TxOut(2_500 sat, Array.emptyByteArray)))
+      val htlcTimeout = rvk.htlcPenaltyTxs(3).updateOutputs(Seq(new TxOut(3_500 sat, Array.emptyByteArray), new TxOut(3_100 sat, Array.emptyByteArray)))
       // When Bob claims these outputs, the channel should call Helpers.claimRevokedHtlcTxOutputs to punish them by claiming the output of their htlc tx.
       // This is tested in ClosingStateSpec.
       val rvk4b = Seq(htlcSuccess, htlcTimeout).foldLeft(rvk4a) {
         case (current, tx) => Closing.updateRevokedCommitPublished(current, tx)
       }.copy(
         claimHtlcDelayedPenaltyTxs = List(
-<<<<<<< HEAD
-          new Transaction(2, Seq(new TxIn(new OutPoint(htlcSuccess, 0), 0)), Seq(new TxOut(5000.sat, ByteVector.empty)), 0),
-          new Transaction(2, Seq(new TxIn(new OutPoint(htlcTimeout, 0), 0)), Seq(new TxOut(6000.sat, ByteVector.empty)), 0)
-=======
-          Transaction(2, Seq(TxIn(OutPoint(htlcSuccess, 0), ByteVector.empty, 0)), Seq(TxOut(5_000 sat, ByteVector.empty)), 0),
-          Transaction(2, Seq(TxIn(OutPoint(htlcTimeout, 0), ByteVector.empty, 0)), Seq(TxOut(6_000 sat, ByteVector.empty)), 0)
->>>>>>> 5d662fc3
+          new Transaction(2, Seq(new TxIn(new OutPoint(htlcSuccess, 0), Array.emptyByteArray, 0)), Seq(new TxOut(5_000 sat, Array.emptyByteArray)), 0),
+          new Transaction(2, Seq(new TxIn(new OutPoint(htlcTimeout, 0), Array.emptyByteArray, 0)), Seq(new TxOut(6_000 sat, Array.emptyByteArray)), 0)
         )
       )
       assert(!Closing.isRevokedCommitDone(rvk4b))
@@ -524,56 +482,10 @@
       // We claim one of the remaining outputs, they claim the other.
       val rvk5a = Closing.updateRevokedCommitPublished(rvk4b, rvk4b.claimHtlcDelayedPenaltyTxs.head)
       assert(!Closing.isRevokedCommitDone(rvk5a))
-<<<<<<< HEAD
-      val theyClaimHtlcTimeout = rvk4b.claimHtlcDelayedPenaltyTxs(1).updateOutputs(Seq(new TxOut(1500.sat, ByteVector.empty), new TxOut(2500.sat, ByteVector.empty)))
-      val rvk5b = Closing.updateRevokedCommitPublished(rvk5a, theyClaimHtlcTimeout)
-=======
-      val theirClaimHtlcTimeout = rvk4b.claimHtlcDelayedPenaltyTxs(1).copy(txOut = Seq(TxOut(1_500.sat, ByteVector.empty), TxOut(2_500.sat, ByteVector.empty)))
+      val theirClaimHtlcTimeout = rvk4b.claimHtlcDelayedPenaltyTxs(1).updateOutputs(Seq(new TxOut(1_500.sat, Array.emptyByteArray), new TxOut(2_500.sat, Array.emptyByteArray)))
       val rvk5b = Closing.updateRevokedCommitPublished(rvk5a, theirClaimHtlcTimeout)
->>>>>>> 5d662fc3
       assert(Closing.isRevokedCommitDone(rvk5b))
     }
   }
 
-<<<<<<< HEAD
-  private def createClosingTransactions(): (LocalCommitPublished, RemoteCommitPublished, RevokedCommitPublished) = {
-    val commitTx = new Transaction(
-      2,
-      Seq(new TxIn(new OutPoint(randomBytes32, 0), 0)),
-      Seq(
-        new TxOut(50000.sat, ByteVector.empty), // main output Alice
-        new TxOut(40000.sat, ByteVector.empty), // main output Bob
-        new TxOut(4000.sat, ByteVector.empty), // htlc received #1
-        new TxOut(5000.sat, ByteVector.empty), // htlc received #2
-        new TxOut(6000.sat, ByteVector.empty), // htlc sent #1
-        new TxOut(7000.sat, ByteVector.empty), // htlc sent #2
-      ),
-      0
-    )
-    val claimMainAlice = new Transaction(2, Seq(new TxIn(new OutPoint(commitTx, 0), 144)), Seq(new TxOut(49500.sat, ByteVector.empty)), 0)
-    val htlcSuccess1 = new Transaction(2, Seq(new TxIn(new OutPoint(commitTx, 2), 1)), Seq(new TxOut(3500.sat, ByteVector.empty)), 0)
-    val htlcSuccess2 = new Transaction(2, Seq(new TxIn(new OutPoint(commitTx, 3), 1)), Seq(new TxOut(4500.sat, ByteVector.empty)), 0)
-    val htlcTimeout1 = new Transaction(2, Seq(new TxIn(new OutPoint(commitTx, 4), 1)), Seq(new TxOut(5500.sat, ByteVector.empty)), 0)
-    val htlcTimeout2 = new Transaction(2, Seq(new TxIn(new OutPoint(commitTx, 5), 1)), Seq(new TxOut(6500.sat, ByteVector.empty)), 0)
-
-    val localCommit = {
-      val claimHtlcDelayedTxs = List(
-        new Transaction(2, Seq(new TxIn(new OutPoint(htlcSuccess1, 0), 1)), Seq(new TxOut(3400.sat, ByteVector.empty)), 0),
-        new Transaction(2, Seq(new TxIn(new OutPoint(htlcSuccess2, 0), 1)), Seq(new TxOut(4400.sat, ByteVector.empty)), 0),
-        new Transaction(2, Seq(new TxIn(new OutPoint(htlcTimeout1, 0), 1)), Seq(new TxOut(5400.sat, ByteVector.empty)), 0),
-        new Transaction(2, Seq(new TxIn(new OutPoint(htlcTimeout2, 0), 1)), Seq(new TxOut(6400.sat, ByteVector.empty)), 0),
-      )
-      LocalCommitPublished(commitTx, Some(claimMainAlice), List(htlcSuccess1, htlcSuccess2), List(htlcTimeout1, htlcTimeout2), claimHtlcDelayedTxs, Map.empty)
-    }
-    val remoteCommit = RemoteCommitPublished(commitTx, Some(claimMainAlice), List(htlcSuccess1, htlcSuccess2), List(htlcTimeout1, htlcTimeout2), Map.empty)
-    val revokedCommit = {
-      val mainPenalty = new Transaction(2, Seq(new TxIn(new OutPoint(commitTx, 1), 0)), Seq(new TxOut(39500.sat, ByteVector.empty)), 0)
-      RevokedCommitPublished(commitTx, Some(claimMainAlice), Some(mainPenalty), List(htlcSuccess1, htlcSuccess2, htlcTimeout1, htlcTimeout2), Nil, Map.empty)
-    }
-
-    (localCommit, remoteCommit, revokedCommit)
-  }
-
-=======
->>>>>>> 5d662fc3
 }