package fr.acinq.eclair.channel

import akka.testkit.{TestFSMRef, TestProbe}
import fr.acinq.bitcoin.{ByteVector32, OutPoint, Transaction, TxIn, TxOut}
import fr.acinq.eclair.KotlinUtils._
import fr.acinq.eclair.blockchain.WatchEventSpent
import fr.acinq.eclair.channel.Helpers.Closing
import fr.acinq.eclair.channel.states.StateTestsHelperMethods
import fr.acinq.eclair.transactions.Transactions
import fr.acinq.eclair.transactions.Transactions._
import fr.acinq.eclair.wire.protocol.{CommitSig, RevokeAndAck, UpdateAddHtlc}
import fr.acinq.eclair.{MilliSatoshiLong, TestKitBaseClass}
import org.scalatest.funsuite.AnyFunSuiteLike
import scodec.bits.ByteVector

class ChannelTypesSpec extends TestKitBaseClass with AnyFunSuiteLike with StateTestsHelperMethods {

  implicit val log: akka.event.LoggingAdapter = akka.event.NoLogging

  test("standard channel features include deterministic channel key path") {
    assert(!ChannelVersion.ZEROES.hasPubkeyKeyPath)
    assert(ChannelVersion.STANDARD.hasPubkeyKeyPath)
    assert(ChannelVersion.STATIC_REMOTEKEY.hasStaticRemotekey)
    assert(ChannelVersion.STATIC_REMOTEKEY.hasPubkeyKeyPath)
  }

  test("anchor outputs includes static remote key") {
    assert(ChannelVersion.ANCHOR_OUTPUTS.hasPubkeyKeyPath)
    assert(ChannelVersion.ANCHOR_OUTPUTS.hasStaticRemotekey)
  }

  test("channel version determines commitment format") {
    assert(ChannelVersion.ZEROES.commitmentFormat === Transactions.DefaultCommitmentFormat)
    assert(ChannelVersion.STANDARD.commitmentFormat === Transactions.DefaultCommitmentFormat)
    assert(ChannelVersion.STATIC_REMOTEKEY.commitmentFormat === Transactions.DefaultCommitmentFormat)
    assert(ChannelVersion.ANCHOR_OUTPUTS.commitmentFormat === Transactions.AnchorOutputsCommitmentFormat)
  }

  test("pick channel version based on local and remote features") {
    import fr.acinq.eclair.FeatureSupport._
    import fr.acinq.eclair.Features
    import fr.acinq.eclair.Features._

    case class TestCase(localFeatures: Features, remoteFeatures: Features, expectedChannelVersion: ChannelVersion)
    val testCases = Seq(
      TestCase(Features.empty, Features.empty, ChannelVersion.STANDARD),
      TestCase(Features(StaticRemoteKey -> Optional), Features.empty, ChannelVersion.STANDARD),
      TestCase(Features.empty, Features(StaticRemoteKey -> Optional), ChannelVersion.STANDARD),
      TestCase(Features(StaticRemoteKey -> Optional), Features(StaticRemoteKey -> Optional), ChannelVersion.STATIC_REMOTEKEY),
      TestCase(Features(StaticRemoteKey -> Optional), Features(StaticRemoteKey -> Mandatory), ChannelVersion.STATIC_REMOTEKEY),
      TestCase(Features(StaticRemoteKey -> Optional, AnchorOutputs -> Optional), Features(StaticRemoteKey -> Optional), ChannelVersion.STATIC_REMOTEKEY),
      TestCase(Features(StaticRemoteKey -> Mandatory, AnchorOutputs -> Optional), Features(StaticRemoteKey -> Optional, AnchorOutputs -> Optional), ChannelVersion.ANCHOR_OUTPUTS)
    )

    for (testCase <- testCases) {
      assert(ChannelVersion.pickChannelVersion(testCase.localFeatures, testCase.remoteFeatures) === testCase.expectedChannelVersion)
    }
  }

  case class HtlcWithPreimage(preimage: ByteVector32, htlc: UpdateAddHtlc)

  case class Fixture(alice: TestFSMRef[State, Data, Channel], alicePendingHtlc: HtlcWithPreimage, bob: TestFSMRef[State, Data, Channel], bobPendingHtlc: HtlcWithPreimage, probe: TestProbe)

  private def setupClosingChannel(testTags: Set[String] = Set.empty): Fixture = {
    val probe = TestProbe()
    val setup = init()
    reachNormal(setup, testTags)
    import setup._
    awaitCond(alice.stateName == NORMAL)
    awaitCond(bob.stateName == NORMAL)
    val (ra1, htlca1) = addHtlc(15_000_000 msat, alice, bob, alice2bob, bob2alice)
    val (ra2, htlca2) = addHtlc(16_000_000 msat, alice, bob, alice2bob, bob2alice)
    addHtlc(500_000 msat, alice, bob, alice2bob, bob2alice) // below dust
    crossSign(alice, bob, alice2bob, bob2alice)
    val (rb1, htlcb1) = addHtlc(17_000_000 msat, bob, alice, bob2alice, alice2bob)
    val (rb2, htlcb2) = addHtlc(18_000_000 msat, bob, alice, bob2alice, alice2bob)
    addHtlc(400_000 msat, bob, alice, bob2alice, alice2bob) // below dust
    crossSign(bob, alice, bob2alice, alice2bob)

    // Alice and Bob both know the preimage for only one of the two HTLCs they received.
    alice ! CMD_FULFILL_HTLC(htlcb1.id, rb1, replyTo_opt = Some(probe.ref))
    probe.expectMsgType[CommandSuccess[CMD_FULFILL_HTLC]]
    bob ! CMD_FULFILL_HTLC(htlca1.id, ra1, replyTo_opt = Some(probe.ref))
    probe.expectMsgType[CommandSuccess[CMD_FULFILL_HTLC]]

    // Alice publishes her commitment.
    alice ! CMD_FORCECLOSE(probe.ref)
    probe.expectMsgType[CommandSuccess[CMD_FORCECLOSE]]
    awaitCond(alice.stateName == CLOSING)

    // Bob detects it.
    bob ! WatchEventSpent(BITCOIN_FUNDING_SPENT, alice.stateData.asInstanceOf[DATA_CLOSING].localCommitPublished.get.commitTx)
    awaitCond(bob.stateName == CLOSING)

    Fixture(alice, HtlcWithPreimage(rb2, htlcb2), bob, HtlcWithPreimage(ra2, htlca2), TestProbe())
  }

  test("local commit published") {
    val f = setupClosingChannel()
    import f._

    val nodeParams = alice.underlyingActor.nodeParams
    val aliceClosing = alice.stateData.asInstanceOf[DATA_CLOSING]
    assert(aliceClosing.localCommitPublished.nonEmpty)
    val lcp = aliceClosing.localCommitPublished.get
    assert(lcp.commitTx.txOut.length === 6)
    assert(lcp.claimMainDelayedOutputTx.nonEmpty)
    assert(lcp.htlcTxs.size === 4) // we have one entry for each non-dust htlc
    val htlcTimeoutTxs = getHtlcTimeoutTxs(lcp)
    assert(htlcTimeoutTxs.length === 2)
    val htlcSuccessTxs = getHtlcSuccessTxs(lcp)
    assert(htlcSuccessTxs.length === 1) // we only have the preimage for 1 of the 2 non-dust htlcs
    val remainingHtlcOutpoint = lcp.htlcTxs.collect { case (outpoint, None) => outpoint }.head
    assert(lcp.claimHtlcDelayedTxs.length === 0) // we will publish 3rd-stage txs once htlc txs confirm
    assert(!lcp.isConfirmed)
    assert(!lcp.isDone)

    // Commit tx has been confirmed.
    val lcp1 = Closing.updateLocalCommitPublished(lcp, lcp.commitTx)
    assert(lcp1.irrevocablySpent.nonEmpty)
    assert(lcp1.isConfirmed)
    assert(!lcp1.isDone)

    // Main output has been confirmed.
    val lcp2 = Closing.updateLocalCommitPublished(lcp1, lcp.claimMainDelayedOutputTx.get.tx)
    assert(lcp2.isConfirmed)
    assert(!lcp2.isDone)

    val bobClosing = bob.stateData.asInstanceOf[DATA_CLOSING]
    assert(bobClosing.remoteCommitPublished.nonEmpty)
    val rcp = bobClosing.remoteCommitPublished.get

    // Scenario 1: our HTLC txs are confirmed, they claim the remaining HTLC
    {
      val lcp3 = (htlcSuccessTxs.map(_.tx) ++ htlcTimeoutTxs.map(_.tx)).foldLeft(lcp2) {
        case (current, tx) =>
          val (current1, Some(_)) = Closing.claimLocalCommitHtlcTxOutput(current, nodeParams.channelKeyManager, aliceClosing.commitments, tx, nodeParams.onChainFeeConf.feeEstimator, nodeParams.onChainFeeConf.feeTargets)
          Closing.updateLocalCommitPublished(current1, tx)
      }
      assert(!lcp3.isDone)
      assert(lcp3.claimHtlcDelayedTxs.length === 3)

      val lcp4 = lcp3.claimHtlcDelayedTxs.map(_.tx).foldLeft(lcp3) {
        case (current, tx) => Closing.updateLocalCommitPublished(current, tx)
      }
      assert(!lcp4.isDone)

      val theirClaimHtlcTimeout = rcp.claimHtlcTxs(remainingHtlcOutpoint)
      assert(theirClaimHtlcTimeout !== None)
      val lcp5 = Closing.updateLocalCommitPublished(lcp4, theirClaimHtlcTimeout.get.tx)
      assert(lcp5.isDone)
    }

    // Scenario 2: our HTLC txs are confirmed and we claim the remaining HTLC
    {
      val lcp3 = (htlcSuccessTxs.map(_.tx) ++ htlcTimeoutTxs.map(_.tx)).foldLeft(lcp2) {
        case (current, tx) =>
          val (current1, Some(_)) = Closing.claimLocalCommitHtlcTxOutput(current, nodeParams.channelKeyManager, aliceClosing.commitments, tx, nodeParams.onChainFeeConf.feeEstimator, nodeParams.onChainFeeConf.feeTargets)
          Closing.updateLocalCommitPublished(current1, tx)
      }
      assert(!lcp3.isDone)
      assert(lcp3.claimHtlcDelayedTxs.length === 3)

      val lcp4 = lcp3.claimHtlcDelayedTxs.map(_.tx).foldLeft(lcp3) {
        case (current, tx) => Closing.updateLocalCommitPublished(current, tx)
      }
      assert(!lcp4.isDone)

      alice ! CMD_FULFILL_HTLC(alicePendingHtlc.htlc.id, alicePendingHtlc.preimage, replyTo_opt = Some(probe.ref))
      probe.expectMsgType[CommandSuccess[CMD_FULFILL_HTLC]]
      val aliceClosing1 = alice.stateData.asInstanceOf[DATA_CLOSING]
      val lcp5 = aliceClosing1.localCommitPublished.get.copy(irrevocablySpent = lcp4.irrevocablySpent, claimHtlcDelayedTxs = lcp4.claimHtlcDelayedTxs)
      assert(lcp5.htlcTxs(remainingHtlcOutpoint) !== None)
      assert(lcp5.claimHtlcDelayedTxs.length === 3)

      val newHtlcSuccessTx = lcp5.htlcTxs(remainingHtlcOutpoint).get.tx
      val (lcp6, Some(newClaimHtlcDelayedTx)) = Closing.claimLocalCommitHtlcTxOutput(lcp5, nodeParams.channelKeyManager, aliceClosing.commitments, newHtlcSuccessTx, nodeParams.onChainFeeConf.feeEstimator, nodeParams.onChainFeeConf.feeTargets)
      assert(lcp6.claimHtlcDelayedTxs.length === 4)

      val lcp7 = Closing.updateLocalCommitPublished(lcp6, newHtlcSuccessTx)
      assert(!lcp7.isDone)

      val lcp8 = Closing.updateLocalCommitPublished(lcp7, newClaimHtlcDelayedTx.tx)
      assert(lcp8.isDone)
    }

    // Scenario 3: they fulfill one of the HTLCs we sent them
    {
      val remoteHtlcSuccess = rcp.claimHtlcTxs.values.collectFirst { case Some(tx: ClaimHtlcSuccessTx) => tx }.get
      val lcp3 = (htlcSuccessTxs.map(_.tx) ++ Seq(remoteHtlcSuccess.tx)).foldLeft(lcp2) {
        case (current, tx) =>
          val (current1, _) = Closing.claimLocalCommitHtlcTxOutput(current, nodeParams.channelKeyManager, aliceClosing.commitments, tx, nodeParams.onChainFeeConf.feeEstimator, nodeParams.onChainFeeConf.feeTargets)
          Closing.updateLocalCommitPublished(current1, tx)
      }
      assert(lcp3.claimHtlcDelayedTxs.length === 1)
      assert(!lcp3.isDone)

      val lcp4 = Closing.updateLocalCommitPublished(lcp3, lcp3.claimHtlcDelayedTxs.head.tx)
      assert(!lcp4.isDone)

      val remainingHtlcTimeoutTxs = htlcTimeoutTxs.filter(_.input.outPoint != remoteHtlcSuccess.input.outPoint)
      assert(remainingHtlcTimeoutTxs.length === 1)
      val (lcp5, Some(remainingClaimHtlcTx)) = Closing.claimLocalCommitHtlcTxOutput(lcp4, nodeParams.channelKeyManager, aliceClosing.commitments, remainingHtlcTimeoutTxs.head.tx, nodeParams.onChainFeeConf.feeEstimator, nodeParams.onChainFeeConf.feeTargets)
      assert(lcp5.claimHtlcDelayedTxs.length === 2)

      val lcp6 = (remainingHtlcTimeoutTxs.map(_.tx) ++ Seq(remainingClaimHtlcTx.tx)).foldLeft(lcp5) {
        case (current, tx) => Closing.updateLocalCommitPublished(current, tx)
      }
      assert(!lcp6.isDone)

      val theirClaimHtlcTimeout = rcp.claimHtlcTxs(remainingHtlcOutpoint)
      val lcp7 = Closing.updateLocalCommitPublished(lcp6, theirClaimHtlcTimeout.get.tx)
      assert(lcp7.isDone)
    }

    // Scenario 4: they get back the HTLCs they sent us
    {
      val lcp3 = htlcTimeoutTxs.map(_.tx).foldLeft(lcp2) {
        case (current, tx) =>
          val (current1, Some(_)) = Closing.claimLocalCommitHtlcTxOutput(current, nodeParams.channelKeyManager, aliceClosing.commitments, tx, nodeParams.onChainFeeConf.feeEstimator, nodeParams.onChainFeeConf.feeTargets)
          Closing.updateLocalCommitPublished(current1, tx)
      }
      assert(!lcp3.isDone)
      assert(lcp3.claimHtlcDelayedTxs.length === 2)

      val lcp4 = lcp3.claimHtlcDelayedTxs.map(_.tx).foldLeft(lcp3) {
        case (current, tx) => Closing.updateLocalCommitPublished(current, tx)
      }
      assert(!lcp4.isDone)

      val remoteHtlcTimeoutTxs = getClaimHtlcTimeoutTxs(rcp).map(_.tx)
      assert(remoteHtlcTimeoutTxs.length === 2)
      val lcp5 = Closing.updateLocalCommitPublished(lcp4, remoteHtlcTimeoutTxs.head)
      assert(!lcp5.isDone)

      val lcp6 = Closing.updateLocalCommitPublished(lcp5, remoteHtlcTimeoutTxs.last)
      assert(lcp6.isDone)
    }
  }

  test("remote commit published") {
    val f = setupClosingChannel()
    import f._

    val bobClosing = bob.stateData.asInstanceOf[DATA_CLOSING]
    assert(bobClosing.remoteCommitPublished.nonEmpty)
    val rcp = bobClosing.remoteCommitPublished.get
    assert(rcp.commitTx.txOut.length === 6)
    assert(rcp.claimMainOutputTx.nonEmpty)
    assert(rcp.claimHtlcTxs.size === 4) // we have one entry for each non-dust htlc
    val claimHtlcTimeoutTxs = getClaimHtlcTimeoutTxs(rcp)
    assert(claimHtlcTimeoutTxs.length === 2)
    val claimHtlcSuccessTxs = getClaimHtlcSuccessTxs(rcp)
    assert(claimHtlcSuccessTxs.length === 1) // we only have the preimage for 1 of the 2 non-dust htlcs
    val remainingHtlcOutpoint = rcp.claimHtlcTxs.collect { case (outpoint, None) => outpoint }.head
    assert(!rcp.isConfirmed)
    assert(!rcp.isDone)

    // Commit tx has been confirmed.
    val rcp1 = Closing.updateRemoteCommitPublished(rcp, rcp.commitTx)
    assert(rcp1.irrevocablySpent.nonEmpty)
    assert(rcp1.isConfirmed)
    assert(!rcp1.isDone)

    // Main output has been confirmed.
    val rcp2 = Closing.updateRemoteCommitPublished(rcp1, rcp.claimMainOutputTx.get.tx)
    assert(rcp2.isConfirmed)
    assert(!rcp2.isDone)

    val aliceClosing = alice.stateData.asInstanceOf[DATA_CLOSING]
    assert(aliceClosing.localCommitPublished.nonEmpty)
    val lcp = aliceClosing.localCommitPublished.get

    // Scenario 1: our claim-HTLC txs are confirmed, they claim the remaining HTLC
    {
      val rcp3 = (claimHtlcSuccessTxs ++ claimHtlcTimeoutTxs).map(_.tx).foldLeft(rcp2) {
        case (current, tx) => Closing.updateRemoteCommitPublished(current, tx)
      }
      assert(!rcp3.isDone)

      val theirHtlcTimeout = lcp.htlcTxs(remainingHtlcOutpoint)
      assert(theirHtlcTimeout !== None)
      val rcp4 = Closing.updateRemoteCommitPublished(rcp3, theirHtlcTimeout.get.tx)
      assert(rcp4.isDone)
    }

    // Scenario 2: our claim-HTLC txs are confirmed and we claim the remaining HTLC
    {
      val rcp3 = (claimHtlcSuccessTxs ++ claimHtlcTimeoutTxs).map(_.tx).foldLeft(rcp2) {
        case (current, tx) => Closing.updateRemoteCommitPublished(current, tx)
      }
      assert(!rcp3.isDone)

      bob ! CMD_FULFILL_HTLC(bobPendingHtlc.htlc.id, bobPendingHtlc.preimage, replyTo_opt = Some(probe.ref))
      probe.expectMsgType[CommandSuccess[CMD_FULFILL_HTLC]]
      val bobClosing1 = bob.stateData.asInstanceOf[DATA_CLOSING]
      val rcp4 = bobClosing1.remoteCommitPublished.get.copy(irrevocablySpent = rcp3.irrevocablySpent)
      assert(rcp4.claimHtlcTxs(remainingHtlcOutpoint) !== None)
      val newClaimHtlcSuccessTx = rcp4.claimHtlcTxs(remainingHtlcOutpoint).get

      val rcp5 = Closing.updateRemoteCommitPublished(rcp4, newClaimHtlcSuccessTx.tx)
      assert(rcp5.isDone)
    }

    // Scenario 3: they fulfill one of the HTLCs we sent them
    {
      val remoteHtlcSuccess = lcp.htlcTxs.values.collectFirst { case Some(tx: HtlcSuccessTx) => tx }.get
      val rcp3 = (remoteHtlcSuccess.tx +: claimHtlcSuccessTxs.map(_.tx)).foldLeft(rcp2) {
        case (current, tx) => Closing.updateRemoteCommitPublished(current, tx)
      }
      assert(!rcp3.isDone)

      val remainingClaimHtlcTimeoutTx = claimHtlcTimeoutTxs.filter(_.input.outPoint != remoteHtlcSuccess.input.outPoint)
      assert(remainingClaimHtlcTimeoutTx.length === 1)
      val rcp4 = Closing.updateRemoteCommitPublished(rcp3, remainingClaimHtlcTimeoutTx.head.tx)
      assert(!rcp4.isDone)

      val theirHtlcTimeout = lcp.htlcTxs(remainingHtlcOutpoint)
      assert(theirHtlcTimeout !== None)
      val rcp5 = Closing.updateRemoteCommitPublished(rcp4, theirHtlcTimeout.get.tx)
      assert(rcp5.isDone)
    }

    // Scenario 4: they get back the HTLCs they sent us
    {
      val rcp3 = claimHtlcTimeoutTxs.map(_.tx).foldLeft(rcp2) {
        case (current, tx) => Closing.updateRemoteCommitPublished(current, tx)
      }
      assert(!rcp3.isDone)

      val htlcTimeoutTxs = getHtlcTimeoutTxs(lcp).map(_.tx)
      val rcp4 = Closing.updateRemoteCommitPublished(rcp3, htlcTimeoutTxs.head)
      assert(!rcp4.isDone)

      val rcp5 = Closing.updateRemoteCommitPublished(rcp4, htlcTimeoutTxs.last)
      assert(rcp5.isDone)
    }
  }

  test("next remote commit published") {
    val probe = TestProbe()
    val setup = init()
    reachNormal(setup)
    import setup._
    awaitCond(alice.stateName == NORMAL)
    awaitCond(bob.stateName == NORMAL)
    val (ra1, htlca1) = addHtlc(15_000_000 msat, alice, bob, alice2bob, bob2alice)
    val (ra2, htlca2) = addHtlc(16_000_000 msat, alice, bob, alice2bob, bob2alice)
    addHtlc(500_000 msat, alice, bob, alice2bob, bob2alice) // below dust
    crossSign(alice, bob, alice2bob, bob2alice)
    val (rb1, htlcb1) = addHtlc(17_000_000 msat, bob, alice, bob2alice, alice2bob)
    addHtlc(400_000 msat, bob, alice, bob2alice, alice2bob) // below dust
    crossSign(bob, alice, bob2alice, alice2bob)
    addHtlc(18_000_000 msat, bob, alice, bob2alice, alice2bob)
    bob ! CMD_SIGN(Some(probe.ref))
    probe.expectMsgType[CommandSuccess[CMD_SIGN]]
    bob2alice.expectMsgType[CommitSig]
    bob2alice.forward(alice)
    alice2bob.expectMsgType[RevokeAndAck]

    // Alice and Bob both know the preimage for only one of the two HTLCs they received.
    alice ! CMD_FULFILL_HTLC(htlcb1.id, rb1, replyTo_opt = Some(probe.ref))
    probe.expectMsgType[CommandSuccess[CMD_FULFILL_HTLC]]
    bob ! CMD_FULFILL_HTLC(htlca1.id, ra1, replyTo_opt = Some(probe.ref))
    probe.expectMsgType[CommandSuccess[CMD_FULFILL_HTLC]]

    // Alice publishes her last commitment.
    alice ! CMD_FORCECLOSE(probe.ref)
    probe.expectMsgType[CommandSuccess[CMD_FORCECLOSE]]
    awaitCond(alice.stateName == CLOSING)
    val aliceClosing = alice.stateData.asInstanceOf[DATA_CLOSING]
    val lcp = aliceClosing.localCommitPublished.get

    // Bob detects it.
    bob ! WatchEventSpent(BITCOIN_FUNDING_SPENT, alice.stateData.asInstanceOf[DATA_CLOSING].localCommitPublished.get.commitTx)
    awaitCond(bob.stateName == CLOSING)

    val bobClosing = bob.stateData.asInstanceOf[DATA_CLOSING]
    assert(bobClosing.nextRemoteCommitPublished.nonEmpty)
    val rcp = bobClosing.nextRemoteCommitPublished.get
    assert(rcp.commitTx.txOut.length === 6)
    assert(rcp.claimMainOutputTx.nonEmpty)
    assert(rcp.claimHtlcTxs.size === 4) // we have one entry for each non-dust htlc
    val claimHtlcTimeoutTxs = getClaimHtlcTimeoutTxs(rcp)
    assert(claimHtlcTimeoutTxs.length === 2)
    val claimHtlcSuccessTxs = getClaimHtlcSuccessTxs(rcp)
    assert(claimHtlcSuccessTxs.length === 1) // we only have the preimage for 1 of the 2 non-dust htlcs
    val remainingHtlcOutpoint = rcp.claimHtlcTxs.collect { case (outpoint, None) => outpoint }.head
    assert(!rcp.isConfirmed)
    assert(!rcp.isDone)

    // Commit tx has been confirmed.
    val rcp1 = Closing.updateRemoteCommitPublished(rcp, rcp.commitTx)
    assert(rcp1.irrevocablySpent.nonEmpty)
    assert(rcp1.isConfirmed)
    assert(!rcp1.isDone)

    // Main output has been confirmed.
    val rcp2 = Closing.updateRemoteCommitPublished(rcp1, rcp.claimMainOutputTx.get.tx)
    assert(rcp2.isConfirmed)
    assert(!rcp2.isDone)

    // Scenario 1: our claim-HTLC txs are confirmed, they claim the remaining HTLC
    {
      val rcp3 = (claimHtlcSuccessTxs ++ claimHtlcTimeoutTxs).map(_.tx).foldLeft(rcp2) {
        case (current, tx) => Closing.updateRemoteCommitPublished(current, tx)
      }
      assert(!rcp3.isDone)

      val theirHtlcTimeout = lcp.htlcTxs(remainingHtlcOutpoint)
      assert(theirHtlcTimeout !== None)
      val rcp4 = Closing.updateRemoteCommitPublished(rcp3, theirHtlcTimeout.get.tx)
      assert(rcp4.isDone)
    }

    // Scenario 2: our claim-HTLC txs are confirmed and we claim the remaining HTLC
    {
      val rcp3 = (claimHtlcSuccessTxs ++ claimHtlcTimeoutTxs).map(_.tx).foldLeft(rcp2) {
        case (current, tx) => Closing.updateRemoteCommitPublished(current, tx)
      }
      assert(!rcp3.isDone)

      bob ! CMD_FULFILL_HTLC(htlca2.id, ra2, replyTo_opt = Some(probe.ref))
      probe.expectMsgType[CommandSuccess[CMD_FULFILL_HTLC]]
      val bobClosing1 = bob.stateData.asInstanceOf[DATA_CLOSING]
      val rcp4 = bobClosing1.nextRemoteCommitPublished.get.copy(irrevocablySpent = rcp3.irrevocablySpent)
      assert(rcp4.claimHtlcTxs(remainingHtlcOutpoint) !== None)
      val newClaimHtlcSuccessTx = rcp4.claimHtlcTxs(remainingHtlcOutpoint).get

      val rcp5 = Closing.updateRemoteCommitPublished(rcp4, newClaimHtlcSuccessTx.tx)
      assert(rcp5.isDone)
    }

    // Scenario 3: they fulfill one of the HTLCs we sent them
    {
      val remoteHtlcSuccess = lcp.htlcTxs.values.collectFirst { case Some(tx: HtlcSuccessTx) => tx }.get
      val rcp3 = (remoteHtlcSuccess.tx +: claimHtlcSuccessTxs.map(_.tx)).foldLeft(rcp2) {
        case (current, tx) => Closing.updateRemoteCommitPublished(current, tx)
      }
      assert(!rcp3.isDone)

      val remainingClaimHtlcTimeoutTx = claimHtlcTimeoutTxs.filter(_.input.outPoint != remoteHtlcSuccess.input.outPoint)
      assert(remainingClaimHtlcTimeoutTx.length === 1)
      val rcp4 = Closing.updateRemoteCommitPublished(rcp3, remainingClaimHtlcTimeoutTx.head.tx)
      assert(!rcp4.isDone)

      val theirHtlcTimeout = lcp.htlcTxs(remainingHtlcOutpoint)
      assert(theirHtlcTimeout !== None)
      val rcp5 = Closing.updateRemoteCommitPublished(rcp4, theirHtlcTimeout.get.tx)
      assert(rcp5.isDone)
    }

    // Scenario 4: they get back the HTLCs they sent us
    {
      val rcp3 = claimHtlcTimeoutTxs.map(_.tx).foldLeft(rcp2) {
        case (current, tx) => Closing.updateRemoteCommitPublished(current, tx)
      }
      assert(!rcp3.isDone)

      val htlcTimeoutTxs = getHtlcTimeoutTxs(lcp).map(_.tx)
      val rcp4 = Closing.updateRemoteCommitPublished(rcp3, htlcTimeoutTxs.head)
      assert(!rcp4.isDone)

      val rcp5 = Closing.updateRemoteCommitPublished(rcp4, htlcTimeoutTxs.last)
      assert(rcp5.isDone)
    }
  }

  test("revoked commit published") {
    val setup = init()
    reachNormal(setup)
    import setup._
    awaitCond(alice.stateName == NORMAL)
    awaitCond(bob.stateName == NORMAL)
    val (ra1, htlca1) = addHtlc(15_000_000 msat, alice, bob, alice2bob, bob2alice)
    addHtlc(16_000_000 msat, alice, bob, alice2bob, bob2alice)
    addHtlc(500_000 msat, alice, bob, alice2bob, bob2alice) // below dust
    crossSign(alice, bob, alice2bob, bob2alice)
    addHtlc(17_000_000 msat, bob, alice, bob2alice, alice2bob)
    addHtlc(18_000_000 msat, bob, alice, bob2alice, alice2bob)
    addHtlc(400_000 msat, bob, alice, bob2alice, alice2bob) // below dust
    crossSign(bob, alice, bob2alice, alice2bob)
    val revokedCommitTx = bob.stateData.asInstanceOf[DATA_NORMAL].commitments.localCommit.publishableTxs.commitTx.tx
    fulfillHtlc(htlca1.id, ra1, bob, alice, bob2alice, alice2bob)
    crossSign(bob, alice, bob2alice, alice2bob)

    alice ! WatchEventSpent(BITCOIN_FUNDING_SPENT, revokedCommitTx)
    awaitCond(alice.stateName == CLOSING)
    val aliceClosing = alice.stateData.asInstanceOf[DATA_CLOSING]
    assert(aliceClosing.revokedCommitPublished.length === 1)
    val rvk = aliceClosing.revokedCommitPublished.head
    assert(rvk.claimMainOutputTx.nonEmpty)
    assert(rvk.mainPenaltyTx.nonEmpty)
    assert(rvk.htlcPenaltyTxs.length === 4)
    assert(rvk.claimHtlcDelayedPenaltyTxs.isEmpty)
    assert(!rvk.isDone)

    // Commit tx has been confirmed.
    val rvk1 = Closing.updateRevokedCommitPublished(rvk, rvk.commitTx)
    assert(rvk1.irrevocablySpent.nonEmpty)
    assert(!rvk1.isDone)

    // Main output has been confirmed.
    val rvk2 = Closing.updateRevokedCommitPublished(rvk1, rvk.claimMainOutputTx.get.tx)
    assert(!rvk2.isDone)

    // Two of our htlc penalty txs have been confirmed.
    val rvk3 = rvk.htlcPenaltyTxs.map(_.tx).take(2).foldLeft(rvk2) {
      case (current, tx) => Closing.updateRevokedCommitPublished(current, tx)
    }
    assert(!rvk3.isDone)

    // Scenario 1: the remaining penalty txs have been confirmed.
    {
      val rvk4a = rvk.htlcPenaltyTxs.map(_.tx).drop(2).foldLeft(rvk3) {
        case (current, tx) => Closing.updateRevokedCommitPublished(current, tx)
      }
      assert(!rvk4a.isDone)

      val rvk4b = Closing.updateRevokedCommitPublished(rvk4a, rvk.mainPenaltyTx.get.tx)
      assert(rvk4b.isDone)
    }

    // Scenario 2: they claim the remaining outputs.
    {
<<<<<<< HEAD
      val remoteMainOutput = rvk.mainPenaltyTx.get.updateOutputs(Seq(new TxOut(35_000 sat, Array.emptyByteArray)))
=======
      val remoteMainOutput = rvk.mainPenaltyTx.get.tx.copy(txOut = Seq(TxOut(35_000 sat, ByteVector.empty)))
>>>>>>> c37eb1ad
      val rvk4a = Closing.updateRevokedCommitPublished(rvk3, remoteMainOutput)
      assert(!rvk4a.isDone)

<<<<<<< HEAD
      val htlcSuccess = rvk.htlcPenaltyTxs(2).updateOutputs(Seq(new TxOut(3_000 sat, Array.emptyByteArray), new TxOut(2_500 sat, Array.emptyByteArray)))
      val htlcTimeout = rvk.htlcPenaltyTxs(3).updateOutputs(Seq(new TxOut(3_500 sat, Array.emptyByteArray), new TxOut(3_100 sat, Array.emptyByteArray)))
=======
      val htlcSuccess = rvk.htlcPenaltyTxs(2).tx.copy(txOut = Seq(TxOut(3_000 sat, ByteVector.empty), TxOut(2_500 sat, ByteVector.empty)))
      val htlcTimeout = rvk.htlcPenaltyTxs(3).tx.copy(txOut = Seq(TxOut(3_500 sat, ByteVector.empty), TxOut(3_100 sat, ByteVector.empty)))
>>>>>>> c37eb1ad
      // When Bob claims these outputs, the channel should call Helpers.claimRevokedHtlcTxOutputs to punish them by claiming the output of their htlc tx.
      // This is tested in ClosingStateSpec.
      val rvk4b = Seq(htlcSuccess, htlcTimeout).foldLeft(rvk4a) {
        case (current, tx) => Closing.updateRevokedCommitPublished(current, tx)
      }.copy(
        claimHtlcDelayedPenaltyTxs = List(
<<<<<<< HEAD
          new Transaction(2, Seq(new TxIn(new OutPoint(htlcSuccess, 0), Array.emptyByteArray, 0)), Seq(new TxOut(5_000 sat, Array.emptyByteArray)), 0),
          new Transaction(2, Seq(new TxIn(new OutPoint(htlcTimeout, 0), Array.emptyByteArray, 0)), Seq(new TxOut(6_000 sat, Array.emptyByteArray)), 0)
=======
          ClaimHtlcDelayedOutputPenaltyTx(InputInfo(OutPoint(htlcSuccess, 0), TxOut(2_500 sat, Nil), Nil), Transaction(2, Seq(TxIn(OutPoint(htlcSuccess, 0), ByteVector.empty, 0)), Seq(TxOut(5_000 sat, ByteVector.empty)), 0)),
          ClaimHtlcDelayedOutputPenaltyTx(InputInfo(OutPoint(htlcTimeout, 0), TxOut(3_000 sat, Nil), Nil), Transaction(2, Seq(TxIn(OutPoint(htlcTimeout, 0), ByteVector.empty, 0)), Seq(TxOut(6_000 sat, ByteVector.empty)), 0))
>>>>>>> c37eb1ad
        )
      )
      assert(!rvk4b.isDone)

      // We claim one of the remaining outputs, they claim the other.
<<<<<<< HEAD
      val rvk5a = Closing.updateRevokedCommitPublished(rvk4b, rvk4b.claimHtlcDelayedPenaltyTxs.head)
      assert(!Closing.isRevokedCommitDone(rvk5a))
      val theirClaimHtlcTimeout = rvk4b.claimHtlcDelayedPenaltyTxs(1).updateOutputs(Seq(new TxOut(1_500.sat, Array.emptyByteArray), new TxOut(2_500.sat, Array.emptyByteArray)))
=======
      val rvk5a = Closing.updateRevokedCommitPublished(rvk4b, rvk4b.claimHtlcDelayedPenaltyTxs.head.tx)
      assert(!rvk5a.isDone)
      val theirClaimHtlcTimeout = rvk4b.claimHtlcDelayedPenaltyTxs(1).tx.copy(txOut = Seq(TxOut(1_500.sat, ByteVector.empty), TxOut(2_500.sat, ByteVector.empty)))
>>>>>>> c37eb1ad
      val rvk5b = Closing.updateRevokedCommitPublished(rvk5a, theirClaimHtlcTimeout)
      assert(rvk5b.isDone)
    }
  }

}<|MERGE_RESOLUTION|>--- conflicted
+++ resolved
@@ -523,48 +523,28 @@
 
     // Scenario 2: they claim the remaining outputs.
     {
-<<<<<<< HEAD
-      val remoteMainOutput = rvk.mainPenaltyTx.get.updateOutputs(Seq(new TxOut(35_000 sat, Array.emptyByteArray)))
-=======
-      val remoteMainOutput = rvk.mainPenaltyTx.get.tx.copy(txOut = Seq(TxOut(35_000 sat, ByteVector.empty)))
->>>>>>> c37eb1ad
+      val remoteMainOutput = rvk.mainPenaltyTx.get.tx.updateOutputs(Seq(new TxOut(35_000 sat, Array.emptyByteArray)))
       val rvk4a = Closing.updateRevokedCommitPublished(rvk3, remoteMainOutput)
       assert(!rvk4a.isDone)
 
-<<<<<<< HEAD
-      val htlcSuccess = rvk.htlcPenaltyTxs(2).updateOutputs(Seq(new TxOut(3_000 sat, Array.emptyByteArray), new TxOut(2_500 sat, Array.emptyByteArray)))
-      val htlcTimeout = rvk.htlcPenaltyTxs(3).updateOutputs(Seq(new TxOut(3_500 sat, Array.emptyByteArray), new TxOut(3_100 sat, Array.emptyByteArray)))
-=======
-      val htlcSuccess = rvk.htlcPenaltyTxs(2).tx.copy(txOut = Seq(TxOut(3_000 sat, ByteVector.empty), TxOut(2_500 sat, ByteVector.empty)))
-      val htlcTimeout = rvk.htlcPenaltyTxs(3).tx.copy(txOut = Seq(TxOut(3_500 sat, ByteVector.empty), TxOut(3_100 sat, ByteVector.empty)))
->>>>>>> c37eb1ad
+      val htlcSuccess = rvk.htlcPenaltyTxs(2).tx.updateOutputs(Seq(new TxOut(3_000 sat, Array.emptyByteArray), new TxOut(2_500 sat, Array.emptyByteArray)))
+      val htlcTimeout = rvk.htlcPenaltyTxs(3).tx.updateOutputs(Seq(new TxOut(3_500 sat, Array.emptyByteArray), new TxOut(3_100 sat, Array.emptyByteArray)))
       // When Bob claims these outputs, the channel should call Helpers.claimRevokedHtlcTxOutputs to punish them by claiming the output of their htlc tx.
       // This is tested in ClosingStateSpec.
       val rvk4b = Seq(htlcSuccess, htlcTimeout).foldLeft(rvk4a) {
         case (current, tx) => Closing.updateRevokedCommitPublished(current, tx)
       }.copy(
         claimHtlcDelayedPenaltyTxs = List(
-<<<<<<< HEAD
-          new Transaction(2, Seq(new TxIn(new OutPoint(htlcSuccess, 0), Array.emptyByteArray, 0)), Seq(new TxOut(5_000 sat, Array.emptyByteArray)), 0),
-          new Transaction(2, Seq(new TxIn(new OutPoint(htlcTimeout, 0), Array.emptyByteArray, 0)), Seq(new TxOut(6_000 sat, Array.emptyByteArray)), 0)
-=======
-          ClaimHtlcDelayedOutputPenaltyTx(InputInfo(OutPoint(htlcSuccess, 0), TxOut(2_500 sat, Nil), Nil), Transaction(2, Seq(TxIn(OutPoint(htlcSuccess, 0), ByteVector.empty, 0)), Seq(TxOut(5_000 sat, ByteVector.empty)), 0)),
-          ClaimHtlcDelayedOutputPenaltyTx(InputInfo(OutPoint(htlcTimeout, 0), TxOut(3_000 sat, Nil), Nil), Transaction(2, Seq(TxIn(OutPoint(htlcTimeout, 0), ByteVector.empty, 0)), Seq(TxOut(6_000 sat, ByteVector.empty)), 0))
->>>>>>> c37eb1ad
+          ClaimHtlcDelayedOutputPenaltyTx(InputInfo(new OutPoint(htlcSuccess, 0), new TxOut(2_500 sat, Nil), Nil), new Transaction(2, Seq(new TxIn(new OutPoint(htlcSuccess, 0), 0)), Seq(new TxOut(5_000 sat, ByteVector.empty)), 0)),
+          ClaimHtlcDelayedOutputPenaltyTx(InputInfo(new OutPoint(htlcTimeout, 0), new TxOut(3_000 sat, Nil), Nil), new Transaction(2, Seq(new TxIn(new OutPoint(htlcTimeout, 0), 0)), Seq(new TxOut(6_000 sat, ByteVector.empty)), 0))
         )
       )
       assert(!rvk4b.isDone)
 
       // We claim one of the remaining outputs, they claim the other.
-<<<<<<< HEAD
-      val rvk5a = Closing.updateRevokedCommitPublished(rvk4b, rvk4b.claimHtlcDelayedPenaltyTxs.head)
-      assert(!Closing.isRevokedCommitDone(rvk5a))
-      val theirClaimHtlcTimeout = rvk4b.claimHtlcDelayedPenaltyTxs(1).updateOutputs(Seq(new TxOut(1_500.sat, Array.emptyByteArray), new TxOut(2_500.sat, Array.emptyByteArray)))
-=======
       val rvk5a = Closing.updateRevokedCommitPublished(rvk4b, rvk4b.claimHtlcDelayedPenaltyTxs.head.tx)
       assert(!rvk5a.isDone)
-      val theirClaimHtlcTimeout = rvk4b.claimHtlcDelayedPenaltyTxs(1).tx.copy(txOut = Seq(TxOut(1_500.sat, ByteVector.empty), TxOut(2_500.sat, ByteVector.empty)))
->>>>>>> c37eb1ad
+      val theirClaimHtlcTimeout = rvk4b.claimHtlcDelayedPenaltyTxs(1).tx.updateOutputs(Seq(new TxOut(1_500.sat, Array.emptyByteArray), new TxOut(2_500.sat, Array.emptyByteArray)))
       val rvk5b = Closing.updateRevokedCommitPublished(rvk5a, theirClaimHtlcTimeout)
       assert(rvk5b.isDone)
     }
