/*
 * Copyright 2019 ACINQ SAS
 *
 * Licensed under the Apache License, Version 2.0 (the "License");
 * you may not use this file except in compliance with the License.
 * You may obtain a copy of the License at
 *
 *     http://www.apache.org/licenses/LICENSE-2.0
 *
 * Unless required by applicable law or agreed to in writing, software
 * distributed under the License is distributed on an "AS IS" BASIS,
 * WITHOUT WARRANTIES OR CONDITIONS OF ANY KIND, either express or implied.
 * See the License for the specific language governing permissions and
 * limitations under the License.
 */

package fr.acinq.eclair.channel.states

import java.util.UUID
import java.util.concurrent.atomic.AtomicLong

import akka.testkit.{TestFSMRef, TestKitBase, TestProbe}
import fr.acinq.bitcoin.Crypto.PublicKey
import fr.acinq.bitcoin.{ByteVector32, Crypto, ScriptFlags, Transaction}
import fr.acinq.eclair.TestConstants.{Alice, Bob, TestFeeEstimator}
import fr.acinq.eclair.blockchain._
import fr.acinq.eclair.blockchain.fee.FeeTargets
import fr.acinq.eclair.channel._
import fr.acinq.eclair.io.Peer
import fr.acinq.eclair.payment.OutgoingPacket
import fr.acinq.eclair.router.Router.ChannelHop
import fr.acinq.eclair.wire.Onion.FinalLegacyPayload
import fr.acinq.eclair.wire._
import fr.acinq.eclair.{NodeParams, TestConstants, randomBytes32, _}
import org.scalatest.{FixtureTestSuite, ParallelTestExecution}

import scala.concurrent.duration._

/**
 * Created by PM on 23/08/2016.
 */
<<<<<<< HEAD
trait StateTestsHelperMethods extends TestKitBase with fixture.TestSuite with ParallelTestExecution {
  private val number = new AtomicLong

  private def randomName: String = {
    val l = number.getAndIncrement()
    "$" + akka.util.Helpers.base64(l)
  }
=======
trait StateTestsHelperMethods extends TestKitBase with FixtureTestSuite with ParallelTestExecution {
>>>>>>> ff5362e4

  case class SetupFixture(alice: TestFSMRef[State, Data, Channel],
                          bob: TestFSMRef[State, Data, Channel],
                          alice2bob: TestProbe,
                          bob2alice: TestProbe,
                          alice2blockchain: TestProbe,
                          bob2blockchain: TestProbe,
                          router: TestProbe,
                          relayerA: TestProbe,
                          relayerB: TestProbe,
                          channelUpdateListener: TestProbe) {
    def currentBlockHeight = alice.underlyingActor.nodeParams.currentBlockHeight
  }

  def init(nodeParamsA: NodeParams = TestConstants.Alice.nodeParams, nodeParamsB: NodeParams = TestConstants.Bob.nodeParams, wallet: EclairWallet = new TestWallet): SetupFixture = {
    val alice2bob = TestProbe()
    val bob2alice = TestProbe()
    val alicePeer = TestProbe()
    val bobPeer = TestProbe()
    TestUtils.forwardOutgoingToPipe(alicePeer, alice2bob.ref)
    TestUtils.forwardOutgoingToPipe(bobPeer, bob2alice.ref)
    val alice2blockchain = TestProbe()
    val bob2blockchain = TestProbe()
    val relayerA = TestProbe()
    val relayerB = TestProbe()
    val channelUpdateListener = TestProbe()
    system.eventStream.subscribe(channelUpdateListener.ref, classOf[LocalChannelUpdate])
    system.eventStream.subscribe(channelUpdateListener.ref, classOf[LocalChannelDown])
    val router = TestProbe()
    val alice: TestFSMRef[State, Data, Channel] = new TestFSMRef(system, Channel.props(nodeParamsA, wallet, Bob.nodeParams.nodeId, alice2blockchain.ref, relayerA.ref,None), alicePeer.ref, randomName)
    val bob: TestFSMRef[State, Data, Channel] = new TestFSMRef(system, Channel.props(nodeParamsB, wallet, Alice.nodeParams.nodeId, bob2blockchain.ref, relayerB.ref, None), bobPeer.ref, randomName)
    SetupFixture(alice, bob, alice2bob, bob2alice, alice2blockchain, bob2blockchain, router, relayerA, relayerB, channelUpdateListener)
  }

  def reachNormal(setup: SetupFixture,
                  tags: Set[String] = Set.empty): Unit = {
    import setup._
    val channelVersion = ChannelVersion.STANDARD
    val channelFlags = if (tags.contains("channels_public")) ChannelFlags.AnnounceChannel else ChannelFlags.Empty
    val pushMsat = if (tags.contains("no_push_msat")) 0.msat else TestConstants.pushMsat
    val (aliceParams, bobParams) = (Alice.channelParams, Bob.channelParams)
    val aliceInit = Init(aliceParams.features)
    val bobInit = Init(bobParams.features)
    alice ! INPUT_INIT_FUNDER(ByteVector32.Zeroes, TestConstants.fundingSatoshis, pushMsat, TestConstants.feeratePerKw, TestConstants.feeratePerKw, aliceParams, alice2bob.ref, bobInit, channelFlags, channelVersion)
    bob ! INPUT_INIT_FUNDEE(ByteVector32.Zeroes, bobParams, bob2alice.ref, aliceInit)
    alice2bob.expectMsgType[OpenChannel]
    alice2bob.forward(bob)
    bob2alice.expectMsgType[AcceptChannel]
    bob2alice.forward(alice)
    alice2bob.expectMsgType[FundingCreated]
    alice2bob.forward(bob)
    bob2alice.expectMsgType[FundingSigned]
    bob2alice.forward(alice)
    alice2blockchain.expectMsgType[WatchSpent]
    alice2blockchain.expectMsgType[WatchConfirmed]
    bob2blockchain.expectMsgType[WatchSpent]
    bob2blockchain.expectMsgType[WatchConfirmed]
    awaitCond(alice.stateName == WAIT_FOR_FUNDING_CONFIRMED)
    val fundingTx = alice.stateData.asInstanceOf[DATA_WAIT_FOR_FUNDING_CONFIRMED].fundingTx.get
    alice ! WatchEventConfirmed(BITCOIN_FUNDING_DEPTHOK, 400000, 42, fundingTx)
    bob ! WatchEventConfirmed(BITCOIN_FUNDING_DEPTHOK, 400000, 42, fundingTx)
    alice2blockchain.expectMsgType[WatchLost]
    bob2blockchain.expectMsgType[WatchLost]
    alice2bob.expectMsgType[FundingLocked]
    alice2bob.forward(bob)
    bob2alice.expectMsgType[FundingLocked]
    bob2alice.forward(alice)
    alice2blockchain.expectMsgType[WatchConfirmed] // deeply buried
    bob2blockchain.expectMsgType[WatchConfirmed] // deeply buried
    awaitCond(alice.stateName == NORMAL)
    awaitCond(bob.stateName == NORMAL)
    assert(bob.stateData.asInstanceOf[DATA_NORMAL].commitments.availableBalanceForSend == (pushMsat - aliceParams.channelReserve).max(0 msat))
    // x2 because alice and bob share the same relayer
    channelUpdateListener.expectMsgType[LocalChannelUpdate]
    channelUpdateListener.expectMsgType[LocalChannelUpdate]
  }

  def makeCmdAdd(amount: MilliSatoshi, destination: PublicKey, currentBlockHeight: Long, paymentPreimage: ByteVector32 = randomBytes32, upstream: Upstream = Upstream.Local(UUID.randomUUID)): (ByteVector32, CMD_ADD_HTLC) = {
    val paymentHash: ByteVector32 = Crypto.sha256(paymentPreimage)
    val expiry = CltvExpiryDelta(144).toCltvExpiry(currentBlockHeight)
    val cmd = OutgoingPacket.buildCommand(upstream, paymentHash, ChannelHop(null, destination, null) :: Nil, FinalLegacyPayload(amount, expiry))._1.copy(commit = false)
    (paymentPreimage, cmd)
  }

  def addHtlc(amount: MilliSatoshi, s: TestFSMRef[State, Data, Channel], r: TestFSMRef[State, Data, Channel], s2r: TestProbe, r2s: TestProbe): (ByteVector32, UpdateAddHtlc) = {
    val currentBlockHeight = s.underlyingActor.nodeParams.currentBlockHeight
    val (payment_preimage, cmd) = makeCmdAdd(amount, r.underlyingActor.nodeParams.nodeId, currentBlockHeight)
    val htlc = addHtlc(cmd, s, r, s2r, r2s)
    (payment_preimage, htlc)
  }

  def addHtlc(cmdAdd: CMD_ADD_HTLC, s: TestFSMRef[State, Data, Channel], r: TestFSMRef[State, Data, Channel], s2r: TestProbe, r2s: TestProbe): UpdateAddHtlc = {
    val sender = TestProbe()
    sender.send(s, cmdAdd)
    sender.expectMsg(ChannelCommandResponse.Ok)
    val htlc = s2r.expectMsgType[UpdateAddHtlc]
    s2r.forward(r)
    awaitCond(r.stateData.asInstanceOf[HasCommitments].commitments.remoteChanges.proposed.contains(htlc))
    htlc
  }

  def fulfillHtlc(id: Long, R: ByteVector32, s: TestFSMRef[State, Data, Channel], r: TestFSMRef[State, Data, Channel], s2r: TestProbe, r2s: TestProbe): Unit = {
    val sender = TestProbe()
    sender.send(s, CMD_FULFILL_HTLC(id, R))
    sender.expectMsg(ChannelCommandResponse.Ok)
    val fulfill = s2r.expectMsgType[UpdateFulfillHtlc]
    s2r.forward(r)
    awaitCond(r.stateData.asInstanceOf[HasCommitments].commitments.remoteChanges.proposed.contains(fulfill))
  }

  def crossSign(s: TestFSMRef[State, Data, Channel], r: TestFSMRef[State, Data, Channel], s2r: TestProbe, r2s: TestProbe): Unit = {
    val sender = TestProbe()
    val sCommitIndex = s.stateData.asInstanceOf[HasCommitments].commitments.localCommit.index
    val rCommitIndex = r.stateData.asInstanceOf[HasCommitments].commitments.localCommit.index
    val rHasChanges = Commitments.localHasChanges(r.stateData.asInstanceOf[HasCommitments].commitments)
    sender.send(s, CMD_SIGN)
    sender.expectMsg(ChannelCommandResponse.Ok)
    s2r.expectMsgType[CommitSig]
    s2r.forward(r)
    r2s.expectMsgType[RevokeAndAck]
    r2s.forward(s)
    r2s.expectMsgType[CommitSig]
    r2s.forward(s)
    s2r.expectMsgType[RevokeAndAck]
    s2r.forward(r)
    if (rHasChanges) {
      s2r.expectMsgType[CommitSig]
      s2r.forward(r)
      r2s.expectMsgType[RevokeAndAck]
      r2s.forward(s)
      awaitCond(s.stateData.asInstanceOf[HasCommitments].commitments.localCommit.index == sCommitIndex + 1)
      awaitCond(s.stateData.asInstanceOf[HasCommitments].commitments.remoteCommit.index == sCommitIndex + 2)
      awaitCond(r.stateData.asInstanceOf[HasCommitments].commitments.localCommit.index == rCommitIndex + 2)
      awaitCond(r.stateData.asInstanceOf[HasCommitments].commitments.remoteCommit.index == rCommitIndex + 1)
    } else {
      awaitCond(s.stateData.asInstanceOf[HasCommitments].commitments.localCommit.index == sCommitIndex + 1)
      awaitCond(s.stateData.asInstanceOf[HasCommitments].commitments.remoteCommit.index == sCommitIndex + 1)
      awaitCond(r.stateData.asInstanceOf[HasCommitments].commitments.localCommit.index == rCommitIndex + 1)
      awaitCond(r.stateData.asInstanceOf[HasCommitments].commitments.remoteCommit.index == rCommitIndex + 1)
    }
  }

  def mutualClose(s: TestFSMRef[State, Data, Channel], r: TestFSMRef[State, Data, Channel], s2r: TestProbe, r2s: TestProbe, s2blockchain: TestProbe, r2blockchain: TestProbe): Unit = {
    val sender = TestProbe()
    // s initiates a closing
    sender.send(s, CMD_CLOSE(None))
    s2r.expectMsgType[Shutdown]
    s2r.forward(r)
    r2s.expectMsgType[Shutdown]
    r2s.forward(s)
    // agreeing on a closing fee
    var sCloseFee, rCloseFee = 0.sat
    do {
      sCloseFee = s2r.expectMsgType[ClosingSigned].feeSatoshis
      s2r.forward(r)
      rCloseFee = r2s.expectMsgType[ClosingSigned].feeSatoshis
      r2s.forward(s)
    } while (sCloseFee != rCloseFee)
    s2blockchain.expectMsgType[PublishAsap]
    s2blockchain.expectMsgType[WatchConfirmed]
    r2blockchain.expectMsgType[PublishAsap]
    r2blockchain.expectMsgType[WatchConfirmed]
    awaitCond(s.stateName == CLOSING)
    awaitCond(r.stateName == CLOSING)
    // both nodes are now in CLOSING state with a mutual close tx pending for confirmation
  }

  def localClose(s: TestFSMRef[State, Data, Channel], s2blockchain: TestProbe): LocalCommitPublished = {
    // an error occurs and s publishes its commit tx
    val commitTx = s.stateData.asInstanceOf[DATA_NORMAL].commitments.localCommit.publishableTxs.commitTx.tx
    s ! Error(ByteVector32.Zeroes, "oops")
    s2blockchain.expectMsg(PublishAsap(commitTx))
    awaitCond(s.stateName == CLOSING)
    val closingState = s.stateData.asInstanceOf[DATA_CLOSING]
    assert(closingState.localCommitPublished.isDefined)
    val localCommitPublished = closingState.localCommitPublished.get

    // if s has a main output in the commit tx (when it has a non-dust balance), it should be claimed
    localCommitPublished.claimMainDelayedOutputTx.foreach(tx => s2blockchain.expectMsg(PublishAsap(tx)))
    // all htlcs success/timeout should be published
    s2blockchain.expectMsgAllOf((localCommitPublished.htlcSuccessTxs ++ localCommitPublished.htlcTimeoutTxs).map(PublishAsap): _*)
    // and their outputs should be claimed
    s2blockchain.expectMsgAllOf(localCommitPublished.claimHtlcDelayedTxs.map(PublishAsap): _*)

    // we watch the confirmation of the "final" transactions that send funds to our wallets (main delayed output and 2nd stage htlc transactions)
    assert(s2blockchain.expectMsgType[WatchConfirmed].event === BITCOIN_TX_CONFIRMED(commitTx))
    localCommitPublished.claimMainDelayedOutputTx.foreach(tx => assert(s2blockchain.expectMsgType[WatchConfirmed].event === BITCOIN_TX_CONFIRMED(tx)))
    assert(localCommitPublished.claimHtlcDelayedTxs.map(_ => s2blockchain.expectMsgType[WatchConfirmed].event).toSet === localCommitPublished.claimHtlcDelayedTxs.map(BITCOIN_TX_CONFIRMED).toSet)

    // we watch outputs of the commitment tx that both parties may spend
    val htlcOutputIndexes = (localCommitPublished.htlcSuccessTxs ++ localCommitPublished.htlcTimeoutTxs).map(tx => tx.txIn.head.outPoint.index)
    val spentWatches = htlcOutputIndexes.map(_ => s2blockchain.expectMsgType[WatchSpent])
    spentWatches.foreach(ws => assert(ws.event === BITCOIN_OUTPUT_SPENT))
    spentWatches.foreach(ws => assert(ws.txId === commitTx.txid))
    assert(spentWatches.map(_.outputIndex).toSet === htlcOutputIndexes.toSet)
    s2blockchain.expectNoMsg(1 second)

    // s is now in CLOSING state with txes pending for confirmation before going in CLOSED state
    s.stateData.asInstanceOf[DATA_CLOSING].localCommitPublished.get
  }

  def remoteClose(rCommitTx: Transaction, s: TestFSMRef[State, Data, Channel], s2blockchain: TestProbe): RemoteCommitPublished = {
    // we make s believe r unilaterally closed the channel
    s ! WatchEventSpent(BITCOIN_FUNDING_SPENT, rCommitTx)
    awaitCond(s.stateName == CLOSING)
    val closingData = s.stateData.asInstanceOf[DATA_CLOSING]

    def getRemoteCommitPublished(d: DATA_CLOSING): Option[RemoteCommitPublished] = d.remoteCommitPublished.orElse(d.nextRemoteCommitPublished).orElse(d.futureRemoteCommitPublished)

    assert(getRemoteCommitPublished(closingData).isDefined)
    assert(closingData.localCommitPublished.isEmpty)
    val remoteCommitPublished = getRemoteCommitPublished(closingData).get

    // if s has a main output in the commit tx (when it has a non-dust balance), it should be claimed
    remoteCommitPublished.claimMainOutputTx.foreach(tx => {
      Transaction.correctlySpends(tx, rCommitTx :: Nil, ScriptFlags.STANDARD_SCRIPT_VERIFY_FLAGS)
      s2blockchain.expectMsg(PublishAsap(tx))
    })
    // all htlcs success/timeout should be claimed
    val claimHtlcTxes = remoteCommitPublished.claimHtlcSuccessTxs ++ remoteCommitPublished.claimHtlcTimeoutTxs
    claimHtlcTxes.foreach(tx => Transaction.correctlySpends(tx, rCommitTx :: Nil, ScriptFlags.STANDARD_SCRIPT_VERIFY_FLAGS))
    s2blockchain.expectMsgAllOf(claimHtlcTxes.map(PublishAsap): _*)

    // we watch the confirmation of the "final" transactions that send funds to our wallets (main delayed output and 2nd stage htlc transactions)
    assert(s2blockchain.expectMsgType[WatchConfirmed].event === BITCOIN_TX_CONFIRMED(rCommitTx))
    remoteCommitPublished.claimMainOutputTx.foreach(tx => assert(s2blockchain.expectMsgType[WatchConfirmed].event === BITCOIN_TX_CONFIRMED(tx)))

    // we watch outputs of the commitment tx that both parties may spend
    val htlcOutputIndexes = claimHtlcTxes.map(tx => tx.txIn.head.outPoint.index)
    val spentWatches = htlcOutputIndexes.map(_ => s2blockchain.expectMsgType[WatchSpent])
    spentWatches.foreach(ws => assert(ws.event === BITCOIN_OUTPUT_SPENT))
    spentWatches.foreach(ws => assert(ws.txId === rCommitTx.txid))
    assert(spentWatches.map(_.outputIndex).toSet === htlcOutputIndexes.toSet)
    s2blockchain.expectNoMsg(1 second)

    // s is now in CLOSING state with txes pending for confirmation before going in CLOSED state
    getRemoteCommitPublished(s.stateData.asInstanceOf[DATA_CLOSING]).get
  }

  def channelId(a: TestFSMRef[State, Data, Channel]): ByteVector32 = Helpers.getChannelId(a.stateData)

  // @formatter:off
  implicit class ChannelWithTestFeeConf(a: TestFSMRef[State, Data, Channel]) {
    def feeEstimator: TestFeeEstimator = a.underlyingActor.nodeParams.onChainFeeConf.feeEstimator.asInstanceOf[TestFeeEstimator]
    def feeTargets: FeeTargets = a.underlyingActor.nodeParams.onChainFeeConf.feeTargets
  }

  implicit class PeerWithTestFeeConf(a: TestFSMRef[Peer.State, Peer.Data, Peer]) {
    def feeEstimator: TestFeeEstimator = a.underlyingActor.nodeParams.onChainFeeConf.feeEstimator.asInstanceOf[TestFeeEstimator]
    def feeTargets: FeeTargets = a.underlyingActor.nodeParams.onChainFeeConf.feeTargets
  }
  // @formatter:on

}<|MERGE_RESOLUTION|>--- conflicted
+++ resolved
@@ -39,17 +39,14 @@
 /**
  * Created by PM on 23/08/2016.
  */
-<<<<<<< HEAD
-trait StateTestsHelperMethods extends TestKitBase with fixture.TestSuite with ParallelTestExecution {
+trait StateTestsHelperMethods extends TestKitBase with FixtureTestSuite with ParallelTestExecution {
+
   private val number = new AtomicLong
 
   private def randomName: String = {
     val l = number.getAndIncrement()
     "$" + akka.util.Helpers.base64(l)
   }
-=======
-trait StateTestsHelperMethods extends TestKitBase with FixtureTestSuite with ParallelTestExecution {
->>>>>>> ff5362e4
 
   case class SetupFixture(alice: TestFSMRef[State, Data, Channel],
                           bob: TestFSMRef[State, Data, Channel],
