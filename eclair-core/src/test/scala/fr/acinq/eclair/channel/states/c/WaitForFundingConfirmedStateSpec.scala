--- conflicted
+++ resolved
@@ -92,13 +92,8 @@
   test("recv WatchFundingConfirmedTriggered (bad funding pubkey script)") { f =>
     import f._
     val fundingTx = alice.stateData.asInstanceOf[DATA_WAIT_FOR_FUNDING_CONFIRMED].fundingTx.get
-<<<<<<< HEAD
-    val badOutputScript = fundingTx.txOut.head.updatePublicKeyScript(Script.write(multiSig2of2(randomKey.publicKey, randomKey.publicKey)))
+    val badOutputScript = fundingTx.txOut.head.updatePublicKeyScript(Script.write(multiSig2of2(randomKey().publicKey, randomKey().publicKey)))
     val badFundingTx = fundingTx.updateOutputs(Seq(badOutputScript))
-=======
-    val badOutputScript = fundingTx.txOut.head.copy(publicKeyScript = Script.write(multiSig2of2(randomKey().publicKey, randomKey().publicKey)))
-    val badFundingTx = fundingTx.copy(txOut = Seq(badOutputScript))
->>>>>>> 9a20aade
     alice ! WatchFundingConfirmedTriggered(42000, 42, badFundingTx)
     awaitCond(alice.stateName == CLOSED)
   }
