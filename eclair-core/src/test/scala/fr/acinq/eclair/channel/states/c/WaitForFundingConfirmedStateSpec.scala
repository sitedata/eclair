--- conflicted
+++ resolved
@@ -92,30 +92,18 @@
   test("recv WatchFundingConfirmedTriggered (bad funding pubkey script)") { f =>
     import f._
     val fundingTx = alice.stateData.asInstanceOf[DATA_WAIT_FOR_FUNDING_CONFIRMED].fundingTx.get
-<<<<<<< HEAD
     val badOutputScript = fundingTx.txOut.head.updatePublicKeyScript(Script.write(multiSig2of2(randomKey.publicKey, randomKey.publicKey)))
     val badFundingTx = fundingTx.updateOutputs(Seq(badOutputScript))
-    alice ! WatchEventConfirmed(BITCOIN_FUNDING_DEPTHOK, 42000, 42, badFundingTx)
-=======
-    val badOutputScript = fundingTx.txOut.head.copy(publicKeyScript = Script.write(multiSig2of2(randomKey.publicKey, randomKey.publicKey)))
-    val badFundingTx = fundingTx.copy(txOut = Seq(badOutputScript))
     alice ! WatchFundingConfirmedTriggered(42000, 42, badFundingTx)
->>>>>>> 90fbcd32
     awaitCond(alice.stateName == CLOSED)
   }
 
   test("recv WatchFundingConfirmedTriggered (bad funding amount)") { f =>
     import f._
     val fundingTx = alice.stateData.asInstanceOf[DATA_WAIT_FOR_FUNDING_CONFIRMED].fundingTx.get
-<<<<<<< HEAD
     val badOutputAmount = fundingTx.txOut.head.updateAmount(1234567.sat)
     val badFundingTx = fundingTx.updateOutputs(Seq(badOutputAmount))
-    alice ! WatchEventConfirmed(BITCOIN_FUNDING_DEPTHOK, 42000, 42, badFundingTx)
-=======
-    val badOutputAmount = fundingTx.txOut.head.copy(amount = 1234567.sat)
-    val badFundingTx = fundingTx.copy(txOut = Seq(badOutputAmount))
     alice ! WatchFundingConfirmedTriggered(42000, 42, badFundingTx)
->>>>>>> 90fbcd32
     awaitCond(alice.stateName == CLOSED)
   }
 
@@ -187,11 +175,7 @@
   test("recv WatchFundingSpentTriggered (other commit)") { f =>
     import f._
     val tx = alice.stateData.asInstanceOf[DATA_WAIT_FOR_FUNDING_CONFIRMED].commitments.localCommit.publishableTxs.commitTx.tx
-<<<<<<< HEAD
-    alice ! WatchEventSpent(BITCOIN_FUNDING_SPENT, new Transaction(0, Nil, Nil, 0))
-=======
-    alice ! WatchFundingSpentTriggered(Transaction(0, Nil, Nil, 0))
->>>>>>> 90fbcd32
+    alice ! WatchFundingSpentTriggered(new Transaction(0, Nil, Nil, 0))
     alice2bob.expectMsgType[Error]
     assert(alice2blockchain.expectMsgType[PublishRawTx].tx === tx)
     awaitCond(alice.stateName == ERR_INFORMATION_LEAK)
