/*
 * Copyright 2019 ACINQ SAS
 *
 * Licensed under the Apache License, Version 2.0 (the "License");
 * you may not use this file except in compliance with the License.
 * You may obtain a copy of the License at
 *
 *     http://www.apache.org/licenses/LICENSE-2.0
 *
 * Unless required by applicable law or agreed to in writing, software
 * distributed under the License is distributed on an "AS IS" BASIS,
 * WITHOUT WARRANTIES OR CONDITIONS OF ANY KIND, either express or implied.
 * See the License for the specific language governing permissions and
 * limitations under the License.
 */

package fr.acinq.eclair.channel.states.c

import akka.testkit.{TestFSMRef, TestProbe}
import fr.acinq.bitcoin.{ByteVector32, Transaction}
import fr.acinq.eclair.TestConstants.{Alice, Bob}
import fr.acinq.eclair.blockchain.bitcoind.ZmqWatcher._
import fr.acinq.eclair.channel.TxPublisher.{PublishRawTx, PublishTx}
import fr.acinq.eclair.channel._
import fr.acinq.eclair.channel.states.StateTestsBase
import fr.acinq.eclair.wire.protocol._
import fr.acinq.eclair.{MilliSatoshiLong, TestConstants, TestKitBaseClass}
import fr.acinq.eclair.KotlinUtils._

import org.scalatest.Outcome
import org.scalatest.funsuite.FixtureAnyFunSuiteLike

import scala.concurrent.duration._

/**
 * Created by PM on 05/07/2016.
 */

class WaitForFundingLockedStateSpec extends TestKitBaseClass with FixtureAnyFunSuiteLike with StateTestsBase {

  val initialRelayFees = (1000 msat, 100)

  case class FixtureParam(alice: TestFSMRef[State, Data, Channel], bob: TestFSMRef[State, Data, Channel], alice2bob: TestProbe, bob2alice: TestProbe, alice2blockchain: TestProbe, router: TestProbe)

  override def withFixture(test: OneArgTest): Outcome = {
    val setup = init()
    import setup._
    val channelVersion = ChannelVersion.STANDARD
    val aliceInit = Init(Alice.channelParams.features)
    val bobInit = Init(Bob.channelParams.features)
    within(30 seconds) {
      alice ! INPUT_INIT_FUNDER(ByteVector32.Zeroes, TestConstants.fundingSatoshis, TestConstants.pushMsat, TestConstants.feeratePerKw, TestConstants.feeratePerKw, Some(initialRelayFees), Alice.channelParams, alice2bob.ref, bobInit, ChannelFlags.Empty, channelVersion)
      alice2blockchain.expectMsgType[TxPublisher.SetChannelId]
      bob ! INPUT_INIT_FUNDEE(ByteVector32.Zeroes, Bob.channelParams, bob2alice.ref, aliceInit, channelVersion)
      bob2blockchain.expectMsgType[TxPublisher.SetChannelId]
      alice2bob.expectMsgType[OpenChannel]
      alice2bob.forward(bob)
      bob2alice.expectMsgType[AcceptChannel]
      bob2alice.forward(alice)
      alice2bob.expectMsgType[FundingCreated]
      alice2bob.forward(bob)
      bob2alice.expectMsgType[FundingSigned]
      bob2alice.forward(alice)
      alice2blockchain.expectMsgType[TxPublisher.SetChannelId]
      alice2blockchain.expectMsgType[WatchFundingSpent]
      alice2blockchain.expectMsgType[WatchFundingConfirmed]
      bob2blockchain.expectMsgType[TxPublisher.SetChannelId]
      bob2blockchain.expectMsgType[WatchFundingSpent]
      bob2blockchain.expectMsgType[WatchFundingConfirmed]
      awaitCond(alice.stateName == WAIT_FOR_FUNDING_CONFIRMED)
      val fundingTx = alice.stateData.asInstanceOf[DATA_WAIT_FOR_FUNDING_CONFIRMED].fundingTx.get
      alice ! WatchFundingConfirmedTriggered(400000, 42, fundingTx)
      bob ! WatchFundingConfirmedTriggered(400000, 42, fundingTx)
      alice2blockchain.expectMsgType[WatchFundingLost]
      bob2blockchain.expectMsgType[WatchFundingLost]
      alice2bob.expectMsgType[FundingLocked]
      awaitCond(alice.stateName == WAIT_FOR_FUNDING_LOCKED)
      awaitCond(bob.stateName == WAIT_FOR_FUNDING_LOCKED)
      withFixture(test.toNoArgTest(FixtureParam(alice, bob, alice2bob, bob2alice, alice2blockchain, router)))
    }
  }

  test("recv FundingLocked") { f =>
    import f._
    bob2alice.expectMsgType[FundingLocked]
    bob2alice.forward(alice)
    awaitCond(alice.stateName == NORMAL)
    val initialChannelUpdate = alice.stateData.asInstanceOf[DATA_NORMAL].channelUpdate
    assert(initialChannelUpdate.feeBaseMsat === initialRelayFees._1)
    assert(initialChannelUpdate.feeProportionalMillionths === initialRelayFees._2)
    bob2alice.expectNoMsg(200 millis)
  }

  test("recv WatchFundingSpentTriggered (remote commit)") { f =>
    import f._
    // bob publishes his commitment tx
    val tx = bob.stateData.asInstanceOf[DATA_WAIT_FOR_FUNDING_LOCKED].commitments.localCommit.publishableTxs.commitTx.tx
    alice ! WatchFundingSpentTriggered(tx)
    alice2blockchain.expectMsgType[PublishTx]
    assert(alice2blockchain.expectMsgType[WatchTxConfirmed].txId === tx.txid)
    awaitCond(alice.stateName == CLOSING)
  }

  test("recv WatchFundingSpentTriggered (other commit)") { f =>
    import f._
    val tx = alice.stateData.asInstanceOf[DATA_WAIT_FOR_FUNDING_LOCKED].commitments.localCommit.publishableTxs.commitTx.tx
<<<<<<< HEAD
    alice ! WatchEventSpent(BITCOIN_FUNDING_SPENT, new Transaction(0, Nil, Nil, 0))
=======
    alice ! WatchFundingSpentTriggered(Transaction(0, Nil, Nil, 0))
>>>>>>> 90fbcd32
    alice2bob.expectMsgType[Error]
    assert(alice2blockchain.expectMsgType[PublishRawTx].tx === tx)
    alice2blockchain.expectMsgType[PublishTx]
    awaitCond(alice.stateName == ERR_INFORMATION_LEAK)
  }

  test("recv Error") { f =>
    import f._
    val tx = alice.stateData.asInstanceOf[DATA_WAIT_FOR_FUNDING_LOCKED].commitments.localCommit.publishableTxs.commitTx.tx
    alice ! Error(ByteVector32.Zeroes, "oops")
    awaitCond(alice.stateName == CLOSING)
    assert(alice2blockchain.expectMsgType[PublishRawTx].tx === tx)
    alice2blockchain.expectMsgType[PublishTx]
    assert(alice2blockchain.expectMsgType[WatchTxConfirmed].txId === tx.txid)
  }

  test("recv CMD_CLOSE") { f =>
    import f._
    val sender = TestProbe()
    val c = CMD_CLOSE(sender.ref, None)
    alice ! c
    sender.expectMsg(RES_FAILURE(c, CommandUnavailableInThisState(channelId(alice), "close", WAIT_FOR_FUNDING_LOCKED)))
  }

  test("recv CMD_FORCECLOSE") { f =>
    import f._
    val sender = TestProbe()
    val tx = alice.stateData.asInstanceOf[DATA_WAIT_FOR_FUNDING_LOCKED].commitments.localCommit.publishableTxs.commitTx.tx
    alice ! CMD_FORCECLOSE(sender.ref)
    awaitCond(alice.stateName == CLOSING)
    assert(alice2blockchain.expectMsgType[PublishRawTx].tx === tx)
    alice2blockchain.expectMsgType[PublishTx]
    assert(alice2blockchain.expectMsgType[WatchTxConfirmed].txId === tx.txid)
  }
}<|MERGE_RESOLUTION|>--- conflicted
+++ resolved
@@ -26,7 +26,6 @@
 import fr.acinq.eclair.wire.protocol._
 import fr.acinq.eclair.{MilliSatoshiLong, TestConstants, TestKitBaseClass}
 import fr.acinq.eclair.KotlinUtils._
-
 import org.scalatest.Outcome
 import org.scalatest.funsuite.FixtureAnyFunSuiteLike
 
@@ -104,11 +103,7 @@
   test("recv WatchFundingSpentTriggered (other commit)") { f =>
     import f._
     val tx = alice.stateData.asInstanceOf[DATA_WAIT_FOR_FUNDING_LOCKED].commitments.localCommit.publishableTxs.commitTx.tx
-<<<<<<< HEAD
-    alice ! WatchEventSpent(BITCOIN_FUNDING_SPENT, new Transaction(0, Nil, Nil, 0))
-=======
-    alice ! WatchFundingSpentTriggered(Transaction(0, Nil, Nil, 0))
->>>>>>> 90fbcd32
+    alice ! WatchFundingSpentTriggered(new Transaction(0, Nil, Nil, 0))
     alice2bob.expectMsgType[Error]
     assert(alice2blockchain.expectMsgType[PublishRawTx].tx === tx)
     alice2blockchain.expectMsgType[PublishTx]
