/*
 * Copyright 2019 ACINQ SAS
 *
 * Licensed under the Apache License, Version 2.0 (the "License");
 * you may not use this file except in compliance with the License.
 * You may obtain a copy of the License at
 *
 *     http://www.apache.org/licenses/LICENSE-2.0
 *
 * Unless required by applicable law or agreed to in writing, software
 * distributed under the License is distributed on an "AS IS" BASIS,
 * WITHOUT WARRANTIES OR CONDITIONS OF ANY KIND, either express or implied.
 * See the License for the specific language governing permissions and
 * limitations under the License.
 */

package fr.acinq.eclair.channel.states.e

import akka.actor.ActorRef
import akka.testkit.TestProbe
<<<<<<< HEAD
import fr.acinq.bitcoin.{ByteVector32, ByteVector64, Crypto, PrivateKey, Satoshi, SatoshiLong, ScriptFlags, Transaction}
=======
import fr.acinq.bitcoin.Crypto.PrivateKey
import fr.acinq.bitcoin.{ByteVector32, ByteVector64, Crypto, SatoshiLong, ScriptFlags, Transaction}
import fr.acinq.eclair.balance.CheckBalance.PossiblyPublishedMainAndHtlcBalance
>>>>>>> 95fffe34
import fr.acinq.eclair.Features.StaticRemoteKey
import fr.acinq.eclair.TestConstants.{Alice, Bob}
import fr.acinq.eclair.UInt64.Conversions._
import fr.acinq.eclair._
import fr.acinq.eclair.balance.CheckBalance
import fr.acinq.eclair.blockchain.{CurrentBlockCount, CurrentFeerates}
import fr.acinq.eclair.blockchain.bitcoind.ZmqWatcher._
import fr.acinq.eclair.blockchain.fee.{FeeratePerByte, FeeratePerKw, FeeratesPerKw}
import fr.acinq.eclair.blockchain.{CurrentBlockCount, CurrentFeerates}
import fr.acinq.eclair.channel.Channel._
import fr.acinq.eclair.channel.Helpers.Closing.{CurrentRemoteClose, LocalClose}
import fr.acinq.eclair.channel._
import fr.acinq.eclair.channel.publish.TxPublisher.{PublishRawTx, PublishTx}
import fr.acinq.eclair.channel.states.{StateTestsBase, StateTestsTags}
import fr.acinq.eclair.crypto.Sphinx
import fr.acinq.eclair.io.Peer
import fr.acinq.eclair.payment.OutgoingPacket
import fr.acinq.eclair.payment.relay.Relayer._
import fr.acinq.eclair.router.Announcements
import fr.acinq.eclair.transactions.DirectedHtlc.{incoming, outgoing}
import fr.acinq.eclair.transactions.Transactions
import fr.acinq.eclair.transactions.Transactions.{DefaultCommitmentFormat, HtlcSuccessTx, weight2fee}
import fr.acinq.eclair.wire.protocol.{AnnouncementSignatures, ChannelUpdate, ClosingSigned, CommitSig, Error, FailureMessageCodecs, PermanentChannelFailure, RevokeAndAck, Shutdown, TemporaryNodeFailure, UpdateAddHtlc, UpdateFailHtlc, UpdateFailMalformedHtlc, UpdateFee, UpdateFulfillHtlc}
import KotlinUtils._
import org.scalatest.funsuite.FixtureAnyFunSuiteLike
import org.scalatest.{Outcome, Tag}
import scodec.bits._

import scala.concurrent.duration._

/**
 * Created by PM on 05/07/2016.
 */

class NormalStateSpec extends TestKitBaseClass with FixtureAnyFunSuiteLike with StateTestsBase {

  type FixtureParam = SetupFixture

  implicit val log: akka.event.LoggingAdapter = akka.event.NoLogging

  override def withFixture(test: OneArgTest): Outcome = {
    val setup = init()
    import setup._
    within(30 seconds) {
      reachNormal(setup, test.tags)
      awaitCond(alice.stateName == NORMAL)
      awaitCond(bob.stateName == NORMAL)
      withFixture(test.toNoArgTest(setup))
    }
  }

  test("recv CMD_ADD_HTLC (empty origin)") { f =>
    import f._
    val initialState = alice.stateData.asInstanceOf[DATA_NORMAL]
    val sender = TestProbe()
    val listener = TestProbe()
    system.eventStream.subscribe(listener.ref, classOf[AvailableBalanceChanged])
    val h = randomBytes32()
    val add = CMD_ADD_HTLC(sender.ref, 50000000 msat, h, CltvExpiryDelta(144).toCltvExpiry(currentBlockHeight), TestConstants.emptyOnionPacket, localOrigin(sender.ref))
    alice ! add
    sender.expectMsgType[RES_SUCCESS[CMD_ADD_HTLC]]
    val e = listener.expectMsgType[AvailableBalanceChanged]
    assert(e.commitments.availableBalanceForSend < initialState.commitments.availableBalanceForSend)
    val htlc = alice2bob.expectMsgType[UpdateAddHtlc]
    assert(htlc.id == 0 && htlc.paymentHash == h)
    awaitCond(alice.stateData == initialState.copy(
      commitments = initialState.commitments.copy(
        localNextHtlcId = 1,
        localChanges = initialState.commitments.localChanges.copy(proposed = htlc :: Nil),
        originChannels = Map(0L -> add.origin)
      )))
  }

  test("recv CMD_ADD_HTLC (incrementing ids)") { f =>
    import f._
    val sender = TestProbe()
    val h = randomBytes32()
    for (i <- 0 until 10) {
      alice ! CMD_ADD_HTLC(sender.ref, 500000 msat, h, CltvExpiryDelta(144).toCltvExpiry(currentBlockHeight), TestConstants.emptyOnionPacket, localOrigin(sender.ref))
      sender.expectMsgType[RES_SUCCESS[CMD_ADD_HTLC]]
      val htlc = alice2bob.expectMsgType[UpdateAddHtlc]
      assert(htlc.id == i && htlc.paymentHash == h)
    }
  }

  test("recv CMD_ADD_HTLC (relayed htlc)") { f =>
    import f._
    val initialState = alice.stateData.asInstanceOf[DATA_NORMAL]
    val sender = TestProbe()
    val h = randomBytes32()
    val originHtlc = UpdateAddHtlc(channelId = randomBytes32(), id = 5656, amountMsat = 50000000 msat, cltvExpiry = CltvExpiryDelta(144).toCltvExpiry(currentBlockHeight), paymentHash = h, onionRoutingPacket = TestConstants.emptyOnionPacket)
    val origin = Origin.ChannelRelayedHot(sender.ref, originHtlc, originHtlc.amountMsat)
    val cmd = CMD_ADD_HTLC(sender.ref, originHtlc.amountMsat - 10000.msat, h, originHtlc.cltvExpiry - CltvExpiryDelta(7), TestConstants.emptyOnionPacket, origin)
    alice ! cmd
    sender.expectMsgType[RES_SUCCESS[CMD_ADD_HTLC]]
    val htlc = alice2bob.expectMsgType[UpdateAddHtlc]
    assert(htlc.id == 0 && htlc.paymentHash == h)
    awaitCond(alice.stateData == initialState.copy(
      commitments = initialState.commitments.copy(
        localNextHtlcId = 1,
        localChanges = initialState.commitments.localChanges.copy(proposed = htlc :: Nil),
        originChannels = Map(0L -> cmd.origin)
      )))
  }

  test("recv CMD_ADD_HTLC (trampoline relayed htlc)") { f =>
    import f._
    val initialState = alice.stateData.asInstanceOf[DATA_NORMAL]
    val sender = TestProbe()
    val h = randomBytes32()
    val originHtlc1 = UpdateAddHtlc(randomBytes32(), 47, 30000000 msat, h, CltvExpiryDelta(144).toCltvExpiry(currentBlockHeight), TestConstants.emptyOnionPacket)
    val originHtlc2 = UpdateAddHtlc(randomBytes32(), 32, 20000000 msat, h, CltvExpiryDelta(160).toCltvExpiry(currentBlockHeight), TestConstants.emptyOnionPacket)
    val origin = Origin.TrampolineRelayedHot(sender.ref, originHtlc1 :: originHtlc2 :: Nil)
    val cmd = CMD_ADD_HTLC(sender.ref, originHtlc1.amountMsat + originHtlc2.amountMsat - 10000.msat, h, originHtlc2.cltvExpiry - CltvExpiryDelta(7), TestConstants.emptyOnionPacket, origin)
    alice ! cmd
    sender.expectMsgType[RES_SUCCESS[CMD_ADD_HTLC]]
    val htlc = alice2bob.expectMsgType[UpdateAddHtlc]
    assert(htlc.id == 0 && htlc.paymentHash == h)
    awaitCond(alice.stateData == initialState.copy(
      commitments = initialState.commitments.copy(
        localNextHtlcId = 1,
        localChanges = initialState.commitments.localChanges.copy(proposed = htlc :: Nil),
        originChannels = Map(0L -> cmd.origin)
      )))
  }

  test("recv CMD_ADD_HTLC (expiry too small)") { f =>
    import f._
    val sender = TestProbe()
    val initialState = alice.stateData.asInstanceOf[DATA_NORMAL]
    val expiryTooSmall = CltvExpiry(currentBlockHeight)
    val add = CMD_ADD_HTLC(sender.ref, 500000000 msat, randomBytes32(), expiryTooSmall, TestConstants.emptyOnionPacket, localOrigin(sender.ref))
    alice ! add
    val error = ExpiryTooSmall(channelId(alice), CltvExpiry(currentBlockHeight + 3), expiryTooSmall, currentBlockHeight)
    sender.expectMsg(RES_ADD_FAILED(add, error, Some(initialState.channelUpdate)))
    alice2bob.expectNoMsg(200 millis)
  }

  test("recv CMD_ADD_HTLC (expiry too big)") { f =>
    import f._
    val sender = TestProbe()
    val initialState = alice.stateData.asInstanceOf[DATA_NORMAL]
    val expiryTooBig = (Channel.MAX_CLTV_EXPIRY_DELTA + 1).toCltvExpiry(currentBlockHeight)
    val add = CMD_ADD_HTLC(sender.ref, 500000000 msat, randomBytes32(), expiryTooBig, TestConstants.emptyOnionPacket, localOrigin(sender.ref))
    alice ! add
    val error = ExpiryTooBig(channelId(alice), maximum = Channel.MAX_CLTV_EXPIRY_DELTA.toCltvExpiry(currentBlockHeight), actual = expiryTooBig, blockCount = currentBlockHeight)
    sender.expectMsg(RES_ADD_FAILED(add, error, Some(initialState.channelUpdate)))
    alice2bob.expectNoMsg(200 millis)
  }

  test("recv CMD_ADD_HTLC (value too small)") { f =>
    import f._
    val sender = TestProbe()
    val initialState = alice.stateData.asInstanceOf[DATA_NORMAL]
    val add = CMD_ADD_HTLC(sender.ref, 50 msat, randomBytes32(), CltvExpiryDelta(144).toCltvExpiry(currentBlockHeight), TestConstants.emptyOnionPacket, localOrigin(sender.ref))
    alice ! add
    val error = HtlcValueTooSmall(channelId(alice), 1000 msat, 50 msat)
    sender.expectMsg(RES_ADD_FAILED(add, error, Some(initialState.channelUpdate)))
    alice2bob.expectNoMsg(200 millis)
  }

  test("recv CMD_ADD_HTLC (0 msat)") { f =>
    import f._
    val sender = TestProbe()
    // Alice has a minimum set to 0 msat (which should be invalid, but may mislead Bob into relaying 0-value HTLCs which is forbidden by the spec).
    assert(alice.stateData.asInstanceOf[DATA_NORMAL].commitments.localParams.htlcMinimum === 0.msat)
    val initialState = bob.stateData.asInstanceOf[DATA_NORMAL]
    val add = CMD_ADD_HTLC(sender.ref, 0 msat, randomBytes32(), CltvExpiryDelta(144).toCltvExpiry(currentBlockHeight), TestConstants.emptyOnionPacket, localOrigin(sender.ref))
    bob ! add
    val error = HtlcValueTooSmall(channelId(bob), 1 msat, 0 msat)
    sender.expectMsg(RES_ADD_FAILED(add, error, Some(initialState.channelUpdate)))
    bob2alice.expectNoMsg(200 millis)
  }

  test("recv CMD_ADD_HTLC (increasing balance but still below reserve)", Tag(StateTestsTags.NoPushMsat)) { f =>
    import f._
    val sender = TestProbe()
    // channel starts with all funds on alice's side, alice sends some funds to bob, but not enough to make it go above reserve
    val h = randomBytes32()
    val add = CMD_ADD_HTLC(sender.ref, 50000000 msat, h, CltvExpiryDelta(144).toCltvExpiry(currentBlockHeight), TestConstants.emptyOnionPacket, localOrigin(sender.ref))
    alice ! add
    sender.expectMsgType[RES_SUCCESS[CMD_ADD_HTLC]]
  }

  test("recv CMD_ADD_HTLC (insufficient funds)") { f =>
    import f._
    val sender = TestProbe()
    val initialState = alice.stateData.asInstanceOf[DATA_NORMAL]
    val add = CMD_ADD_HTLC(sender.ref, MilliSatoshi(Int.MaxValue), randomBytes32(), CltvExpiryDelta(144).toCltvExpiry(currentBlockHeight), TestConstants.emptyOnionPacket, localOrigin(sender.ref))
    alice ! add
    val error = InsufficientFunds(channelId(alice), amount = MilliSatoshi(Int.MaxValue), missing = 1388843 sat, reserve = 20000 sat, fees = 8960 sat)
    sender.expectMsg(RES_ADD_FAILED(add, error, Some(initialState.channelUpdate)))
    alice2bob.expectNoMsg(200 millis)
  }

  test("recv CMD_ADD_HTLC (insufficient funds) (anchor outputs)", Tag(StateTestsTags.AnchorOutputs)) { f =>
    import f._
    val sender = TestProbe()
    val initialState = alice.stateData.asInstanceOf[DATA_NORMAL]
    // The anchor outputs commitment format costs more fees for the funder (bigger commit tx + cost of anchor outputs)
    assert(initialState.commitments.availableBalanceForSend < initialState.commitments.copy(channelVersion = ChannelVersion.STANDARD).availableBalanceForSend)
    val add = CMD_ADD_HTLC(sender.ref, initialState.commitments.availableBalanceForSend + 1.msat, randomBytes32(), CltvExpiryDelta(144).toCltvExpiry(currentBlockHeight), TestConstants.emptyOnionPacket, localOrigin(sender.ref))
    alice ! add

    val error = InsufficientFunds(channelId(alice), amount = add.amount, missing = 0 sat, reserve = 20000 sat, fees = 3900 sat)
    sender.expectMsg(RES_ADD_FAILED(add, error, Some(initialState.channelUpdate)))
    alice2bob.expectNoMsg(200 millis)
  }

  test("recv CMD_ADD_HTLC (insufficient funds, missing 1 msat)") { f =>
    import f._
    val sender = TestProbe()
    val initialState = bob.stateData.asInstanceOf[DATA_NORMAL]
    val add = CMD_ADD_HTLC(sender.ref, initialState.commitments.availableBalanceForSend + 1.msat, randomBytes32(), CltvExpiryDelta(144).toCltvExpiry(currentBlockHeight), TestConstants.emptyOnionPacket, localOrigin(sender.ref))
    bob ! add

    val error = InsufficientFunds(channelId(alice), amount = add.amount, missing = 0 sat, reserve = 10000 sat, fees = 0 sat)
    sender.expectMsg(RES_ADD_FAILED(add, error, Some(initialState.channelUpdate)))
    bob2alice.expectNoMsg(200 millis)
  }

  test("recv CMD_ADD_HTLC (HTLC dips into remote funder fee reserve)", Tag(StateTestsTags.NoMaxHtlcValueInFlight)) { f =>
    import f._
    val sender = TestProbe()
    addHtlc(758640000 msat, alice, bob, alice2bob, bob2alice)
    crossSign(alice, bob, alice2bob, bob2alice)
    assert(alice.stateData.asInstanceOf[DATA_NORMAL].commitments.availableBalanceForSend === 0.msat)

    // actual test begins
    // at this point alice has the minimal amount to sustain a channel
    // alice maintains an extra reserve to accommodate for a few more HTLCs, so the first few HTLCs should be allowed
    for (_ <- 1 to 7) {
      bob ! CMD_ADD_HTLC(sender.ref, 12000000 msat, randomBytes32(), CltvExpiry(400144), TestConstants.emptyOnionPacket, localOrigin(sender.ref))
      sender.expectMsgType[RES_SUCCESS[CMD_ADD_HTLC]]
    }

    // but this one will dip alice below her reserve: we must wait for the previous HTLCs to settle before sending any more
    val failedAdd = CMD_ADD_HTLC(sender.ref, 11000000 msat, randomBytes32(), CltvExpiry(400144), TestConstants.emptyOnionPacket, localOrigin(sender.ref))
    bob ! failedAdd
    val error = RemoteCannotAffordFeesForNewHtlc(channelId(bob), failedAdd.amount, missing = 1360 sat, 10000 sat, 22720 sat)
    sender.expectMsg(RES_ADD_FAILED(failedAdd, error, Some(bob.stateData.asInstanceOf[DATA_NORMAL].channelUpdate)))
  }

  test("recv CMD_ADD_HTLC (insufficient funds w/ pending htlcs and 0 balance)", Tag(StateTestsTags.NoMaxHtlcValueInFlight)) { f =>
    import f._
    val sender = TestProbe()
    val initialState = alice.stateData.asInstanceOf[DATA_NORMAL]
    alice ! CMD_ADD_HTLC(sender.ref, 500000000 msat, randomBytes32(), CltvExpiryDelta(144).toCltvExpiry(currentBlockHeight), TestConstants.emptyOnionPacket, localOrigin(sender.ref))
    sender.expectMsgType[RES_SUCCESS[CMD_ADD_HTLC]]
    alice2bob.expectMsgType[UpdateAddHtlc]
    alice ! CMD_ADD_HTLC(sender.ref, 200000000 msat, randomBytes32(), CltvExpiryDelta(144).toCltvExpiry(currentBlockHeight), TestConstants.emptyOnionPacket, localOrigin(sender.ref))
    sender.expectMsgType[RES_SUCCESS[CMD_ADD_HTLC]]
    alice2bob.expectMsgType[UpdateAddHtlc]
    alice ! CMD_ADD_HTLC(sender.ref, 51760000 msat, randomBytes32(), CltvExpiryDelta(144).toCltvExpiry(currentBlockHeight), TestConstants.emptyOnionPacket, localOrigin(sender.ref))
    sender.expectMsgType[RES_SUCCESS[CMD_ADD_HTLC]]
    alice2bob.expectMsgType[UpdateAddHtlc]
    val add = CMD_ADD_HTLC(sender.ref, 1000000 msat, randomBytes32(), CltvExpiryDelta(144).toCltvExpiry(currentBlockHeight), TestConstants.emptyOnionPacket, localOrigin(sender.ref))
    alice ! add
    val error = InsufficientFunds(channelId(alice), amount = 1000000 msat, missing = 1000 sat, reserve = 20000 sat, fees = 12400 sat)
    sender.expectMsg(RES_ADD_FAILED(add, error, Some(initialState.channelUpdate)))
    alice2bob.expectNoMsg(200 millis)
  }

  test("recv CMD_ADD_HTLC (insufficient funds w/ pending htlcs 2/2)", Tag(StateTestsTags.NoMaxHtlcValueInFlight)) { f =>
    import f._
    val sender = TestProbe()
    val initialState = alice.stateData.asInstanceOf[DATA_NORMAL]
    alice ! CMD_ADD_HTLC(sender.ref, 300000000 msat, randomBytes32(), CltvExpiryDelta(144).toCltvExpiry(currentBlockHeight), TestConstants.emptyOnionPacket, localOrigin(sender.ref))
    sender.expectMsgType[RES_SUCCESS[CMD_ADD_HTLC]]
    alice2bob.expectMsgType[UpdateAddHtlc]
    alice ! CMD_ADD_HTLC(sender.ref, 300000000 msat, randomBytes32(), CltvExpiryDelta(144).toCltvExpiry(currentBlockHeight), TestConstants.emptyOnionPacket, localOrigin(sender.ref))
    sender.expectMsgType[RES_SUCCESS[CMD_ADD_HTLC]]
    alice2bob.expectMsgType[UpdateAddHtlc]
    val add = CMD_ADD_HTLC(sender.ref, 500000000 msat, randomBytes32(), CltvExpiryDelta(144).toCltvExpiry(currentBlockHeight), TestConstants.emptyOnionPacket, localOrigin(sender.ref))
    alice ! add
    val error = InsufficientFunds(channelId(alice), amount = 500000000 msat, missing = 348240 sat, reserve = 20000 sat, fees = 12400 sat)
    sender.expectMsg(RES_ADD_FAILED(add, error, Some(initialState.channelUpdate)))
    alice2bob.expectNoMsg(200 millis)
  }

  test("recv CMD_ADD_HTLC (over remote max inflight htlc value)", Tag(StateTestsTags.AliceLowMaxHtlcValueInFlight)) { f =>
    import f._
    val sender = TestProbe()
    val initialState = bob.stateData.asInstanceOf[DATA_NORMAL]
    assert(initialState.commitments.localParams.maxHtlcValueInFlightMsat === UInt64.MaxValue)
    assert(initialState.commitments.remoteParams.maxHtlcValueInFlightMsat === UInt64(150000000))
    val add = CMD_ADD_HTLC(sender.ref, 151000000 msat, randomBytes32(), CltvExpiryDelta(144).toCltvExpiry(currentBlockHeight), TestConstants.emptyOnionPacket, localOrigin(sender.ref))
    bob ! add
    val error = HtlcValueTooHighInFlight(channelId(bob), maximum = 150000000, actual = 151000000 msat)
    sender.expectMsg(RES_ADD_FAILED(add, error, Some(initialState.channelUpdate)))
    bob2alice.expectNoMsg(200 millis)
  }

  test("recv CMD_ADD_HTLC (over remote max inflight htlc value with duplicate amounts)", Tag(StateTestsTags.AliceLowMaxHtlcValueInFlight)) { f =>
    import f._
    val sender = TestProbe()
    val initialState = bob.stateData.asInstanceOf[DATA_NORMAL]
    assert(initialState.commitments.localParams.maxHtlcValueInFlightMsat === UInt64.MaxValue)
    assert(initialState.commitments.remoteParams.maxHtlcValueInFlightMsat === UInt64(150000000))
    val add = CMD_ADD_HTLC(sender.ref, 75500000 msat, randomBytes32(), CltvExpiryDelta(144).toCltvExpiry(currentBlockHeight), TestConstants.emptyOnionPacket, localOrigin(sender.ref))
    bob ! add
    sender.expectMsgType[RES_SUCCESS[CMD_ADD_HTLC]]
    bob2alice.expectMsgType[UpdateAddHtlc]
    val add1 = CMD_ADD_HTLC(sender.ref, 75500000 msat, randomBytes32(), CltvExpiryDelta(144).toCltvExpiry(currentBlockHeight), TestConstants.emptyOnionPacket, localOrigin(sender.ref))
    bob ! add1
    val error = HtlcValueTooHighInFlight(channelId(bob), maximum = 150000000, actual = 151000000 msat)
    sender.expectMsg(RES_ADD_FAILED(add1, error, Some(initialState.channelUpdate)))
    bob2alice.expectNoMsg(200 millis)
  }

  test("recv CMD_ADD_HTLC (over local max inflight htlc value)", Tag(StateTestsTags.AliceLowMaxHtlcValueInFlight)) { f =>
    import f._
    val sender = TestProbe()
    val initialState = alice.stateData.asInstanceOf[DATA_NORMAL]
    assert(initialState.commitments.localParams.maxHtlcValueInFlightMsat === UInt64(150000000))
    assert(initialState.commitments.remoteParams.maxHtlcValueInFlightMsat === UInt64.MaxValue)
    val add = CMD_ADD_HTLC(sender.ref, 151000000 msat, randomBytes32(), CltvExpiryDelta(144).toCltvExpiry(currentBlockHeight), TestConstants.emptyOnionPacket, localOrigin(sender.ref))
    alice ! add
    val error = HtlcValueTooHighInFlight(channelId(alice), maximum = 150000000, actual = 151000000 msat)
    sender.expectMsg(RES_ADD_FAILED(add, error, Some(initialState.channelUpdate)))
    alice2bob.expectNoMsg(200 millis)
  }

  test("recv CMD_ADD_HTLC (over remote max accepted htlcs)") { f =>
    import f._
    val sender = TestProbe()
    val initialState = alice.stateData.asInstanceOf[DATA_NORMAL]
    assert(initialState.commitments.localParams.maxAcceptedHtlcs === 100)
    assert(initialState.commitments.remoteParams.maxAcceptedHtlcs === 30) // Bob accepts a maximum of 30 htlcs
    for (_ <- 0 until 30) {
      alice ! CMD_ADD_HTLC(sender.ref, 10000000 msat, randomBytes32(), CltvExpiryDelta(144).toCltvExpiry(currentBlockHeight), TestConstants.emptyOnionPacket, localOrigin(sender.ref))
      sender.expectMsgType[RES_SUCCESS[CMD_ADD_HTLC]]
      alice2bob.expectMsgType[UpdateAddHtlc]
    }
    val add = CMD_ADD_HTLC(sender.ref, 10000000 msat, randomBytes32(), CltvExpiryDelta(144).toCltvExpiry(currentBlockHeight), TestConstants.emptyOnionPacket, localOrigin(sender.ref))
    alice ! add
    val error = TooManyAcceptedHtlcs(channelId(alice), maximum = 30)
    sender.expectMsg(RES_ADD_FAILED(add, error, Some(initialState.channelUpdate)))
    alice2bob.expectNoMsg(200 millis)
  }

  test("recv CMD_ADD_HTLC (over local max accepted htlcs)") { f =>
    import f._
    val sender = TestProbe()
    val initialState = bob.stateData.asInstanceOf[DATA_NORMAL]
    assert(initialState.commitments.localParams.maxAcceptedHtlcs === 30) // Bob accepts a maximum of 30 htlcs
    assert(initialState.commitments.remoteParams.maxAcceptedHtlcs === 100) // Alice accepts more, but Bob will stop at 30 HTLCs
    for (_ <- 0 until 30) {
      bob ! CMD_ADD_HTLC(sender.ref, 2500000 msat, randomBytes32(), CltvExpiryDelta(144).toCltvExpiry(currentBlockHeight), TestConstants.emptyOnionPacket, localOrigin(sender.ref))
      sender.expectMsgType[RES_SUCCESS[CMD_ADD_HTLC]]
      bob2alice.expectMsgType[UpdateAddHtlc]
    }
    val add = CMD_ADD_HTLC(sender.ref, 2500000 msat, randomBytes32(), CltvExpiryDelta(144).toCltvExpiry(currentBlockHeight), TestConstants.emptyOnionPacket, localOrigin(sender.ref))
    bob ! add
    val error = TooManyAcceptedHtlcs(channelId(bob), maximum = 30)
    sender.expectMsg(RES_ADD_FAILED(add, error, Some(initialState.channelUpdate)))
    bob2alice.expectNoMsg(200 millis)
  }

  test("recv CMD_ADD_HTLC (over capacity)", Tag(StateTestsTags.NoMaxHtlcValueInFlight)) { f =>
    import f._
    val sender = TestProbe()
    val initialState = alice.stateData.asInstanceOf[DATA_NORMAL]
    val add1 = CMD_ADD_HTLC(sender.ref, TestConstants.fundingSatoshis.toMilliSatoshi * 2 / 3, randomBytes32(), CltvExpiryDelta(144).toCltvExpiry(currentBlockHeight), TestConstants.emptyOnionPacket, localOrigin(sender.ref))
    alice ! add1
    sender.expectMsgType[RES_SUCCESS[CMD_ADD_HTLC]]
    alice2bob.expectMsgType[UpdateAddHtlc]
    alice ! CMD_SIGN()
    alice2bob.expectMsgType[CommitSig]
    // this is over channel-capacity
    val add2 = CMD_ADD_HTLC(sender.ref, TestConstants.fundingSatoshis.toMilliSatoshi * 2 / 3, randomBytes32(), CltvExpiryDelta(144).toCltvExpiry(currentBlockHeight), TestConstants.emptyOnionPacket, localOrigin(sender.ref))
    alice ! add2
    val error = InsufficientFunds(channelId(alice), add2.amount, 578133 sat, 20000 sat, 10680 sat)
    sender.expectMsg(RES_ADD_FAILED(add2, error, Some(initialState.channelUpdate)))
    alice2bob.expectNoMsg(200 millis)
  }

  test("recv CMD_ADD_HTLC (channel feerate mismatch)") { f =>
    import f._

    val sender = TestProbe()
    bob.feeEstimator.setFeerate(FeeratesPerKw.single(FeeratePerKw(20000 sat)))
    bob ! CurrentFeerates(FeeratesPerKw.single(FeeratePerKw(20000 sat)))
    bob2alice.expectNoMsg(100 millis) // we don't close because the commitment doesn't contain any HTLC

    val initialState = bob.stateData.asInstanceOf[DATA_NORMAL]
    val upstream = localOrigin(sender.ref)
    val add = CMD_ADD_HTLC(sender.ref, 500000 msat, randomBytes32(), CltvExpiryDelta(144).toCltvExpiry(currentBlockHeight), TestConstants.emptyOnionPacket, upstream)
    bob ! add
    val error = FeerateTooDifferent(channelId(bob), FeeratePerKw(20000 sat), FeeratePerKw(10000 sat))
    sender.expectMsg(RES_ADD_FAILED(add, error, Some(initialState.channelUpdate)))
    bob2alice.expectNoMsg(100 millis) // we don't close the channel, we can simply avoid using it while we disagree on feerate

    // we now agree on feerate so we can send HTLCs
    bob.feeEstimator.setFeerate(FeeratesPerKw.single(FeeratePerKw(11000 sat)))
    bob ! CurrentFeerates(FeeratesPerKw.single(FeeratePerKw(11000 sat)))
    bob2alice.expectNoMsg(100 millis)
    bob ! add
    sender.expectMsgType[RES_SUCCESS[CMD_ADD_HTLC]]
    bob2alice.expectMsgType[UpdateAddHtlc]
  }

  test("recv CMD_ADD_HTLC (after having sent Shutdown)") { f =>
    import f._
    val sender = TestProbe()
    val initialState = alice.stateData.asInstanceOf[DATA_NORMAL]
    alice ! CMD_CLOSE(sender.ref, None)
    sender.expectMsgType[RES_SUCCESS[CMD_CLOSE]]
    alice2bob.expectMsgType[Shutdown]
    awaitCond(alice.stateData.asInstanceOf[DATA_NORMAL].localShutdown.isDefined && alice.stateData.asInstanceOf[DATA_NORMAL].remoteShutdown.isEmpty)

    // actual test starts here
    val add = CMD_ADD_HTLC(sender.ref, 500000000 msat, randomBytes32(), CltvExpiryDelta(144).toCltvExpiry(currentBlockHeight), TestConstants.emptyOnionPacket, localOrigin(sender.ref))
    alice ! add
    val error = NoMoreHtlcsClosingInProgress(channelId(alice))
    sender.expectMsg(RES_ADD_FAILED(add, error, Some(initialState.channelUpdate)))
    alice2bob.expectNoMsg(200 millis)
  }

  test("recv CMD_ADD_HTLC (after having received Shutdown)") { f =>
    import f._
    val sender = TestProbe()
    val initialState = alice.stateData.asInstanceOf[DATA_NORMAL]
    // let's make alice send an htlc
    val add1 = CMD_ADD_HTLC(sender.ref, 50000000 msat, randomBytes32(), CltvExpiryDelta(144).toCltvExpiry(currentBlockHeight), TestConstants.emptyOnionPacket, localOrigin(sender.ref))
    alice ! add1
    sender.expectMsgType[RES_SUCCESS[CMD_ADD_HTLC]]
    // at the same time bob initiates a closing
    bob ! CMD_CLOSE(sender.ref, None)
    sender.expectMsgType[RES_SUCCESS[CMD_CLOSE]]
    // this command will be received by alice right after having received the shutdown
    val add2 = CMD_ADD_HTLC(sender.ref, 10000000 msat, randomBytes32(), CltvExpiry(300000), TestConstants.emptyOnionPacket, localOrigin(sender.ref))
    // messages cross
    alice2bob.expectMsgType[UpdateAddHtlc]
    alice2bob.forward(bob)
    bob2alice.expectMsgType[Shutdown]
    bob2alice.forward(alice)
    alice ! add2
    val error = NoMoreHtlcsClosingInProgress(channelId(alice))
    sender.expectMsg(RES_ADD_FAILED(add2, error, Some(initialState.channelUpdate)))
  }

  test("recv UpdateAddHtlc") { f =>
    import f._
    val initialData = bob.stateData.asInstanceOf[DATA_NORMAL]
    val htlc = UpdateAddHtlc(ByteVector32.Zeroes, 0, 150000 msat, randomBytes32(), CltvExpiryDelta(144).toCltvExpiry(currentBlockHeight), TestConstants.emptyOnionPacket)
    bob ! htlc
    awaitCond(bob.stateData == initialData.copy(commitments = initialData.commitments.copy(remoteChanges = initialData.commitments.remoteChanges.copy(proposed = initialData.commitments.remoteChanges.proposed :+ htlc), remoteNextHtlcId = 1)))
    // bob won't forward the add before it is cross-signed
    relayerB.expectNoMsg()
  }

  test("recv UpdateAddHtlc (unexpected id)") { f =>
    import f._
    val tx = bob.stateData.asInstanceOf[DATA_NORMAL].commitments.localCommit.publishableTxs.commitTx.tx
    val htlc = UpdateAddHtlc(ByteVector32.Zeroes, 42, 150000 msat, randomBytes32(), CltvExpiryDelta(144).toCltvExpiry(currentBlockHeight), TestConstants.emptyOnionPacket)
    bob ! htlc.copy(id = 0)
    bob ! htlc.copy(id = 1)
    bob ! htlc.copy(id = 2)
    bob ! htlc.copy(id = 3)
    bob ! htlc.copy(id = 42)
    val error = bob2alice.expectMsgType[Error]
    assert(new String(error.data.toArray) === UnexpectedHtlcId(channelId(bob), expected = 4, actual = 42).getMessage)
    awaitCond(bob.stateName == CLOSING)
    assert(bob2blockchain.expectMsgType[PublishRawTx].tx === tx)
    bob2blockchain.expectMsgType[PublishTx]
    bob2blockchain.expectMsgType[WatchTxConfirmed]
  }

  test("recv UpdateAddHtlc (value too small)") { f =>
    import f._
    val tx = bob.stateData.asInstanceOf[DATA_NORMAL].commitments.localCommit.publishableTxs.commitTx.tx
    val htlc = UpdateAddHtlc(ByteVector32.Zeroes, 0, 150 msat, randomBytes32(), cltvExpiry = CltvExpiryDelta(144).toCltvExpiry(currentBlockHeight), TestConstants.emptyOnionPacket)
    alice2bob.forward(bob, htlc)
    val error = bob2alice.expectMsgType[Error]
    assert(new String(error.data.toArray) === HtlcValueTooSmall(channelId(bob), minimum = 1000 msat, actual = 150 msat).getMessage)
    awaitCond(bob.stateName == CLOSING)
    // channel should be advertised as down
    assert(channelUpdateListener.expectMsgType[LocalChannelDown].channelId === bob.stateData.asInstanceOf[DATA_CLOSING].channelId)
    assert(bob2blockchain.expectMsgType[PublishRawTx].tx === tx)
    bob2blockchain.expectMsgType[PublishTx]
    bob2blockchain.expectMsgType[WatchTxConfirmed]
  }

  test("recv UpdateAddHtlc (insufficient funds)") { f =>
    import f._
    val tx = bob.stateData.asInstanceOf[DATA_NORMAL].commitments.localCommit.publishableTxs.commitTx.tx
    val htlc = UpdateAddHtlc(ByteVector32.Zeroes, 0, MilliSatoshi(Long.MaxValue), randomBytes32(), CltvExpiryDelta(144).toCltvExpiry(currentBlockHeight), TestConstants.emptyOnionPacket)
    alice2bob.forward(bob, htlc)
    val error = bob2alice.expectMsgType[Error]
    assert(new String(error.data.toArray) === InsufficientFunds(channelId(bob), amount = MilliSatoshi(Long.MaxValue), missing = new Satoshi(9223372036083735L), reserve = 20000 sat, fees = 8960 sat).getMessage)
    awaitCond(bob.stateName == CLOSING)
    // channel should be advertised as down
    assert(channelUpdateListener.expectMsgType[LocalChannelDown].channelId === bob.stateData.asInstanceOf[DATA_CLOSING].channelId)
    assert(bob2blockchain.expectMsgType[PublishRawTx].tx === tx)
    bob2blockchain.expectMsgType[PublishTx]
    bob2blockchain.expectMsgType[WatchTxConfirmed]
  }

  test("recv UpdateAddHtlc (insufficient funds w/ pending htlcs) (anchor outputs)", Tag(StateTestsTags.AnchorOutputs)) { f =>
    import f._
    val tx = bob.stateData.asInstanceOf[DATA_NORMAL].commitments.localCommit.publishableTxs.commitTx.tx
    alice2bob.forward(bob, UpdateAddHtlc(ByteVector32.Zeroes, 0, 400000000 msat, randomBytes32(), CltvExpiryDelta(144).toCltvExpiry(currentBlockHeight), TestConstants.emptyOnionPacket))
    alice2bob.forward(bob, UpdateAddHtlc(ByteVector32.Zeroes, 1, 300000000 msat, randomBytes32(), CltvExpiryDelta(144).toCltvExpiry(currentBlockHeight), TestConstants.emptyOnionPacket))
    alice2bob.forward(bob, UpdateAddHtlc(ByteVector32.Zeroes, 2, 100000000 msat, randomBytes32(), CltvExpiryDelta(144).toCltvExpiry(currentBlockHeight), TestConstants.emptyOnionPacket))
    val error = bob2alice.expectMsgType[Error]
    assert(new String(error.data.toArray) === InsufficientFunds(channelId(bob), amount = 100000000 msat, missing = 24760 sat, reserve = 20000 sat, fees = 4760 sat).getMessage)
    awaitCond(bob.stateName == CLOSING)
    // channel should be advertised as down
    assert(channelUpdateListener.expectMsgType[LocalChannelDown].channelId === bob.stateData.asInstanceOf[DATA_CLOSING].channelId)
    assert(bob2blockchain.expectMsgType[PublishRawTx].tx === tx)
  }

  test("recv UpdateAddHtlc (insufficient funds w/ pending htlcs 1/2)") { f =>
    import f._
    val tx = bob.stateData.asInstanceOf[DATA_NORMAL].commitments.localCommit.publishableTxs.commitTx.tx
    alice2bob.forward(bob, UpdateAddHtlc(ByteVector32.Zeroes, 0, 400000000 msat, randomBytes32(), CltvExpiryDelta(144).toCltvExpiry(currentBlockHeight), TestConstants.emptyOnionPacket))
    alice2bob.forward(bob, UpdateAddHtlc(ByteVector32.Zeroes, 1, 200000000 msat, randomBytes32(), CltvExpiryDelta(144).toCltvExpiry(currentBlockHeight), TestConstants.emptyOnionPacket))
    alice2bob.forward(bob, UpdateAddHtlc(ByteVector32.Zeroes, 2, 167600000 msat, randomBytes32(), CltvExpiryDelta(144).toCltvExpiry(currentBlockHeight), TestConstants.emptyOnionPacket))
    alice2bob.forward(bob, UpdateAddHtlc(ByteVector32.Zeroes, 3, 10000000 msat, randomBytes32(), CltvExpiryDelta(144).toCltvExpiry(currentBlockHeight), TestConstants.emptyOnionPacket))
    val error = bob2alice.expectMsgType[Error]
    assert(new String(error.data.toArray) === InsufficientFunds(channelId(bob), amount = 10000000 msat, missing = 11720 sat, reserve = 20000 sat, fees = 14120 sat).getMessage)
    awaitCond(bob.stateName == CLOSING)
    // channel should be advertised as down
    assert(channelUpdateListener.expectMsgType[LocalChannelDown].channelId === bob.stateData.asInstanceOf[DATA_CLOSING].channelId)
    assert(bob2blockchain.expectMsgType[PublishRawTx].tx === tx)
    bob2blockchain.expectMsgType[PublishTx]
    bob2blockchain.expectMsgType[WatchTxConfirmed]
  }

  test("recv UpdateAddHtlc (insufficient funds w/ pending htlcs 2/2)") { f =>
    import f._
    val tx = bob.stateData.asInstanceOf[DATA_NORMAL].commitments.localCommit.publishableTxs.commitTx.tx
    alice2bob.forward(bob, UpdateAddHtlc(ByteVector32.Zeroes, 0, 300000000 msat, randomBytes32(), CltvExpiryDelta(144).toCltvExpiry(currentBlockHeight), TestConstants.emptyOnionPacket))
    alice2bob.forward(bob, UpdateAddHtlc(ByteVector32.Zeroes, 1, 300000000 msat, randomBytes32(), CltvExpiryDelta(144).toCltvExpiry(currentBlockHeight), TestConstants.emptyOnionPacket))
    alice2bob.forward(bob, UpdateAddHtlc(ByteVector32.Zeroes, 2, 500000000 msat, randomBytes32(), CltvExpiryDelta(144).toCltvExpiry(currentBlockHeight), TestConstants.emptyOnionPacket))
    val error = bob2alice.expectMsgType[Error]
    assert(new String(error.data.toArray) === InsufficientFunds(channelId(bob), amount = 500000000 msat, missing = 332400 sat, reserve = 20000 sat, fees = 12400 sat).getMessage)
    awaitCond(bob.stateName == CLOSING)
    // channel should be advertised as down
    assert(channelUpdateListener.expectMsgType[LocalChannelDown].channelId === bob.stateData.asInstanceOf[DATA_CLOSING].channelId)
    assert(bob2blockchain.expectMsgType[PublishRawTx].tx === tx)
    bob2blockchain.expectMsgType[PublishTx]
    bob2blockchain.expectMsgType[WatchTxConfirmed]
  }

  test("recv UpdateAddHtlc (over max inflight htlc value)", Tag(StateTestsTags.AliceLowMaxHtlcValueInFlight)) { f =>
    import f._
    val tx = alice.stateData.asInstanceOf[DATA_NORMAL].commitments.localCommit.publishableTxs.commitTx.tx
    alice2bob.forward(alice, UpdateAddHtlc(ByteVector32.Zeroes, 0, 151000000 msat, randomBytes32(), CltvExpiryDelta(144).toCltvExpiry(currentBlockHeight), TestConstants.emptyOnionPacket))
    val error = alice2bob.expectMsgType[Error]
    assert(new String(error.data.toArray) === HtlcValueTooHighInFlight(channelId(alice), maximum = 150000000, actual = 151000000 msat).getMessage)
    awaitCond(alice.stateName == CLOSING)
    // channel should be advertised as down
    assert(channelUpdateListener.expectMsgType[LocalChannelDown].channelId === alice.stateData.asInstanceOf[DATA_CLOSING].channelId)
    assert(alice2blockchain.expectMsgType[PublishRawTx].tx === tx)
    alice2blockchain.expectMsgType[PublishTx]
    alice2blockchain.expectMsgType[WatchTxConfirmed]
  }

  test("recv UpdateAddHtlc (over max accepted htlcs)") { f =>
    import f._
    val tx = bob.stateData.asInstanceOf[DATA_NORMAL].commitments.localCommit.publishableTxs.commitTx.tx
    // Bob accepts a maximum of 30 htlcs
    for (i <- 0 until 30) {
      alice2bob.forward(bob, UpdateAddHtlc(ByteVector32.Zeroes, i, 1000000 msat, randomBytes32(), CltvExpiryDelta(144).toCltvExpiry(currentBlockHeight), TestConstants.emptyOnionPacket))
    }
    alice2bob.forward(bob, UpdateAddHtlc(ByteVector32.Zeroes, 30, 1000000 msat, randomBytes32(), CltvExpiryDelta(144).toCltvExpiry(currentBlockHeight), TestConstants.emptyOnionPacket))
    val error = bob2alice.expectMsgType[Error]
    assert(new String(error.data.toArray) === TooManyAcceptedHtlcs(channelId(bob), maximum = 30).getMessage)
    awaitCond(bob.stateName == CLOSING)
    // channel should be advertised as down
    assert(channelUpdateListener.expectMsgType[LocalChannelDown].channelId === bob.stateData.asInstanceOf[DATA_CLOSING].channelId)
    assert(bob2blockchain.expectMsgType[PublishRawTx].tx === tx)
    bob2blockchain.expectMsgType[PublishTx]
    bob2blockchain.expectMsgType[WatchTxConfirmed]
  }

  test("recv CMD_SIGN") { f =>
    import f._
    addHtlc(50000000 msat, alice, bob, alice2bob, bob2alice)
    alice ! CMD_SIGN()
    val commitSig = alice2bob.expectMsgType[CommitSig]
    assert(commitSig.htlcSignatures.size == 1)
    awaitCond(alice.stateData.asInstanceOf[DATA_NORMAL].commitments.remoteNextCommitInfo.isLeft)
  }

  test("recv CMD_SIGN (two identical htlcs in each direction)") { f =>
    import f._
    val sender = TestProbe()
    val add = CMD_ADD_HTLC(sender.ref, 10000000 msat, randomBytes32(), CltvExpiryDelta(144).toCltvExpiry(currentBlockHeight), TestConstants.emptyOnionPacket, localOrigin(sender.ref))
    alice ! add
    sender.expectMsgType[RES_SUCCESS[CMD_ADD_HTLC]]
    alice2bob.expectMsgType[UpdateAddHtlc]
    alice2bob.forward(bob)
    alice ! add
    sender.expectMsgType[RES_SUCCESS[CMD_ADD_HTLC]]
    alice2bob.expectMsgType[UpdateAddHtlc]
    alice2bob.forward(bob)

    crossSign(alice, bob, alice2bob, bob2alice)

    bob ! add
    sender.expectMsgType[RES_SUCCESS[CMD_ADD_HTLC]]
    bob2alice.expectMsgType[UpdateAddHtlc]
    bob2alice.forward(alice)
    bob ! add
    sender.expectMsgType[RES_SUCCESS[CMD_ADD_HTLC]]
    bob2alice.expectMsgType[UpdateAddHtlc]
    bob2alice.forward(alice)

    // actual test starts here
    bob ! CMD_SIGN()
    val commitSig = bob2alice.expectMsgType[CommitSig]
    assert(commitSig.htlcSignatures.toSet.size == 4)
  }

  test("recv CMD_SIGN (check htlc info are persisted)") { f =>
    import f._
    val sender = TestProbe()
    // for the test to be really useful we have constraint on parameters
    assert(Alice.nodeParams.dustLimit > Bob.nodeParams.dustLimit)
    // we're gonna exchange two htlcs in each direction, the goal is to have bob's commitment have 4 htlcs, and alice's
    // commitment only have 3. We will then check that alice indeed persisted 4 htlcs, and bob only 3.
    val aliceMinReceive = Alice.nodeParams.dustLimit plus weight2fee(TestConstants.feeratePerKw, DefaultCommitmentFormat.htlcSuccessWeight)
    val aliceMinOffer = Alice.nodeParams.dustLimit plus weight2fee(TestConstants.feeratePerKw, DefaultCommitmentFormat.htlcTimeoutWeight)
    val bobMinReceive = Bob.nodeParams.dustLimit plus weight2fee(TestConstants.feeratePerKw, DefaultCommitmentFormat.htlcSuccessWeight)
    val bobMinOffer = Bob.nodeParams.dustLimit plus weight2fee(TestConstants.feeratePerKw, DefaultCommitmentFormat.htlcTimeoutWeight)
    val a2b_1 = bobMinReceive plus 10.sat // will be in alice and bob tx
    val a2b_2 = bobMinReceive plus 20.sat // will be in alice and bob tx
    val b2a_1 = aliceMinReceive plus 10.sat // will be in alice and bob tx
    val b2a_2 = bobMinOffer plus 10.sat // will be only be in bob tx
    assert(a2b_1 > aliceMinOffer && a2b_1 > bobMinReceive)
    assert(a2b_2 > aliceMinOffer && a2b_2 > bobMinReceive)
    assert(b2a_1 > aliceMinReceive && b2a_1 > bobMinOffer)
    assert(b2a_2 < aliceMinReceive && b2a_2 > bobMinOffer)
    alice ! CMD_ADD_HTLC(sender.ref, a2b_1.toMilliSatoshi, randomBytes32(), CltvExpiryDelta(144).toCltvExpiry(currentBlockHeight), TestConstants.emptyOnionPacket, localOrigin(sender.ref))
    sender.expectMsgType[RES_SUCCESS[CMD_ADD_HTLC]]
    alice2bob.expectMsgType[UpdateAddHtlc]
    alice2bob.forward(bob)
    alice ! CMD_ADD_HTLC(sender.ref, a2b_2.toMilliSatoshi, randomBytes32(), CltvExpiryDelta(144).toCltvExpiry(currentBlockHeight), TestConstants.emptyOnionPacket, localOrigin(sender.ref))
    sender.expectMsgType[RES_SUCCESS[CMD_ADD_HTLC]]
    alice2bob.expectMsgType[UpdateAddHtlc]
    alice2bob.forward(bob)
    bob ! CMD_ADD_HTLC(sender.ref, b2a_1.toMilliSatoshi, randomBytes32(), CltvExpiryDelta(144).toCltvExpiry(currentBlockHeight), TestConstants.emptyOnionPacket, localOrigin(sender.ref))
    sender.expectMsgType[RES_SUCCESS[CMD_ADD_HTLC]]
    bob2alice.expectMsgType[UpdateAddHtlc]
    bob2alice.forward(alice)
    bob ! CMD_ADD_HTLC(sender.ref, b2a_2.toMilliSatoshi, randomBytes32(), CltvExpiryDelta(144).toCltvExpiry(currentBlockHeight), TestConstants.emptyOnionPacket, localOrigin(sender.ref))
    sender.expectMsgType[RES_SUCCESS[CMD_ADD_HTLC]]
    bob2alice.expectMsgType[UpdateAddHtlc]
    bob2alice.forward(alice)

    // actual test starts here
    crossSign(alice, bob, alice2bob, bob2alice)
    // depending on who starts signing first, there will be one or two commitments because both sides have changes
    assert(alice.stateData.asInstanceOf[DATA_NORMAL].commitments.localCommit.index === 1)
    assert(bob.stateData.asInstanceOf[DATA_NORMAL].commitments.localCommit.index === 2)
    assert(alice.underlyingActor.nodeParams.db.channels.listHtlcInfos(alice.stateData.asInstanceOf[DATA_NORMAL].channelId, 0).size == 0)
    assert(alice.underlyingActor.nodeParams.db.channels.listHtlcInfos(alice.stateData.asInstanceOf[DATA_NORMAL].channelId, 1).size == 2)
    assert(alice.underlyingActor.nodeParams.db.channels.listHtlcInfos(alice.stateData.asInstanceOf[DATA_NORMAL].channelId, 2).size == 4)
    assert(bob.underlyingActor.nodeParams.db.channels.listHtlcInfos(bob.stateData.asInstanceOf[DATA_NORMAL].channelId, 0).size == 0)
    assert(bob.underlyingActor.nodeParams.db.channels.listHtlcInfos(bob.stateData.asInstanceOf[DATA_NORMAL].channelId, 1).size == 3)
  }

  test("recv CMD_SIGN (htlcs with same pubkeyScript but different amounts)") { f =>
    import f._
    val sender = TestProbe()
    val add = CMD_ADD_HTLC(sender.ref, 10000000 msat, randomBytes32(), CltvExpiryDelta(144).toCltvExpiry(currentBlockHeight), TestConstants.emptyOnionPacket, localOrigin(sender.ref))
    val epsilons = List(3, 1, 5, 7, 6) // unordered on purpose
    val htlcCount = epsilons.size
    for (i <- epsilons) {
      alice ! add.copy(amount = add.amount + (i * 1000).msat)
      sender.expectMsgType[RES_SUCCESS[CMD_ADD_HTLC]]
      alice2bob.expectMsgType[UpdateAddHtlc]
      alice2bob.forward(bob)
    }
    // actual test starts here
    alice ! CMD_SIGN()
    val commitSig = alice2bob.expectMsgType[CommitSig]
    assert(commitSig.htlcSignatures.toSet.size == htlcCount)
    alice2bob.forward(bob)
    awaitCond(bob.stateData.asInstanceOf[DATA_NORMAL].commitments.localCommit.publishableTxs.htlcTxsAndSigs.size == htlcCount)
    val htlcTxs = bob.stateData.asInstanceOf[DATA_NORMAL].commitments.localCommit.publishableTxs.htlcTxsAndSigs
    val amounts = htlcTxs.map(_.txinfo.tx.txOut.head.amount.toLong)
    assert(amounts === amounts.sorted)
  }

  test("recv CMD_SIGN (no changes)") { f =>
    import f._
    val sender = TestProbe()
    alice ! CMD_SIGN()
    sender.expectNoMsg(1 second) // just ignored
    //sender.expectMsg("cannot sign when there are no changes")
  }

  test("recv CMD_SIGN (while waiting for RevokeAndAck (no pending changes)") { f =>
    import f._
    val sender = TestProbe()
    addHtlc(50000000 msat, alice, bob, alice2bob, bob2alice)
    awaitCond(alice.stateData.asInstanceOf[DATA_NORMAL].commitments.remoteNextCommitInfo.isRight)
    alice ! CMD_SIGN()
    alice2bob.expectMsgType[CommitSig]
    awaitCond(alice.stateData.asInstanceOf[DATA_NORMAL].commitments.remoteNextCommitInfo.isLeft)
    val waitForRevocation = alice.stateData.asInstanceOf[DATA_NORMAL].commitments.remoteNextCommitInfo.left.toOption.get
    assert(waitForRevocation.reSignAsap === false)

    // actual test starts here
    alice ! CMD_SIGN()
    sender.expectNoMsg(300 millis)
    assert(alice.stateData.asInstanceOf[DATA_NORMAL].commitments.remoteNextCommitInfo === Left(waitForRevocation))
  }

  test("recv CMD_SIGN (while waiting for RevokeAndAck (with pending changes)") { f =>
    import f._
    val sender = TestProbe()
    addHtlc(50000000 msat, alice, bob, alice2bob, bob2alice)
    awaitCond(alice.stateData.asInstanceOf[DATA_NORMAL].commitments.remoteNextCommitInfo.isRight)
    alice ! CMD_SIGN()
    alice2bob.expectMsgType[CommitSig]
    awaitCond(alice.stateData.asInstanceOf[DATA_NORMAL].commitments.remoteNextCommitInfo.isLeft)
    val waitForRevocation = alice.stateData.asInstanceOf[DATA_NORMAL].commitments.remoteNextCommitInfo.left.toOption.get
    assert(waitForRevocation.reSignAsap === false)

    // actual test starts here
    addHtlc(50000000 msat, alice, bob, alice2bob, bob2alice)
    alice ! CMD_SIGN()
    sender.expectNoMsg(300 millis)
    assert(alice.stateData.asInstanceOf[DATA_NORMAL].commitments.remoteNextCommitInfo === Left(waitForRevocation.copy(reSignAsap = true)))
  }

  test("recv CMD_SIGN (going above reserve)", Tag(StateTestsTags.NoPushMsat)) { f =>
    import f._
    val sender = TestProbe()
    // channel starts with all funds on alice's side, so channel will be initially disabled on bob's side
    assert(Announcements.isEnabled(bob.stateData.asInstanceOf[DATA_NORMAL].channelUpdate.channelFlags) === false)
    // alice will send enough funds to bob to make it go above reserve
    val (r, htlc) = addHtlc(50000000 msat, alice, bob, alice2bob, bob2alice)
    crossSign(alice, bob, alice2bob, bob2alice)
    bob ! CMD_FULFILL_HTLC(htlc.id, r)
    bob2alice.expectMsgType[UpdateFulfillHtlc]
    // we listen to channel_update events
    val listener = TestProbe()
    system.eventStream.subscribe(listener.ref, classOf[LocalChannelUpdate])

    // actual test starts here
    // when signing the fulfill, bob will have its main output go above reserve in alice's commitment tx
    bob ! CMD_SIGN()
    bob2alice.expectMsgType[CommitSig]
    // it should update its channel_update
    awaitCond(Announcements.isEnabled(bob.stateData.asInstanceOf[DATA_NORMAL].channelUpdate.channelFlags))
    // and broadcast it
    assert(listener.expectMsgType[LocalChannelUpdate].channelUpdate === bob.stateData.asInstanceOf[DATA_NORMAL].channelUpdate)
  }

  test("recv CMD_SIGN (after CMD_UPDATE_FEE)") { f =>
    import f._
    val listener = TestProbe()
    system.eventStream.subscribe(listener.ref, classOf[AvailableBalanceChanged])
    alice ! CMD_UPDATE_FEE(FeeratePerKw(654564 sat))
    alice2bob.expectMsgType[UpdateFee]
    alice ! CMD_SIGN()
    listener.expectMsgType[AvailableBalanceChanged]
  }

  test("recv CommitSig (one htlc received)") { f =>
    import f._

    val (_, htlc) = addHtlc(50000000 msat, alice, bob, alice2bob, bob2alice)
    val initialState = bob.stateData.asInstanceOf[DATA_NORMAL]

    alice ! CMD_SIGN()

    // actual test begins
    alice2bob.expectMsgType[CommitSig]
    alice2bob.forward(bob)

    bob2alice.expectMsgType[RevokeAndAck]
    // bob replies immediately with a signature
    bob2alice.expectMsgType[CommitSig]

    awaitCond(bob.stateData.asInstanceOf[DATA_NORMAL].commitments.localCommit.spec.htlcs.collect(incoming).exists(_.id == htlc.id))
    assert(bob.stateData.asInstanceOf[DATA_NORMAL].commitments.localCommit.publishableTxs.htlcTxsAndSigs.size == 1)
    assert(bob.stateData.asInstanceOf[DATA_NORMAL].commitments.localCommit.spec.toLocal == initialState.commitments.localCommit.spec.toLocal)
    assert(bob.stateData.asInstanceOf[DATA_NORMAL].commitments.remoteChanges.acked.size == 0)
    assert(bob.stateData.asInstanceOf[DATA_NORMAL].commitments.remoteChanges.signed.size == 1)
  }

  test("recv CommitSig (one htlc sent)") { f =>
    import f._

    val (_, htlc) = addHtlc(50000000 msat, alice, bob, alice2bob, bob2alice)
    val initialState = bob.stateData.asInstanceOf[DATA_NORMAL]

    alice ! CMD_SIGN()
    alice2bob.expectMsgType[CommitSig]
    alice2bob.forward(bob)
    bob2alice.expectMsgType[RevokeAndAck]
    bob2alice.forward(alice)

    // actual test begins (note that channel sends a CMD_SIGN to itself when it receives RevokeAndAck and there are changes)
    bob2alice.expectMsgType[CommitSig]
    bob2alice.forward(alice)

    awaitCond(alice.stateData.asInstanceOf[DATA_NORMAL].commitments.localCommit.spec.htlcs.collect(outgoing).exists(_.id == htlc.id))
    assert(alice.stateData.asInstanceOf[DATA_NORMAL].commitments.localCommit.publishableTxs.htlcTxsAndSigs.size == 1)
    assert(bob.stateData.asInstanceOf[DATA_NORMAL].commitments.localCommit.spec.toLocal == initialState.commitments.localCommit.spec.toLocal)
  }

  test("recv CommitSig (multiple htlcs in both directions)") { f =>
    import f._

    addHtlc(50000000 msat, alice, bob, alice2bob, bob2alice) // a->b (regular)
    addHtlc(8000000 msat, alice, bob, alice2bob, bob2alice) //  a->b (regular)
    addHtlc(300000 msat, bob, alice, bob2alice, alice2bob) //   b->a (dust)
    addHtlc(1000000 msat, alice, bob, alice2bob, bob2alice) //  a->b (regular)
    addHtlc(50000000 msat, bob, alice, bob2alice, alice2bob) // b->a (regular)
    addHtlc(500000 msat, alice, bob, alice2bob, bob2alice) //   a->b (dust)
    addHtlc(4000000 msat, bob, alice, bob2alice, alice2bob) //  b->a (regular)

    alice ! CMD_SIGN()
    alice2bob.expectMsgType[CommitSig]
    alice2bob.forward(bob)
    bob2alice.expectMsgType[RevokeAndAck]
    bob2alice.forward(alice)

    // actual test begins
    bob2alice.expectMsgType[CommitSig]
    bob2alice.forward(alice)

    awaitCond(alice.stateData.asInstanceOf[DATA_NORMAL].commitments.localCommit.index == 1)
    assert(alice.stateData.asInstanceOf[DATA_NORMAL].commitments.localCommit.publishableTxs.htlcTxsAndSigs.size == 3)
  }

  test("recv CommitSig (only fee update)") { f =>
    import f._
    val sender = TestProbe()

    alice ! CMD_UPDATE_FEE(TestConstants.feeratePerKw + FeeratePerKw(1000 sat), commit = false)
    alice ! CMD_SIGN()

    // actual test begins (note that channel sends a CMD_SIGN to itself when it receives RevokeAndAck and there are changes)
    val updateFee = alice2bob.expectMsgType[UpdateFee]
    assert(updateFee.feeratePerKw === TestConstants.feeratePerKw + FeeratePerKw(1000 sat))
    alice2bob.forward(bob)
    alice2bob.expectMsgType[CommitSig]
    alice2bob.forward(bob)
    bob2alice.expectMsgType[RevokeAndAck]
    bob2alice.forward(alice)
  }

  test("recv CommitSig (two htlcs received with same r)") { f =>
    import f._
    val sender = TestProbe()
    val r = randomBytes32()
    val h = Crypto.sha256(r)

    alice ! CMD_ADD_HTLC(sender.ref, 50000000 msat, h, CltvExpiryDelta(144).toCltvExpiry(currentBlockHeight), TestConstants.emptyOnionPacket, localOrigin(sender.ref))
    sender.expectMsgType[RES_SUCCESS[CMD_ADD_HTLC]]
    val htlc1 = alice2bob.expectMsgType[UpdateAddHtlc]
    alice2bob.forward(bob)

    alice ! CMD_ADD_HTLC(sender.ref, 50000000 msat, h, CltvExpiryDelta(144).toCltvExpiry(currentBlockHeight), TestConstants.emptyOnionPacket, localOrigin(sender.ref))
    sender.expectMsgType[RES_SUCCESS[CMD_ADD_HTLC]]
    val htlc2 = alice2bob.expectMsgType[UpdateAddHtlc]
    alice2bob.forward(bob)

    awaitCond(bob.stateData.asInstanceOf[DATA_NORMAL].commitments.remoteChanges.proposed == htlc1 :: htlc2 :: Nil)
    val initialState = bob.stateData.asInstanceOf[DATA_NORMAL]

    crossSign(alice, bob, alice2bob, bob2alice)
    awaitCond(bob.stateData.asInstanceOf[DATA_NORMAL].commitments.localCommit.spec.htlcs.collect(incoming).exists(_.id == htlc1.id))
    assert(bob.stateData.asInstanceOf[DATA_NORMAL].commitments.localCommit.publishableTxs.htlcTxsAndSigs.size == 2)
    assert(bob.stateData.asInstanceOf[DATA_NORMAL].commitments.localCommit.spec.toLocal == initialState.commitments.localCommit.spec.toLocal)
    assert(bob.stateData.asInstanceOf[DATA_NORMAL].commitments.localCommit.publishableTxs.commitTx.tx.txOut.count(_.amount == 50000.sat) == 2)
  }

  ignore("recv CommitSig (no changes)") { f =>
    import f._
    val tx = bob.stateData.asInstanceOf[DATA_NORMAL].commitments.localCommit.publishableTxs.commitTx.tx
    // signature is invalid but it doesn't matter
    bob ! CommitSig(ByteVector32.Zeroes, ByteVector64.Zeroes, Nil)
    val error = bob2alice.expectMsgType[Error]
    assert(new String(error.data.toArray).startsWith("cannot sign when there are no changes"))
    awaitCond(bob.stateName == CLOSING)
    // channel should be advertised as down
    assert(channelUpdateListener.expectMsgType[LocalChannelDown].channelId === bob.stateData.asInstanceOf[DATA_CLOSING].channelId)
    assert(bob2blockchain.expectMsgType[PublishRawTx].tx === tx)
    bob2blockchain.expectMsgType[PublishTx]
    bob2blockchain.expectMsgType[WatchTxConfirmed]
  }

  test("recv CommitSig (invalid signature)") { f =>
    import f._
    addHtlc(50000000 msat, alice, bob, alice2bob, bob2alice)
    val tx = bob.stateData.asInstanceOf[DATA_NORMAL].commitments.localCommit.publishableTxs.commitTx.tx

    // actual test begins
    bob ! CommitSig(ByteVector32.Zeroes, ByteVector64.Zeroes, Nil)
    val error = bob2alice.expectMsgType[Error]
    assert(new String(error.data.toArray).startsWith("invalid commitment signature"))
    awaitCond(bob.stateName == CLOSING)
    assert(bob2blockchain.expectMsgType[PublishRawTx].tx === tx)
    bob2blockchain.expectMsgType[PublishTx]
    bob2blockchain.expectMsgType[WatchTxConfirmed]
  }

  test("recv CommitSig (bad htlc sig count)") { f =>
    import f._

    addHtlc(50000000 msat, alice, bob, alice2bob, bob2alice)
    val tx = bob.stateData.asInstanceOf[DATA_NORMAL].commitments.localCommit.publishableTxs.commitTx.tx

    alice ! CMD_SIGN()
    val commitSig = alice2bob.expectMsgType[CommitSig]

    // actual test begins
    val badCommitSig = commitSig.copy(htlcSignatures = commitSig.htlcSignatures ::: commitSig.htlcSignatures)
    bob ! badCommitSig
    val error = bob2alice.expectMsgType[Error]
    assert(new String(error.data.toArray) === HtlcSigCountMismatch(channelId(bob), expected = 1, actual = 2).getMessage)
    assert(bob2blockchain.expectMsgType[PublishRawTx].tx === tx)
    bob2blockchain.expectMsgType[PublishTx]
    bob2blockchain.expectMsgType[WatchTxConfirmed]
  }

  test("recv CommitSig (invalid htlc sig)") { f =>
    import f._

    addHtlc(50000000 msat, alice, bob, alice2bob, bob2alice)
    val tx = bob.stateData.asInstanceOf[DATA_NORMAL].commitments.localCommit.publishableTxs.commitTx.tx

    alice ! CMD_SIGN()
    val commitSig = alice2bob.expectMsgType[CommitSig]

    // actual test begins
    val badCommitSig = commitSig.copy(htlcSignatures = commitSig.signature :: Nil)
    bob ! badCommitSig
    val error = bob2alice.expectMsgType[Error]
    assert(new String(error.data.toArray).startsWith("invalid htlc signature"))
    assert(bob2blockchain.expectMsgType[PublishRawTx].tx === tx)
    bob2blockchain.expectMsgType[PublishTx]
    bob2blockchain.expectMsgType[WatchTxConfirmed]
  }

  test("recv RevokeAndAck (one htlc sent)") { f =>
    import f._
    addHtlc(50000000 msat, alice, bob, alice2bob, bob2alice)

    alice ! CMD_SIGN()
    alice2bob.expectMsgType[CommitSig]
    alice2bob.forward(bob)

    // actual test begins
    awaitCond(alice.stateData.asInstanceOf[DATA_NORMAL].commitments.remoteNextCommitInfo.isLeft)
    bob2alice.expectMsgType[RevokeAndAck]
    bob2alice.forward(alice)
    awaitCond(alice.stateData.asInstanceOf[DATA_NORMAL].commitments.remoteNextCommitInfo.isRight)
    awaitCond(alice.stateData.asInstanceOf[DATA_NORMAL].commitments.localChanges.acked.size == 1)
  }

  test("recv RevokeAndAck (one htlc received)") { f =>
    import f._
    val (_, htlc) = addHtlc(50000000 msat, alice, bob, alice2bob, bob2alice)

    alice ! CMD_SIGN()
    alice2bob.expectMsgType[CommitSig]
    alice2bob.forward(bob)
    bob2alice.expectMsgType[RevokeAndAck]
    bob2alice.forward(alice)
    awaitCond(alice.stateData.asInstanceOf[DATA_NORMAL].commitments.remoteNextCommitInfo.isRight)

    bob2alice.expectMsgType[CommitSig]
    bob2alice.forward(alice)

    // at this point bob still hasn't forwarded the htlc downstream
    relayerB.expectNoMsg()

    // actual test begins
    alice2bob.expectMsgType[RevokeAndAck]
    alice2bob.forward(bob)
    awaitCond(bob.stateData.asInstanceOf[DATA_NORMAL].commitments.remoteNextCommitInfo.isRight)
    // now bob will forward the htlc downstream
    val forward = relayerB.expectMsgType[RelayForward]
    assert(forward.add === htlc)
  }

  test("recv RevokeAndAck (multiple htlcs in both directions)") { f =>
    import f._

    addHtlc(50000000 msat, alice, bob, alice2bob, bob2alice) // a->b (regular)
    addHtlc(8000000 msat, alice, bob, alice2bob, bob2alice) //  a->b (regular)
    addHtlc(300000 msat, bob, alice, bob2alice, alice2bob) //   b->a (dust)
    addHtlc(1000000 msat, alice, bob, alice2bob, bob2alice) //  a->b (regular)
    addHtlc(50000000 msat, bob, alice, bob2alice, alice2bob) // b->a (regular)
    addHtlc(500000 msat, alice, bob, alice2bob, bob2alice) //   a->b (dust)
    addHtlc(4000000 msat, bob, alice, bob2alice, alice2bob) //  b->a (regular)

    alice ! CMD_SIGN()
    alice2bob.expectMsgType[CommitSig]
    alice2bob.forward(bob)
    bob2alice.expectMsgType[RevokeAndAck]
    bob2alice.forward(alice)
    awaitCond(alice.stateData.asInstanceOf[DATA_NORMAL].commitments.remoteNextCommitInfo.isRight)

    bob2alice.expectMsgType[CommitSig]
    bob2alice.forward(alice)

    // actual test begins
    alice2bob.expectMsgType[RevokeAndAck]
    alice2bob.forward(bob)

    awaitCond(bob.stateData.asInstanceOf[DATA_NORMAL].commitments.remoteNextCommitInfo.isRight)
    assert(bob.stateData.asInstanceOf[DATA_NORMAL].commitments.remoteCommit.index == 1)
    assert(bob.stateData.asInstanceOf[DATA_NORMAL].commitments.remoteCommit.spec.htlcs.size == 7)
  }

  test("recv RevokeAndAck (with reSignAsap=true)") { f =>
    import f._
    val sender = TestProbe()
    addHtlc(50000000 msat, alice, bob, alice2bob, bob2alice)
    awaitCond(alice.stateData.asInstanceOf[DATA_NORMAL].commitments.remoteNextCommitInfo.isRight)
    alice ! CMD_SIGN()
    alice2bob.expectMsgType[CommitSig]
    alice2bob.forward(bob)
    addHtlc(50000000 msat, alice, bob, alice2bob, bob2alice)
    alice ! CMD_SIGN()
    sender.expectNoMsg(300 millis)
    assert(alice.stateData.asInstanceOf[DATA_NORMAL].commitments.remoteNextCommitInfo.left.toOption.get.reSignAsap === true)

    // actual test starts here
    bob2alice.expectMsgType[RevokeAndAck]
    bob2alice.forward(alice)
    alice2bob.expectMsgType[CommitSig]
  }

  test("recv RevokeAndAck (invalid preimage)") { f =>
    import f._
    val tx = alice.stateData.asInstanceOf[DATA_NORMAL].commitments.localCommit.publishableTxs.commitTx.tx
    addHtlc(50000000 msat, alice, bob, alice2bob, bob2alice)

    alice ! CMD_SIGN()
    alice2bob.expectMsgType[CommitSig]
    alice2bob.forward(bob)

    // actual test begins
    bob2alice.expectMsgType[RevokeAndAck]
    alice ! RevokeAndAck(ByteVector32.Zeroes, new PrivateKey(randomBytes32()), new PrivateKey(randomBytes32()).publicKey)
    alice2bob.expectMsgType[Error]
    awaitCond(alice.stateName == CLOSING)
    // channel should be advertised as down
    assert(channelUpdateListener.expectMsgType[LocalChannelDown].channelId === alice.stateData.asInstanceOf[DATA_CLOSING].channelId)
    assert(alice2blockchain.expectMsgType[PublishRawTx].tx === tx)
    alice2blockchain.expectMsgType[PublishTx]
    alice2blockchain.expectMsgType[WatchTxConfirmed]
  }

  test("recv RevokeAndAck (unexpectedly)") { f =>
    import f._
    val tx = alice.stateData.asInstanceOf[DATA_NORMAL].commitments.localCommit.publishableTxs.commitTx.tx
    awaitCond(alice.stateData.asInstanceOf[DATA_NORMAL].commitments.remoteNextCommitInfo.isRight)
    alice ! RevokeAndAck(ByteVector32.Zeroes, new PrivateKey(randomBytes32()), new PrivateKey(randomBytes32()).publicKey)
    alice2bob.expectMsgType[Error]
    awaitCond(alice.stateName == CLOSING)
    // channel should be advertised as down
    assert(channelUpdateListener.expectMsgType[LocalChannelDown].channelId === alice.stateData.asInstanceOf[DATA_CLOSING].channelId)
    assert(alice2blockchain.expectMsgType[PublishRawTx].tx === tx)
    alice2blockchain.expectMsgType[PublishTx]
    alice2blockchain.expectMsgType[WatchTxConfirmed]
  }

  test("recv RevokeAndAck (forward UpdateFailHtlc)") { f =>
    import f._
    val (_, htlc) = addHtlc(50000000 msat, alice, bob, alice2bob, bob2alice)
    crossSign(alice, bob, alice2bob, bob2alice)
    bob ! CMD_FAIL_HTLC(htlc.id, Right(PermanentChannelFailure))
    val fail = bob2alice.expectMsgType[UpdateFailHtlc]
    bob2alice.forward(alice)
    bob ! CMD_SIGN()
    bob2alice.expectMsgType[CommitSig]
    bob2alice.forward(alice)
    alice2bob.expectMsgType[RevokeAndAck]
    alice2bob.forward(bob)
    alice2bob.expectMsgType[CommitSig]
    alice2bob.forward(bob)
    // alice still hasn't forwarded the fail because it is not yet cross-signed
    relayerA.expectNoMsg()

    // actual test begins
    bob2alice.expectMsgType[RevokeAndAck]
    bob2alice.forward(alice)
    // alice will forward the fail upstream
    val forward = relayerA.expectMsgType[RES_ADD_SETTLED[Origin, HtlcResult.RemoteFail]]
    assert(forward.result.fail === fail)
    assert(forward.htlc === htlc)
  }

  test("recv RevokeAndAck (forward UpdateFailMalformedHtlc)") { f =>
    import f._
    val (_, htlc) = addHtlc(50000000 msat, alice, bob, alice2bob, bob2alice)
    crossSign(alice, bob, alice2bob, bob2alice)
    bob ! CMD_FAIL_MALFORMED_HTLC(htlc.id, Sphinx.PaymentPacket.hash(htlc.onionRoutingPacket), FailureMessageCodecs.BADONION)
    val fail = bob2alice.expectMsgType[UpdateFailMalformedHtlc]
    bob2alice.forward(alice)
    bob ! CMD_SIGN()
    bob2alice.expectMsgType[CommitSig]
    bob2alice.forward(alice)
    alice2bob.expectMsgType[RevokeAndAck]
    alice2bob.forward(bob)
    alice2bob.expectMsgType[CommitSig]
    alice2bob.forward(bob)
    // alice still hasn't forwarded the fail because it is not yet cross-signed
    relayerA.expectNoMsg()

    // actual test begins
    bob2alice.expectMsgType[RevokeAndAck]
    bob2alice.forward(alice)
    // alice will forward the fail upstream
    val forward = relayerA.expectMsgType[RES_ADD_SETTLED[Origin, HtlcResult.RemoteFailMalformed]]
    assert(forward.result.fail === fail)
    assert(forward.htlc === htlc)
  }

  def testRevokeAndAckHtlcStaticRemoteKey(f: FixtureParam): Unit = {
    import f._

    assert(alice.stateData.asInstanceOf[DATA_NORMAL].commitments.localParams.features.hasFeature(StaticRemoteKey))
    assert(bob.stateData.asInstanceOf[DATA_NORMAL].commitments.localParams.features.hasFeature(StaticRemoteKey))

    def aliceToRemoteScript(): ByteVector = {
      val toRemoteAmount = alice.stateData.asInstanceOf[DATA_NORMAL].commitments.localCommit.spec.toRemote
      val Some(toRemoteOut) = alice.stateData.asInstanceOf[DATA_NORMAL].commitments.localCommit.publishableTxs.commitTx.tx.txOut.find(_.amount == toRemoteAmount.truncateToSatoshi)
      toRemoteOut.publicKeyScript
    }

    val initialToRemoteScript = aliceToRemoteScript()

    addHtlc(50000000 msat, alice, bob, alice2bob, bob2alice)

    alice ! CMD_SIGN()
    alice2bob.expectMsgType[CommitSig]
    alice2bob.forward(bob)
    bob2alice.expectMsgType[RevokeAndAck]
    bob2alice.forward(alice)
    awaitCond(alice.stateData.asInstanceOf[DATA_NORMAL].commitments.remoteNextCommitInfo.isRight)

    bob2alice.expectMsgType[CommitSig]
    bob2alice.forward(alice)

    alice2bob.expectMsgType[RevokeAndAck]
    alice2bob.forward(bob)
    awaitCond(bob.stateData.asInstanceOf[DATA_NORMAL].commitments.remoteNextCommitInfo.isRight)

    awaitCond(alice.stateName == NORMAL)
    // using option_static_remotekey alice's view of bob toRemote script stays the same across commitments
    assert(initialToRemoteScript == aliceToRemoteScript())
  }

  test("recv RevokeAndAck (one htlc sent, static_remotekey)", Tag(StateTestsTags.StaticRemoteKey)) {
    testRevokeAndAckHtlcStaticRemoteKey _
  }

  test("recv RevokeAndAck (one htlc sent, anchor outputs)", Tag(StateTestsTags.AnchorOutputs)) {
    testRevokeAndAckHtlcStaticRemoteKey _
  }

  test("recv RevocationTimeout") { f =>
    import f._
    addHtlc(50000000 msat, alice, bob, alice2bob, bob2alice)

    alice ! CMD_SIGN()
    alice2bob.expectMsgType[CommitSig]
    alice2bob.forward(bob)

    // actual test begins
    awaitCond(alice.stateData.asInstanceOf[DATA_NORMAL].commitments.remoteNextCommitInfo.isLeft)
    val peer = TestProbe()
    alice ! RevocationTimeout(alice.stateData.asInstanceOf[DATA_NORMAL].commitments.remoteCommit.index, peer.ref)
    peer.expectMsg(Peer.Disconnect(alice.stateData.asInstanceOf[DATA_NORMAL].commitments.remoteParams.nodeId))
  }

  private def testReceiveCmdFulfillHtlc(f: FixtureParam): Unit = {
    import f._

    val (r, htlc) = addHtlc(50000000 msat, alice, bob, alice2bob, bob2alice)
    crossSign(alice, bob, alice2bob, bob2alice)

    // actual test begins
    val initialState = bob.stateData.asInstanceOf[DATA_NORMAL]
    bob ! CMD_FULFILL_HTLC(htlc.id, r)
    val fulfill = bob2alice.expectMsgType[UpdateFulfillHtlc]
    awaitCond(bob.stateData == initialState.copy(
      commitments = initialState.commitments.copy(
        localChanges = initialState.commitments.localChanges.copy(initialState.commitments.localChanges.proposed :+ fulfill))))
  }

  test("recv CMD_FULFILL_HTLC") {
    testReceiveCmdFulfillHtlc _
  }

  test("recv CMD_FULFILL_HTLC (static_remotekey)", Tag(StateTestsTags.StaticRemoteKey)) {
    testReceiveCmdFulfillHtlc _
  }

  test("recv CMD_FULFILL_HTLC (anchor_outputs)", Tag(StateTestsTags.AnchorOutputs)) {
    testReceiveCmdFulfillHtlc _
  }

  test("recv CMD_FULFILL_HTLC (unknown htlc id)") { f =>
    import f._
    val sender = TestProbe()
    val r = randomBytes32()
    val initialState = bob.stateData.asInstanceOf[DATA_NORMAL]

    val c = CMD_FULFILL_HTLC(42, r, replyTo_opt = Some(sender.ref))
    bob ! c
    sender.expectMsg(RES_FAILURE(c, UnknownHtlcId(channelId(bob), 42)))
    assert(initialState == bob.stateData)
  }

  test("recv CMD_FULFILL_HTLC (invalid preimage)") { f =>
    import f._
    val sender = TestProbe()
    val (_, htlc) = addHtlc(50000000 msat, alice, bob, alice2bob, bob2alice)
    crossSign(alice, bob, alice2bob, bob2alice)

    // actual test begins
    val initialState = bob.stateData.asInstanceOf[DATA_NORMAL]
    val c = CMD_FULFILL_HTLC(htlc.id, ByteVector32.Zeroes, replyTo_opt = Some(sender.ref))
    bob ! c
    sender.expectMsg(RES_FAILURE(c, InvalidHtlcPreimage(channelId(bob), 0)))
    assert(initialState == bob.stateData)
  }

  test("recv CMD_FULFILL_HTLC (acknowledge in case of success)") { f =>
    import f._
    val sender = TestProbe()
    val (r, htlc) = addHtlc(50000000 msat, alice, bob, alice2bob, bob2alice)
    crossSign(alice, bob, alice2bob, bob2alice)

    // actual test begins
    val initialState = bob.stateData.asInstanceOf[DATA_NORMAL]
    val c = CMD_FULFILL_HTLC(htlc.id, r, replyTo_opt = Some(sender.ref))
    // this would be done automatically when the relayer calls safeSend
    bob.underlyingActor.nodeParams.db.pendingCommands.addSettlementCommand(initialState.channelId, c)
    bob ! c
    bob2alice.expectMsgType[UpdateFulfillHtlc]
    bob ! CMD_SIGN(replyTo_opt = Some(sender.ref))
    bob2alice.expectMsgType[CommitSig]
    awaitCond(bob.underlyingActor.nodeParams.db.pendingCommands.listSettlementCommands(initialState.channelId).isEmpty)
  }

  test("recv CMD_FULFILL_HTLC (acknowledge in case of failure)") { f =>
    import f._
    val sender = TestProbe()
    val initialState = bob.stateData.asInstanceOf[DATA_NORMAL]

    val c = CMD_FULFILL_HTLC(42, randomBytes32(), replyTo_opt = Some(sender.ref))
    sender.send(bob, c) // this will fail
    sender.expectMsg(RES_FAILURE(c, UnknownHtlcId(channelId(bob), 42)))
    awaitCond(bob.underlyingActor.nodeParams.db.pendingCommands.listSettlementCommands(initialState.channelId).isEmpty)
  }

  private def testUpdateFulfillHtlc(f: FixtureParam): Unit = {
    import f._
    val (r, htlc) = addHtlc(50000000 msat, alice, bob, alice2bob, bob2alice)
    crossSign(alice, bob, alice2bob, bob2alice)
    bob ! CMD_FULFILL_HTLC(htlc.id, r)
    val fulfill = bob2alice.expectMsgType[UpdateFulfillHtlc]

    // actual test begins
    val initialState = alice.stateData.asInstanceOf[DATA_NORMAL]
    bob2alice.forward(alice)
    awaitCond(alice.stateData == initialState.copy(
      commitments = initialState.commitments.copy(remoteChanges = initialState.commitments.remoteChanges.copy(initialState.commitments.remoteChanges.proposed :+ fulfill))))
    // alice immediately propagates the fulfill upstream
    val forward = relayerA.expectMsgType[RES_ADD_SETTLED[Origin, HtlcResult.RemoteFulfill]]
    assert(forward.result.fulfill === fulfill)
    assert(forward.htlc === htlc)
  }

  test("recv UpdateFulfillHtlc") {
    testUpdateFulfillHtlc _
  }

  test("recv UpdateFulfillHtlc (static_remotekey)", Tag("(static_remotekey)")) {
    testUpdateFulfillHtlc _
  }

  test("recv UpdateFulfillHtlc (anchor_outputs)", Tag(StateTestsTags.AnchorOutputs)) {
    testUpdateFulfillHtlc _
  }

  test("recv UpdateFulfillHtlc (sender has not signed htlc)") { f =>
    import f._
    val (r, htlc) = addHtlc(50000000 msat, alice, bob, alice2bob, bob2alice)
    alice ! CMD_SIGN()
    alice2bob.expectMsgType[CommitSig]

    // actual test begins
    val tx = alice.stateData.asInstanceOf[DATA_NORMAL].commitments.localCommit.publishableTxs.commitTx.tx
    alice ! UpdateFulfillHtlc(ByteVector32.Zeroes, htlc.id, r)
    alice2bob.expectMsgType[Error]
    awaitCond(alice.stateName == CLOSING)
    // channel should be advertised as down
    assert(channelUpdateListener.expectMsgType[LocalChannelDown].channelId === alice.stateData.asInstanceOf[DATA_CLOSING].channelId)
    assert(alice2blockchain.expectMsgType[PublishRawTx].tx === tx)
    alice2blockchain.expectMsgType[PublishTx]
    alice2blockchain.expectMsgType[WatchTxConfirmed]
  }

  test("recv UpdateFulfillHtlc (unknown htlc id)") { f =>
    import f._
    val tx = alice.stateData.asInstanceOf[DATA_NORMAL].commitments.localCommit.publishableTxs.commitTx.tx
    alice ! UpdateFulfillHtlc(ByteVector32.Zeroes, 42, ByteVector32.Zeroes)
    alice2bob.expectMsgType[Error]
    awaitCond(alice.stateName == CLOSING)
    // channel should be advertised as down
    assert(channelUpdateListener.expectMsgType[LocalChannelDown].channelId === alice.stateData.asInstanceOf[DATA_CLOSING].channelId)
    assert(alice2blockchain.expectMsgType[PublishRawTx].tx === tx)
    alice2blockchain.expectMsgType[PublishTx]
    alice2blockchain.expectMsgType[WatchTxConfirmed]
  }

  test("recv UpdateFulfillHtlc (invalid preimage)") { f =>
    import f._
    val (_, htlc) = addHtlc(50000000 msat, alice, bob, alice2bob, bob2alice)
    crossSign(alice, bob, alice2bob, bob2alice)
    relayerB.expectMsgType[RelayForward]
    val tx = alice.stateData.asInstanceOf[DATA_NORMAL].commitments.localCommit.publishableTxs.commitTx.tx

    // actual test begins
    alice ! UpdateFulfillHtlc(ByteVector32.Zeroes, htlc.id, ByteVector32.Zeroes)
    alice2bob.expectMsgType[Error]
    awaitCond(alice.stateName == CLOSING)
    // channel should be advertised as down
    assert(channelUpdateListener.expectMsgType[LocalChannelDown].channelId === alice.stateData.asInstanceOf[DATA_CLOSING].channelId)
    assert(alice2blockchain.expectMsgType[PublishRawTx].tx === tx)
    alice2blockchain.expectMsgType[PublishTx] // main delayed
    alice2blockchain.expectMsgType[PublishTx] // htlc timeout
    alice2blockchain.expectMsgType[WatchTxConfirmed]
  }

  private def testCmdFailHtlc(f: FixtureParam): Unit = {
    import f._
    val (_, htlc) = addHtlc(50000000 msat, alice, bob, alice2bob, bob2alice)
    crossSign(alice, bob, alice2bob, bob2alice)

    // actual test begins
    val initialState = bob.stateData.asInstanceOf[DATA_NORMAL]
    val cmd = CMD_FAIL_HTLC(htlc.id, Right(PermanentChannelFailure))
    val Right(fail) = OutgoingPacket.buildHtlcFailure(Bob.nodeParams.privateKey, cmd, htlc)
    assert(fail.id === htlc.id)
    bob ! cmd
    bob2alice.expectMsg(fail)
    awaitCond(bob.stateData == initialState.copy(
      commitments = initialState.commitments.copy(
        localChanges = initialState.commitments.localChanges.copy(initialState.commitments.localChanges.proposed :+ fail))))
  }

  test("recv CMD_FAIL_HTLC") {
    testCmdFailHtlc _
  }

  test("recv CMD_FAIL_HTLC (static_remotekey)", Tag(StateTestsTags.StaticRemoteKey)) {
    testCmdFailHtlc _
  }

  test("recv CMD_FAIL_HTLC (anchor_outputs)", Tag(StateTestsTags.AnchorOutputs)) {
    testCmdFailHtlc _
  }

  test("recv CMD_FAIL_HTLC (unknown htlc id)") { f =>
    import f._
    val sender = TestProbe()
    val initialState = bob.stateData.asInstanceOf[DATA_NORMAL]

    val c = CMD_FAIL_HTLC(42, Right(PermanentChannelFailure), replyTo_opt = Some(sender.ref))
    bob ! c
    sender.expectMsg(RES_FAILURE(c, UnknownHtlcId(channelId(bob), 42)))
    assert(initialState == bob.stateData)
  }

  test("recv CMD_FAIL_HTLC (htlc pending fulfill)") { f =>
    import f._

    val sender = TestProbe()
    val (r, htlc) = addHtlc(50000000 msat, alice, bob, alice2bob, bob2alice)
    crossSign(alice, bob, alice2bob, bob2alice)

    // HTLC is fulfilled but alice doesn't send its revocation.
    bob ! CMD_FULFILL_HTLC(htlc.id, r)
    bob ! CMD_SIGN()
    bob2alice.expectMsgType[UpdateFulfillHtlc]
    bob2alice.expectMsgType[CommitSig]

    // We cannot fail the HTLC, we must wait for the fulfill to be acked.
    val c = CMD_FAIL_HTLC(htlc.id, Right(TemporaryNodeFailure), replyTo_opt = Some(sender.ref))
    bob ! c
    sender.expectMsg(RES_FAILURE(c, UnknownHtlcId(channelId(bob), htlc.id)))
  }

  test("recv CMD_FAIL_HTLC (acknowledge in case of failure)") { f =>
    import f._
    val sender = TestProbe()
    val initialState = bob.stateData.asInstanceOf[DATA_NORMAL]

    val c = CMD_FAIL_HTLC(42, Right(PermanentChannelFailure), replyTo_opt = Some(sender.ref))
    sender.send(bob, c) // this will fail
    sender.expectMsg(RES_FAILURE(c, UnknownHtlcId(channelId(bob), 42)))
    awaitCond(bob.underlyingActor.nodeParams.db.pendingCommands.listSettlementCommands(initialState.channelId).isEmpty)
  }

  test("recv CMD_FAIL_MALFORMED_HTLC") { f =>
    import f._
    val (_, htlc) = addHtlc(50000000 msat, alice, bob, alice2bob, bob2alice)
    crossSign(alice, bob, alice2bob, bob2alice)

    // actual test begins
    val initialState = bob.stateData.asInstanceOf[DATA_NORMAL]
    bob ! CMD_FAIL_MALFORMED_HTLC(htlc.id, Sphinx.PaymentPacket.hash(htlc.onionRoutingPacket), FailureMessageCodecs.BADONION)
    val fail = bob2alice.expectMsgType[UpdateFailMalformedHtlc]
    awaitCond(bob.stateData == initialState.copy(
      commitments = initialState.commitments.copy(
        localChanges = initialState.commitments.localChanges.copy(initialState.commitments.localChanges.proposed :+ fail))))
  }

  test("recv CMD_FAIL_MALFORMED_HTLC (unknown htlc id)") { f =>
    import f._
    val sender = TestProbe()
    val initialState = bob.stateData.asInstanceOf[DATA_NORMAL]

    val c = CMD_FAIL_MALFORMED_HTLC(42, ByteVector32.Zeroes, FailureMessageCodecs.BADONION, replyTo_opt = Some(sender.ref))
    bob ! c
    sender.expectMsg(RES_FAILURE(c, UnknownHtlcId(channelId(bob), 42)))
    assert(initialState == bob.stateData)
  }

  test("recv CMD_FAIL_MALFORMED_HTLC (invalid failure_code)") { f =>
    import f._
    val sender = TestProbe()
    val initialState = bob.stateData.asInstanceOf[DATA_NORMAL]
    val c = CMD_FAIL_MALFORMED_HTLC(42, ByteVector32.Zeroes, 42, replyTo_opt = Some(sender.ref))
    bob ! c
    sender.expectMsg(RES_FAILURE(c, InvalidFailureCode(channelId(bob))))
    assert(initialState == bob.stateData)
  }

  test("recv CMD_FAIL_MALFORMED_HTLC (acknowledge in case of failure)") { f =>
    import f._
    val sender = TestProbe()
    val initialState = bob.stateData.asInstanceOf[DATA_NORMAL]

    val c = CMD_FAIL_MALFORMED_HTLC(42, ByteVector32.Zeroes, FailureMessageCodecs.BADONION, replyTo_opt = Some(sender.ref))
    sender.send(bob, c) // this will fail
    sender.expectMsg(RES_FAILURE(c, UnknownHtlcId(channelId(bob), 42)))
    awaitCond(bob.underlyingActor.nodeParams.db.pendingCommands.listSettlementCommands(initialState.channelId).isEmpty)
  }

  private def testUpdateFailHtlc(f: FixtureParam): Unit = {
    import f._
    val (_, htlc) = addHtlc(50000000 msat, alice, bob, alice2bob, bob2alice)
    crossSign(alice, bob, alice2bob, bob2alice)
    bob ! CMD_FAIL_HTLC(htlc.id, Right(PermanentChannelFailure))
    val fail = bob2alice.expectMsgType[UpdateFailHtlc]

    // actual test begins
    val initialState = alice.stateData.asInstanceOf[DATA_NORMAL]
    bob2alice.forward(alice)
    awaitCond(alice.stateData == initialState.copy(
      commitments = initialState.commitments.copy(remoteChanges = initialState.commitments.remoteChanges.copy(initialState.commitments.remoteChanges.proposed :+ fail))))
    // alice won't forward the fail before it is cross-signed
    relayerA.expectNoMsg()
  }

  test("recv UpdateFailHtlc") {
    testUpdateFailHtlc _
  }

  test("recv UpdateFailHtlc (static_remotekey)", Tag(StateTestsTags.StaticRemoteKey)) {
    testUpdateFailHtlc _
  }

  test("recv UpdateFailHtlc (anchor_outputs)", Tag(StateTestsTags.AnchorOutputs)) {
    testUpdateFailHtlc _
  }

  test("recv UpdateFailMalformedHtlc") { f =>
    import f._

    // Alice sends an HTLC to Bob, which they both sign
    val (_, htlc) = addHtlc(50000000 msat, alice, bob, alice2bob, bob2alice)
    crossSign(alice, bob, alice2bob, bob2alice)
    // Bob fails the HTLC because he cannot parse it
    val initialState = alice.stateData.asInstanceOf[DATA_NORMAL]
    bob ! CMD_FAIL_MALFORMED_HTLC(htlc.id, Sphinx.PaymentPacket.hash(htlc.onionRoutingPacket), FailureMessageCodecs.BADONION)
    val fail = bob2alice.expectMsgType[UpdateFailMalformedHtlc]
    bob2alice.forward(alice)

    awaitCond(alice.stateData == initialState.copy(
      commitments = initialState.commitments.copy(remoteChanges = initialState.commitments.remoteChanges.copy(initialState.commitments.remoteChanges.proposed :+ fail))))
    // alice won't forward the fail before it is cross-signed
    relayerA.expectNoMsg()

    bob ! CMD_SIGN()
    val sig = bob2alice.expectMsgType[CommitSig]
    // Bob should not have the htlc in its remote commit anymore
    assert(sig.htlcSignatures.isEmpty)

    // and Alice should accept this signature
    bob2alice.forward(alice)
    alice2bob.expectMsgType[RevokeAndAck]
  }

  test("recv UpdateFailMalformedHtlc (invalid failure_code)") { f =>
    import f._
    val (_, htlc) = addHtlc(50000000 msat, alice, bob, alice2bob, bob2alice)
    crossSign(alice, bob, alice2bob, bob2alice)

    // actual test begins
    val tx = alice.stateData.asInstanceOf[DATA_NORMAL].commitments.localCommit.publishableTxs.commitTx.tx
    val fail = UpdateFailMalformedHtlc(ByteVector32.Zeroes, htlc.id, Sphinx.PaymentPacket.hash(htlc.onionRoutingPacket), 42)
    alice ! fail
    val error = alice2bob.expectMsgType[Error]
    assert(new String(error.data.toArray) === InvalidFailureCode(ByteVector32.Zeroes).getMessage)
    awaitCond(alice.stateName == CLOSING)
    assert(alice2blockchain.expectMsgType[PublishRawTx].tx === tx) // commit tx
    alice2blockchain.expectMsgType[PublishTx] // main delayed
    alice2blockchain.expectMsgType[PublishTx] // htlc timeout
    alice2blockchain.expectMsgType[WatchTxConfirmed]
  }

  test("recv UpdateFailHtlc (sender has not signed htlc)") { f =>
    import f._
    val (_, htlc) = addHtlc(50000000 msat, alice, bob, alice2bob, bob2alice)
    alice ! CMD_SIGN()
    alice2bob.expectMsgType[CommitSig]

    // actual test begins
    val tx = alice.stateData.asInstanceOf[DATA_NORMAL].commitments.localCommit.publishableTxs.commitTx.tx
    alice ! UpdateFailHtlc(ByteVector32.Zeroes, htlc.id, ByteVector.fill(152)(0))
    alice2bob.expectMsgType[Error]
    awaitCond(alice.stateName == CLOSING)
    // channel should be advertised as down
    assert(channelUpdateListener.expectMsgType[LocalChannelDown].channelId === alice.stateData.asInstanceOf[DATA_CLOSING].channelId)
    assert(alice2blockchain.expectMsgType[PublishRawTx].tx === tx)
    alice2blockchain.expectMsgType[PublishTx]
    alice2blockchain.expectMsgType[WatchTxConfirmed]
  }

  test("recv UpdateFailHtlc (unknown htlc id)") { f =>
    import f._
    val tx = alice.stateData.asInstanceOf[DATA_NORMAL].commitments.localCommit.publishableTxs.commitTx.tx
    alice ! UpdateFailHtlc(ByteVector32.Zeroes, 42, ByteVector.fill(152)(0))
    alice2bob.expectMsgType[Error]
    awaitCond(alice.stateName == CLOSING)
    // channel should be advertised as down
    assert(channelUpdateListener.expectMsgType[LocalChannelDown].channelId === alice.stateData.asInstanceOf[DATA_CLOSING].channelId)
    assert(alice2blockchain.expectMsgType[PublishRawTx].tx === tx)
    alice2blockchain.expectMsgType[PublishTx]
    alice2blockchain.expectMsgType[WatchTxConfirmed]
  }

  test("recv UpdateFailHtlc (invalid onion error length)") { f =>
    import f._
    val (_, htlc) = addHtlc(50000000 msat, alice, bob, alice2bob, bob2alice)
    crossSign(alice, bob, alice2bob, bob2alice)
    // Bob receives a failure with a completely invalid onion error (missing mac)
    bob ! CMD_FAIL_HTLC(htlc.id, Left(ByteVector.fill(260)(42)))
    val fail = bob2alice.expectMsgType[UpdateFailHtlc]
    assert(fail.id === htlc.id)
    // We should rectify the packet length before forwarding upstream.
    assert(fail.reason.length === Sphinx.FailurePacket.PacketLength)
  }

  private def testCmdUpdateFee(f: FixtureParam): Unit = {
    import f._
    val initialState = alice.stateData.asInstanceOf[DATA_NORMAL]
    alice ! CMD_UPDATE_FEE(FeeratePerKw(20000 sat))
    val fee = alice2bob.expectMsgType[UpdateFee]
    awaitCond(alice.stateData == initialState.copy(
      commitments = initialState.commitments.copy(
        localChanges = initialState.commitments.localChanges.copy(initialState.commitments.localChanges.proposed :+ fee))))
  }

  test("recv CMD_UPDATE_FEE") {
    testCmdUpdateFee _
  }

  test("recv CMD_UPDATE_FEE (anchor outputs)", Tag(StateTestsTags.AnchorOutputs)) {
    testCmdUpdateFee _
  }

  test("recv CMD_UPDATE_FEE (two in a row)") { f =>
    import f._
    val initialState = alice.stateData.asInstanceOf[DATA_NORMAL]
    alice ! CMD_UPDATE_FEE(FeeratePerKw(20000 sat))
    alice2bob.expectMsgType[UpdateFee]
    alice ! CMD_UPDATE_FEE(FeeratePerKw(30000 sat))
    val fee2 = alice2bob.expectMsgType[UpdateFee]
    awaitCond(alice.stateData == initialState.copy(
      commitments = initialState.commitments.copy(
        localChanges = initialState.commitments.localChanges.copy(initialState.commitments.localChanges.proposed :+ fee2))))
  }

  test("recv CMD_UPDATE_FEE (when fundee)") { f =>
    import f._
    val sender = TestProbe()
    val initialState = bob.stateData.asInstanceOf[DATA_NORMAL]
    val c = CMD_UPDATE_FEE(FeeratePerKw(20000 sat), replyTo_opt = Some(sender.ref))
    bob ! c
    sender.expectMsg(RES_FAILURE(c, FundeeCannotSendUpdateFee(channelId(bob))))
    assert(initialState == bob.stateData)
  }

  test("recv UpdateFee") { f =>
    import f._
    val initialData = bob.stateData.asInstanceOf[DATA_NORMAL]
    val fee = UpdateFee(ByteVector32.Zeroes, FeeratePerKw(12000 sat))
    bob ! fee
    awaitCond(bob.stateData == initialData.copy(commitments = initialData.commitments.copy(remoteChanges = initialData.commitments.remoteChanges.copy(proposed = initialData.commitments.remoteChanges.proposed :+ fee), remoteNextHtlcId = 0)))
  }

  test("recv UpdateFee (anchor outputs)", Tag(StateTestsTags.AnchorOutputs)) { f =>
    import f._
    val initialData = bob.stateData.asInstanceOf[DATA_NORMAL]
    assert(initialData.commitments.localCommit.spec.feeratePerKw === TestConstants.anchorOutputsFeeratePerKw)
    val fee = UpdateFee(ByteVector32.Zeroes, TestConstants.anchorOutputsFeeratePerKw * 0.8)
    bob ! fee
    awaitCond(bob.stateData == initialData.copy(commitments = initialData.commitments.copy(remoteChanges = initialData.commitments.remoteChanges.copy(proposed = initialData.commitments.remoteChanges.proposed :+ fee), remoteNextHtlcId = 0)))
  }

  test("recv UpdateFee (two in a row)") { f =>
    import f._
    val initialData = bob.stateData.asInstanceOf[DATA_NORMAL]
    val fee1 = UpdateFee(ByteVector32.Zeroes, FeeratePerKw(12000 sat))
    bob ! fee1
    val fee2 = UpdateFee(ByteVector32.Zeroes, FeeratePerKw(14000 sat))
    bob ! fee2
    awaitCond(bob.stateData == initialData.copy(commitments = initialData.commitments.copy(remoteChanges = initialData.commitments.remoteChanges.copy(proposed = initialData.commitments.remoteChanges.proposed :+ fee2), remoteNextHtlcId = 0)))
  }

  test("recv UpdateFee (when sender is not funder)") { f =>
    import f._
    val tx = alice.stateData.asInstanceOf[DATA_NORMAL].commitments.localCommit.publishableTxs.commitTx.tx
    alice ! UpdateFee(ByteVector32.Zeroes, FeeratePerKw(12000 sat))
    alice2bob.expectMsgType[Error]
    awaitCond(alice.stateName == CLOSING)
    // channel should be advertised as down
    assert(channelUpdateListener.expectMsgType[LocalChannelDown].channelId === alice.stateData.asInstanceOf[DATA_CLOSING].channelId)
    assert(alice2blockchain.expectMsgType[PublishRawTx].tx === tx)
    alice2blockchain.expectMsgType[PublishTx]
    alice2blockchain.expectMsgType[WatchTxConfirmed]
  }

  test("recv UpdateFee (sender can't afford it)") { f =>
    import f._
    val tx = bob.stateData.asInstanceOf[DATA_NORMAL].commitments.localCommit.publishableTxs.commitTx.tx
    val fee = UpdateFee(ByteVector32.Zeroes, FeeratePerKw(100000000 sat))
    // we first update the feerates so that we don't trigger a 'fee too different' error
    bob.feeEstimator.setFeerate(FeeratesPerKw.single(fee.feeratePerKw))
    bob ! fee
    val error = bob2alice.expectMsgType[Error]
    assert(new String(error.data.toArray) === CannotAffordFees(channelId(bob), missing = 71620000.sat, reserve = 20000.sat, fees = 72400000.sat).getMessage)
    awaitCond(bob.stateName == CLOSING)
    // channel should be advertised as down
    assert(channelUpdateListener.expectMsgType[LocalChannelDown].channelId === bob.stateData.asInstanceOf[DATA_CLOSING].channelId)
    assert(bob2blockchain.expectMsgType[PublishRawTx].tx === tx) // commit tx
    //bob2blockchain.expectMsgType[PublishTx] // main delayed (removed because of the high fees)
    bob2blockchain.expectMsgType[WatchTxConfirmed]
  }

  test("recv UpdateFee (sender can't afford it, anchor outputs)", Tag(StateTestsTags.AnchorOutputs)) { f =>
    import f._
    val tx = bob.stateData.asInstanceOf[DATA_NORMAL].commitments.localCommit.publishableTxs.commitTx.tx
    // This feerate is just above the threshold: (800000 (alice balance) - 20000 (reserve) - 660 (anchors)) / 1124 (commit tx weight) = 693363
    bob ! UpdateFee(ByteVector32.Zeroes, FeeratePerKw(693364 sat))
    val error = bob2alice.expectMsgType[Error]
    assert(new String(error.data.toArray) === CannotAffordFees(channelId(bob), missing = 1 sat, reserve = 20000 sat, fees = 780001 sat).getMessage)
    awaitCond(bob.stateName == CLOSING)
    // channel should be advertised as down
    assert(channelUpdateListener.expectMsgType[LocalChannelDown].channelId === bob.stateData.asInstanceOf[DATA_CLOSING].channelId)
    assert(bob2blockchain.expectMsgType[PublishRawTx].tx === tx) // commit tx
  }

  test("recv UpdateFee (local/remote feerates are too different)") { f =>
    import f._

    val initialState = bob.stateData.asInstanceOf[DATA_NORMAL]
    val commitTx = initialState.commitments.localCommit.publishableTxs.commitTx.tx
    assert(initialState.commitments.localCommit.spec.feeratePerKw === TestConstants.feeratePerKw)
    alice2bob.send(bob, UpdateFee(ByteVector32.Zeroes, TestConstants.feeratePerKw * 3))
    bob2alice.expectNoMsg(250 millis) // we don't close because the commitment doesn't contain any HTLC

    // when we try to add an HTLC, we still disagree on the feerate so we close
    alice2bob.send(bob, UpdateAddHtlc(ByteVector32.Zeroes, 0, 2500000 msat, randomBytes32(), CltvExpiryDelta(144).toCltvExpiry(currentBlockHeight), TestConstants.emptyOnionPacket))
    val error = bob2alice.expectMsgType[Error]
    assert(new String(error.data.toArray).contains("local/remote feerates are too different"))
    awaitCond(bob.stateName == CLOSING)
    // channel should be advertised as down
    assert(channelUpdateListener.expectMsgType[LocalChannelDown].channelId === bob.stateData.asInstanceOf[DATA_CLOSING].channelId)
    assert(bob2blockchain.expectMsgType[PublishRawTx].tx === commitTx)
    bob2blockchain.expectMsgType[PublishTx]
    bob2blockchain.expectMsgType[WatchTxConfirmed]
  }

  test("recv UpdateFee (remote feerate is too high, anchor outputs)", Tag(StateTestsTags.AnchorOutputs)) { f =>
    import f._

    val initialState = bob.stateData.asInstanceOf[DATA_NORMAL]
    val commitTx = initialState.commitments.localCommit.publishableTxs.commitTx.tx
    assert(initialState.commitments.localCommit.spec.feeratePerKw === TestConstants.anchorOutputsFeeratePerKw)
    alice2bob.send(bob, UpdateFee(initialState.channelId, TestConstants.anchorOutputsFeeratePerKw * 3))
    bob2alice.expectNoMsg(250 millis) // we don't close because the commitment doesn't contain any HTLC

    // when we try to add an HTLC, we still disagree on the feerate so we close
    alice2bob.send(bob, UpdateAddHtlc(ByteVector32.Zeroes, 0, 2500000 msat, randomBytes32(), CltvExpiryDelta(144).toCltvExpiry(currentBlockHeight), TestConstants.emptyOnionPacket))
    val error = bob2alice.expectMsgType[Error]
    assert(new String(error.data.toArray).contains("local/remote feerates are too different"))
    awaitCond(bob.stateName == CLOSING)
    // channel should be advertised as down
    assert(channelUpdateListener.expectMsgType[LocalChannelDown].channelId === bob.stateData.asInstanceOf[DATA_CLOSING].channelId)
    assert(bob2blockchain.expectMsgType[PublishRawTx].tx === commitTx)
  }

  test("recv UpdateFee (remote feerate is too small, anchor outputs)", Tag(StateTestsTags.AnchorOutputs)) { f =>
    import f._

    val initialState = bob.stateData.asInstanceOf[DATA_NORMAL]
    val commitTx = initialState.commitments.localCommit.publishableTxs.commitTx.tx
    assert(initialState.commitments.localCommit.spec.feeratePerKw === TestConstants.anchorOutputsFeeratePerKw)
    alice2bob.send(bob, UpdateFee(initialState.channelId, FeeratePerKw(FeeratePerByte(2 sat))))
    bob2alice.expectNoMsg(250 millis) // we don't close because the commitment doesn't contain any HTLC

    // when we try to add an HTLC, we still disagree on the feerate so we close
    alice2bob.send(bob, UpdateAddHtlc(ByteVector32.Zeroes, 0, 2500000 msat, randomBytes32(), CltvExpiryDelta(144).toCltvExpiry(currentBlockHeight), TestConstants.emptyOnionPacket))
    val error = bob2alice.expectMsgType[Error]
    assert(new String(error.data.toArray).contains("local/remote feerates are too different"))
    awaitCond(bob.stateName == CLOSING)
    // channel should be advertised as down
    assert(channelUpdateListener.expectMsgType[LocalChannelDown].channelId === bob.stateData.asInstanceOf[DATA_CLOSING].channelId)
    assert(bob2blockchain.expectMsgType[PublishRawTx].tx === commitTx)
  }

  test("recv UpdateFee (remote feerate is too small)") { f =>
    import f._
    val bobCommitments = bob.stateData.asInstanceOf[DATA_NORMAL].commitments
    val tx = bobCommitments.localCommit.publishableTxs.commitTx.tx
    val expectedFeeratePerKw = bob.feeEstimator.getFeeratePerKw(bob.feeTargets.commitmentBlockTarget)
    assert(bobCommitments.localCommit.spec.feeratePerKw == expectedFeeratePerKw)
    bob ! UpdateFee(ByteVector32.Zeroes, FeeratePerKw(252 sat))
    val error = bob2alice.expectMsgType[Error]
    assert(new String(error.data.toArray) === "remote fee rate is too small: remoteFeeratePerKw=252")
    awaitCond(bob.stateName == CLOSING)
    // channel should be advertised as down
    assert(channelUpdateListener.expectMsgType[LocalChannelDown].channelId === bob.stateData.asInstanceOf[DATA_CLOSING].channelId)
    assert(bob2blockchain.expectMsgType[PublishRawTx].tx === tx)
    bob2blockchain.expectMsgType[PublishTx]
    bob2blockchain.expectMsgType[WatchTxConfirmed]
  }

  test("recv CMD_UPDATE_RELAY_FEE ") { f =>
    import f._
    val sender = TestProbe()
    val newFeeBaseMsat = TestConstants.Alice.nodeParams.feeBase * 2
    val newFeeProportionalMillionth = TestConstants.Alice.nodeParams.feeProportionalMillionth * 2
    sender.send(alice, CMD_UPDATE_RELAY_FEE(ActorRef.noSender, newFeeBaseMsat, newFeeProportionalMillionth))
    sender.expectMsgType[RES_SUCCESS[CMD_UPDATE_RELAY_FEE]]

    val localUpdate = channelUpdateListener.expectMsgType[LocalChannelUpdate]
    assert(localUpdate.channelUpdate.feeBaseMsat == newFeeBaseMsat)
    assert(localUpdate.channelUpdate.feeProportionalMillionths == newFeeProportionalMillionth)
    relayerA.expectNoMsg(1 seconds)
  }

  def testCmdClose(f: FixtureParam, script_opt: Option[ByteVector]): Unit = {
    import f._
    val sender = TestProbe()
    awaitCond(alice.stateData.asInstanceOf[DATA_NORMAL].localShutdown.isEmpty)
    alice ! CMD_CLOSE(sender.ref, script_opt)
    sender.expectMsgType[RES_SUCCESS[CMD_CLOSE]]
    val shutdown = alice2bob.expectMsgType[Shutdown]
    script_opt.foreach(script => assert(script === shutdown.scriptPubKey))
    awaitCond(alice.stateName == NORMAL)
    awaitCond(alice.stateData.asInstanceOf[DATA_NORMAL].localShutdown.isDefined)
  }

  test("recv CMD_CLOSE (no pending htlcs)") { f =>
    testCmdClose(f, None)
  }

  test("recv CMD_CLOSE (no pending htlcs) (anchor outputs)", Tag(StateTestsTags.AnchorOutputs)) { f =>
    testCmdClose(f, None)
  }

  test("recv CMD_CLOSE (with noSender)") { f =>
    import f._
    val sender = TestProbe()
    awaitCond(alice.stateData.asInstanceOf[DATA_NORMAL].localShutdown.isEmpty)
    // this makes sure that our backward-compatibility hack for the ask pattern (which uses context.sender as reply-to)
    // works before we fully transition to akka typed
    val c = CMD_CLOSE(ActorRef.noSender, None)
    sender.send(alice, c)
    sender.expectMsgType[RES_SUCCESS[CMD_CLOSE]]
    alice2bob.expectMsgType[Shutdown]
    awaitCond(alice.stateName == NORMAL)
    awaitCond(alice.stateData.asInstanceOf[DATA_NORMAL].localShutdown.isDefined)
  }

  test("recv CMD_CLOSE (with unacked sent htlcs)") { f =>
    import f._
    val sender = TestProbe()
    addHtlc(50000000 msat, alice, bob, alice2bob, bob2alice)
    alice ! CMD_CLOSE(sender.ref, None)
    sender.expectMsgType[RES_FAILURE[CMD_CLOSE, CannotCloseWithUnsignedOutgoingHtlcs]]
  }

  test("recv CMD_CLOSE (with unacked received htlcs)") { f =>
    import f._
    val sender = TestProbe()
    addHtlc(50000000 msat, alice, bob, alice2bob, bob2alice)
    bob ! CMD_CLOSE(sender.ref, None)
    sender.expectMsgType[RES_SUCCESS[CMD_CLOSE]]
    bob2alice.expectMsgType[Shutdown]
  }

  test("recv CMD_CLOSE (with invalid final script)") { f =>
    import f._
    val sender = TestProbe()
    alice ! CMD_CLOSE(sender.ref, Some(hex"00112233445566778899"))
    sender.expectMsgType[RES_FAILURE[CMD_CLOSE, InvalidFinalScript]]
  }

  test("recv CMD_CLOSE (with unsupported native segwit script)") { f =>
    import f._
    val sender = TestProbe()
    alice ! CMD_CLOSE(sender.ref, Some(hex"51050102030405"))
    sender.expectMsgType[RES_FAILURE[CMD_CLOSE, InvalidFinalScript]]
  }

  test("recv CMD_CLOSE (with native segwit script)", Tag(StateTestsTags.ShutdownAnySegwit)) { f =>
    testCmdClose(f, Some(hex"51050102030405"))
  }

  test("recv CMD_CLOSE (with signed sent htlcs)") { f =>
    import f._
    val sender = TestProbe()
    addHtlc(50000000 msat, alice, bob, alice2bob, bob2alice)
    crossSign(alice, bob, alice2bob, bob2alice)
    alice ! CMD_CLOSE(sender.ref, None)
    sender.expectMsgType[RES_SUCCESS[CMD_CLOSE]]
    alice2bob.expectMsgType[Shutdown]
    awaitCond(alice.stateName == NORMAL)
    awaitCond(alice.stateData.asInstanceOf[DATA_NORMAL].localShutdown.isDefined)
  }

  test("recv CMD_CLOSE (two in a row)") { f =>
    import f._
    val sender = TestProbe()
    awaitCond(alice.stateData.asInstanceOf[DATA_NORMAL].localShutdown.isEmpty)
    alice ! CMD_CLOSE(sender.ref, None)
    sender.expectMsgType[RES_SUCCESS[CMD_CLOSE]]
    alice2bob.expectMsgType[Shutdown]
    awaitCond(alice.stateName == NORMAL)
    awaitCond(alice.stateData.asInstanceOf[DATA_NORMAL].localShutdown.isDefined)
    alice ! CMD_CLOSE(sender.ref, None)
    sender.expectMsgType[RES_FAILURE[CMD_CLOSE, ClosingAlreadyInProgress]]
  }

  test("recv CMD_CLOSE (while waiting for a RevokeAndAck)") { f =>
    import f._
    val sender = TestProbe()
    addHtlc(50000000 msat, alice, bob, alice2bob, bob2alice)
    alice ! CMD_SIGN()
    alice2bob.expectMsgType[CommitSig]
    // actual test begins
    alice ! CMD_CLOSE(sender.ref, None)
    sender.expectMsgType[RES_SUCCESS[CMD_CLOSE]]
    alice2bob.expectMsgType[Shutdown]
    awaitCond(alice.stateName == NORMAL)
  }

  test("recv CMD_CLOSE (with unsigned fee update)") { f =>
    import f._
    val sender = TestProbe()
    alice ! CMD_UPDATE_FEE(FeeratePerKw(20000 sat), commit = false)
    alice2bob.expectMsgType[UpdateFee]
    alice ! CMD_CLOSE(sender.ref, None)
    sender.expectMsgType[RES_FAILURE[CMD_CLOSE, CannotCloseWithUnsignedOutgoingUpdateFee]]
    alice2bob.expectNoMsg(100 millis)
    // once alice signs, the channel can be closed
    alice ! CMD_SIGN()
    alice2bob.expectMsgType[CommitSig]
    alice ! CMD_CLOSE(sender.ref, None)
    sender.expectMsgType[RES_SUCCESS[CMD_CLOSE]]
    alice2bob.expectMsgType[Shutdown]
    awaitCond(alice.stateName == NORMAL)
  }

  def testShutdown(f: FixtureParam, script_opt: Option[ByteVector]): Unit = {
    import f._
    alice ! Shutdown(ByteVector32.Zeroes, script_opt.getOrElse(Bob.channelParams.defaultFinalScriptPubKey))
    alice2bob.expectMsgType[Shutdown]
    alice2bob.expectMsgType[ClosingSigned]
    awaitCond(alice.stateName == NEGOTIATING)
    // channel should be advertised as down
    assert(channelUpdateListener.expectMsgType[LocalChannelDown].channelId === alice.stateData.asInstanceOf[DATA_NEGOTIATING].channelId)
  }

  test("recv Shutdown (no pending htlcs)") { f =>
    testShutdown(f, None)
  }

  test("recv Shutdown (no pending htlcs) (anchor outputs)", Tag(StateTestsTags.AnchorOutputs)) { f =>
    testShutdown(f, None)
  }

  test("recv Shutdown (with unacked sent htlcs)") { f =>
    import f._
    val sender = TestProbe()
    addHtlc(50000000 msat, alice, bob, alice2bob, bob2alice)
    bob ! CMD_CLOSE(sender.ref, None)
    bob2alice.expectMsgType[Shutdown]
    // actual test begins
    bob2alice.forward(alice)
    // alice sends a new sig
    alice2bob.expectMsgType[CommitSig]
    alice2bob.forward(bob)
    // bob replies with a revocation
    bob2alice.expectMsgType[RevokeAndAck]
    bob2alice.forward(alice)
    // as soon as alice as received the revocation, she will send her shutdown message
    alice2bob.expectMsgType[Shutdown]
    awaitCond(alice.stateName == SHUTDOWN)
    // channel should be advertised as down
    assert(channelUpdateListener.expectMsgType[LocalChannelDown].channelId === alice.stateData.asInstanceOf[DATA_SHUTDOWN].channelId)
  }

  test("recv Shutdown (with unacked received htlcs)") { f =>
    import f._
    addHtlc(50000000 msat, alice, bob, alice2bob, bob2alice)
    // actual test begins
    bob ! Shutdown(ByteVector32.Zeroes, TestConstants.Alice.channelParams.defaultFinalScriptPubKey)
    bob2alice.expectMsgType[Error]
    bob2blockchain.expectMsgType[PublishTx]
    bob2blockchain.expectMsgType[PublishTx]
    bob2blockchain.expectMsgType[WatchTxConfirmed]
    awaitCond(bob.stateName == CLOSING)
  }

  test("recv Shutdown (with unsigned fee update)") { f =>
    import f._
    val sender = TestProbe()
    alice ! CMD_UPDATE_FEE(FeeratePerKw(20000 sat), commit = true)
    alice2bob.expectMsgType[UpdateFee]
    alice2bob.forward(bob)
    val sig = alice2bob.expectMsgType[CommitSig]
    // Bob initiates a close before receiving the signature.
    bob ! CMD_CLOSE(sender.ref, None)
    bob2alice.expectMsgType[Shutdown]
    bob2alice.forward(alice)
    alice2bob.forward(bob, sig)
    alice2bob.expectMsgType[Shutdown]
    alice2bob.forward(bob)
    bob2alice.expectMsgType[RevokeAndAck]
    bob2alice.forward(alice)
    bob2alice.expectMsgType[CommitSig]
    bob2alice.forward(alice)
    alice2bob.expectMsgType[RevokeAndAck]
    alice2bob.forward(bob)
    // Once the fee update has been signed, shutdown resumes.
    alice2bob.expectMsgType[ClosingSigned]
    alice2bob.forward(bob)
    bob2alice.expectMsgType[ClosingSigned]
    bob2alice.forward(alice)
    awaitCond(alice.stateName == CLOSING)
  }

  test("recv Shutdown (with invalid final script)") { f =>
    import f._
    bob ! Shutdown(ByteVector32.Zeroes, hex"00112233445566778899")
    bob2alice.expectMsgType[Error]
    bob2blockchain.expectMsgType[PublishTx]
    bob2blockchain.expectMsgType[PublishTx]
    bob2blockchain.expectMsgType[WatchTxConfirmed]
    awaitCond(bob.stateName == CLOSING)
  }

  test("recv Shutdown (with unsupported native segwit script)") { f =>
    import f._
    bob ! Shutdown(ByteVector32.Zeroes, hex"51050102030405")
    bob2alice.expectMsgType[Error]
    bob2blockchain.expectMsgType[PublishTx]
    awaitCond(bob.stateName == CLOSING)
  }

  test("recv Shutdown (with native segwit script)", Tag(StateTestsTags.ShutdownAnySegwit)) { f =>
    testShutdown(f, Some(hex"51050102030405"))
  }

  test("recv Shutdown (with invalid final script and signed htlcs, in response to a Shutdown)") { f =>
    import f._
    val sender = TestProbe()
    addHtlc(50000000 msat, alice, bob, alice2bob, bob2alice)
    crossSign(alice, bob, alice2bob, bob2alice)
    bob ! CMD_CLOSE(sender.ref, None)
    bob2alice.expectMsgType[Shutdown]
    // actual test begins
    bob ! Shutdown(ByteVector32.Zeroes, hex"00112233445566778899")
    bob2alice.expectMsgType[Error]
    bob2blockchain.expectMsgType[PublishTx]
    bob2blockchain.expectMsgType[PublishTx]
    bob2blockchain.expectMsgType[WatchTxConfirmed]
    awaitCond(bob.stateName == CLOSING)
  }

  def testShutdownWithHtlcs(f: FixtureParam): Unit = {
    import f._
    addHtlc(50000000 msat, alice, bob, alice2bob, bob2alice)
    crossSign(alice, bob, alice2bob, bob2alice)

    // actual test begins
    bob ! Shutdown(ByteVector32.Zeroes, TestConstants.Alice.channelParams.defaultFinalScriptPubKey)
    bob2alice.expectMsgType[Shutdown]
    awaitCond(bob.stateName == SHUTDOWN)
  }

  test("recv Shutdown (with signed htlcs)") {
    testShutdownWithHtlcs _
  }

  test("recv Shutdown (with signed htlcs) (anchor outputs)", Tag(StateTestsTags.AnchorOutputs)) {
    testShutdownWithHtlcs _
  }

  test("recv Shutdown (while waiting for a RevokeAndAck)") { f =>
    import f._
    val sender = TestProbe()
    addHtlc(50000000 msat, alice, bob, alice2bob, bob2alice)
    alice ! CMD_SIGN()
    alice2bob.expectMsgType[CommitSig]
    bob ! CMD_CLOSE(sender.ref, None)
    bob2alice.expectMsgType[Shutdown]
    // actual test begins
    bob2alice.forward(alice)
    alice2bob.expectMsgType[Shutdown]
    awaitCond(alice.stateName == SHUTDOWN)
  }

  test("recv Shutdown (while waiting for a RevokeAndAck with pending outgoing htlc)") { f =>
    import f._
    val sender = TestProbe()
    // let's make bob send a Shutdown message
    bob ! CMD_CLOSE(sender.ref, None)
    bob2alice.expectMsgType[Shutdown]
    // this is just so we have something to sign
    addHtlc(50000000 msat, alice, bob, alice2bob, bob2alice)
    // now we can sign
    alice ! CMD_SIGN()
    alice2bob.expectMsgType[CommitSig]
    alice2bob.forward(bob)
    // adding an outgoing pending htlc
    addHtlc(50000000 msat, alice, bob, alice2bob, bob2alice)
    // actual test begins
    // alice eventually gets bob's shutdown
    bob2alice.forward(alice)
    // alice can't do anything for now other than waiting for bob to send the revocation
    alice2bob.expectNoMsg()
    // bob sends the revocation
    bob2alice.expectMsgType[RevokeAndAck]
    bob2alice.forward(alice)
    // bob will also sign back
    bob2alice.expectMsgType[CommitSig]
    bob2alice.forward(alice)
    // then alice can sign the 2nd htlc
    alice2bob.expectMsgType[CommitSig]
    alice2bob.forward(bob)
    // and reply to bob's first signature
    alice2bob.expectMsgType[RevokeAndAck]
    alice2bob.forward(bob)
    // bob replies with the 2nd revocation
    bob2alice.expectMsgType[RevokeAndAck]
    bob2alice.forward(alice)
    // then alice can send her shutdown
    alice2bob.expectMsgType[Shutdown]
    awaitCond(alice.stateName == SHUTDOWN)
    // note: bob will sign back a second time, but that is out of our scope
  }

  test("recv CurrentBlockCount (no htlc timed out)") { f =>
    import f._
    TestProbe()
    addHtlc(50000000 msat, alice, bob, alice2bob, bob2alice)
    crossSign(alice, bob, alice2bob, bob2alice)

    // actual test begins
    val initialState = alice.stateData.asInstanceOf[DATA_NORMAL]
    alice ! CurrentBlockCount(400143)
    awaitCond(alice.stateData == initialState)
  }

  test("recv CurrentBlockCount (an htlc timed out)") { f =>
    import f._
    addHtlc(50000000 msat, alice, bob, alice2bob, bob2alice)
    crossSign(alice, bob, alice2bob, bob2alice)

    // actual test begins
    val initialState = alice.stateData.asInstanceOf[DATA_NORMAL]
    val aliceCommitTx = initialState.commitments.localCommit.publishableTxs.commitTx.tx
    alice ! CurrentBlockCount(400145)
    assert(alice2blockchain.expectMsgType[PublishRawTx].tx === aliceCommitTx)

    alice2blockchain.expectMsgType[PublishTx] // main delayed
    alice2blockchain.expectMsgType[PublishTx] // htlc timeout
    assert(alice2blockchain.expectMsgType[WatchTxConfirmed].txId === aliceCommitTx.txid)
  }

  test("recv CurrentBlockCount (fulfilled signed htlc ignored by upstream peer)") { f =>
    import f._
    val (r, htlc) = addHtlc(50000000 msat, alice, bob, alice2bob, bob2alice)
    crossSign(alice, bob, alice2bob, bob2alice)

    val listener = TestProbe()
    system.eventStream.subscribe(listener.ref, classOf[ChannelErrorOccurred])

    // actual test begins:
    //  * Bob receives the HTLC pre-image and wants to fulfill
    //  * Alice does not react to the fulfill (drops the message for some reason)
    //  * When the HTLC timeout on Alice side is near, Bob needs to close the channel to avoid an on-chain race
    //    condition between his HTLC-success and Alice's HTLC-timeout
    val initialState = bob.stateData.asInstanceOf[DATA_NORMAL]
    val initialCommitTx = initialState.commitments.localCommit.publishableTxs.commitTx.tx
    val HtlcSuccessTx(_, htlcSuccessTx, _, _) = initialState.commitments.localCommit.publishableTxs.htlcTxsAndSigs.head.txinfo

    bob ! CMD_FULFILL_HTLC(htlc.id, r, commit = true)
    bob2alice.expectMsgType[UpdateFulfillHtlc]
    bob2alice.expectMsgType[CommitSig]
    bob ! CurrentBlockCount((htlc.cltvExpiry - Bob.nodeParams.fulfillSafetyBeforeTimeout).toLong)

    val ChannelErrorOccurred(_, _, _, _, LocalError(err), isFatal) = listener.expectMsgType[ChannelErrorOccurred]
    assert(isFatal)
    assert(err.isInstanceOf[HtlcsWillTimeoutUpstream])

    assert(bob2blockchain.expectMsgType[PublishRawTx].tx === initialCommitTx)
    bob2blockchain.expectMsgType[PublishTx] // main delayed
    assert(bob2blockchain.expectMsgType[PublishRawTx].tx.txOut === htlcSuccessTx.txOut)
    assert(bob2blockchain.expectMsgType[WatchTxConfirmed].txId === initialCommitTx.txid)
    alice2blockchain.expectNoMsg(500 millis)
  }

  test("recv CurrentBlockCount (fulfilled proposed htlc ignored by upstream peer)") { f =>
    import f._
    val (r, htlc) = addHtlc(50000000 msat, alice, bob, alice2bob, bob2alice)
    crossSign(alice, bob, alice2bob, bob2alice)

    val listener = TestProbe()
    system.eventStream.subscribe(listener.ref, classOf[ChannelErrorOccurred])

    // actual test begins:
    //  * Bob receives the HTLC pre-image and wants to fulfill but doesn't sign
    //  * Alice does not react to the fulfill (drops the message for some reason)
    //  * When the HTLC timeout on Alice side is near, Bob needs to close the channel to avoid an on-chain race
    //    condition between his HTLC-success and Alice's HTLC-timeout
    val initialState = bob.stateData.asInstanceOf[DATA_NORMAL]
    val initialCommitTx = initialState.commitments.localCommit.publishableTxs.commitTx.tx
    val HtlcSuccessTx(_, htlcSuccessTx, _, _) = initialState.commitments.localCommit.publishableTxs.htlcTxsAndSigs.head.txinfo

    bob ! CMD_FULFILL_HTLC(htlc.id, r, commit = false)
    bob2alice.expectMsgType[UpdateFulfillHtlc]
    bob2alice.expectNoMsg(500 millis)
    bob ! CurrentBlockCount((htlc.cltvExpiry - Bob.nodeParams.fulfillSafetyBeforeTimeout).toLong)

    val ChannelErrorOccurred(_, _, _, _, LocalError(err), isFatal) = listener.expectMsgType[ChannelErrorOccurred]
    assert(isFatal)
    assert(err.isInstanceOf[HtlcsWillTimeoutUpstream])

    assert(bob2blockchain.expectMsgType[PublishRawTx].tx === initialCommitTx)
    bob2blockchain.expectMsgType[PublishTx] // main delayed
    assert(bob2blockchain.expectMsgType[PublishRawTx].tx.txOut === htlcSuccessTx.txOut)
    assert(bob2blockchain.expectMsgType[WatchTxConfirmed].txId === initialCommitTx.txid)
    alice2blockchain.expectNoMsg(500 millis)
  }

  test("recv CurrentBlockCount (fulfilled proposed htlc acked but not committed by upstream peer)") { f =>
    import f._
    val (r, htlc) = addHtlc(50000000 msat, alice, bob, alice2bob, bob2alice)
    crossSign(alice, bob, alice2bob, bob2alice)

    val listener = TestProbe()
    system.eventStream.subscribe(listener.ref, classOf[ChannelErrorOccurred])

    // actual test begins:
    //  * Bob receives the HTLC pre-image and wants to fulfill
    //  * Alice acks but doesn't commit
    //  * When the HTLC timeout on Alice side is near, Bob needs to close the channel to avoid an on-chain race
    //    condition between his HTLC-success and Alice's HTLC-timeout
    val initialState = bob.stateData.asInstanceOf[DATA_NORMAL]
    val initialCommitTx = initialState.commitments.localCommit.publishableTxs.commitTx.tx
    val HtlcSuccessTx(_, htlcSuccessTx, _, _) = initialState.commitments.localCommit.publishableTxs.htlcTxsAndSigs.head.txinfo

    bob ! CMD_FULFILL_HTLC(htlc.id, r, commit = true)
    bob2alice.expectMsgType[UpdateFulfillHtlc]
    bob2alice.forward(alice)
    bob2alice.expectMsgType[CommitSig]
    bob2alice.forward(alice)
    alice2bob.expectMsgType[RevokeAndAck]
    alice2bob.forward(bob)
    bob ! CurrentBlockCount((htlc.cltvExpiry - Bob.nodeParams.fulfillSafetyBeforeTimeout).toLong)

    val ChannelErrorOccurred(_, _, _, _, LocalError(err), isFatal) = listener.expectMsgType[ChannelErrorOccurred]
    assert(isFatal)
    assert(err.isInstanceOf[HtlcsWillTimeoutUpstream])

    assert(bob2blockchain.expectMsgType[PublishRawTx].tx === initialCommitTx)
    bob2blockchain.expectMsgType[PublishTx] // main delayed
    assert(bob2blockchain.expectMsgType[PublishRawTx].tx.txOut === htlcSuccessTx.txOut)
    assert(bob2blockchain.expectMsgType[WatchTxConfirmed].txId === initialCommitTx.txid)
    alice2blockchain.expectNoMsg(500 millis)
  }

  test("recv CurrentFeerate (when funder, triggers an UpdateFee)") { f =>
    import f._
    val initialState = alice.stateData.asInstanceOf[DATA_NORMAL]
    val event = CurrentFeerates(FeeratesPerKw(FeeratePerKw(50 sat), FeeratePerKw(100 sat), FeeratePerKw(200 sat), FeeratePerKw(600 sat), FeeratePerKw(1200 sat), FeeratePerKw(3600 sat), FeeratePerKw(7200 sat), FeeratePerKw(14400 sat), FeeratePerKw(100800 sat)))
    alice ! event
    alice2bob.expectMsg(UpdateFee(initialState.commitments.channelId, event.feeratesPerKw.feePerBlock(Alice.nodeParams.onChainFeeConf.feeTargets.commitmentBlockTarget)))
  }

  test("recv CurrentFeerate (when funder, triggers an UpdateFee, anchor outputs)", Tag(StateTestsTags.AnchorOutputs)) { f =>
    import f._
    val initialState = alice.stateData.asInstanceOf[DATA_NORMAL]
    assert(initialState.commitments.localCommit.spec.feeratePerKw === TestConstants.anchorOutputsFeeratePerKw)
    alice ! CurrentFeerates(FeeratesPerKw.single(TestConstants.anchorOutputsFeeratePerKw / 2))
    alice2bob.expectMsg(UpdateFee(initialState.commitments.channelId, TestConstants.anchorOutputsFeeratePerKw / 2))
  }

  test("recv CurrentFeerate (when funder, doesn't trigger an UpdateFee)") { f =>
    import f._
    val event = CurrentFeerates(FeeratesPerKw.single(FeeratePerKw(10010 sat)))
    alice ! event
    alice2bob.expectNoMsg(500 millis)
  }

  test("recv CurrentFeerate (when funder, doesn't trigger an UpdateFee, anchor outputs)", Tag(StateTestsTags.AnchorOutputs)) { f =>
    import f._
    val initialState = alice.stateData.asInstanceOf[DATA_NORMAL]
    assert(initialState.commitments.localCommit.spec.feeratePerKw === TestConstants.anchorOutputsFeeratePerKw)
    alice ! CurrentFeerates(FeeratesPerKw.single(TestConstants.anchorOutputsFeeratePerKw * 2))
    alice2bob.expectNoMsg(500 millis)
  }

  test("recv CurrentFeerate (when fundee, commit-fee/network-fee are close)") { f =>
    import f._
    val event = CurrentFeerates(FeeratesPerKw.single(FeeratePerKw(11000 sat)))
    bob ! event
    bob2alice.expectNoMsg(500 millis)
  }

  test("recv CurrentFeerate (when fundee, commit-fee/network-fee are very different, with HTLCs)") { f =>
    import f._

    addHtlc(10000000 msat, alice, bob, alice2bob, bob2alice)
    crossSign(alice, bob, alice2bob, bob2alice)

    bob.feeEstimator.setFeerate(FeeratesPerKw.single(FeeratePerKw(14000 sat)))
    val event = CurrentFeerates(FeeratesPerKw.single(FeeratePerKw(14000 sat)))
    bob ! event
    bob2alice.expectMsgType[Error]
    bob2blockchain.expectMsgType[PublishTx] // commit tx
    bob2blockchain.expectMsgType[PublishTx] // main delayed
    bob2blockchain.expectMsgType[WatchTxConfirmed]
    awaitCond(bob.stateName == CLOSING)
  }

  test("recv CurrentFeerate (when fundee, commit-fee/network-fee are very different, with HTLCs, anchor outputs)", Tag(StateTestsTags.AnchorOutputs)) { f =>
    import f._

    // We start with a feerate lower than the 10 sat/byte threshold.
    alice.feeEstimator.setFeerate(FeeratesPerKw.single(TestConstants.anchorOutputsFeeratePerKw / 2))
    bob.feeEstimator.setFeerate(FeeratesPerKw.single(TestConstants.anchorOutputsFeeratePerKw / 2))
    alice ! CMD_UPDATE_FEE(TestConstants.anchorOutputsFeeratePerKw / 2)
    alice2bob.expectMsgType[UpdateFee]
    alice2bob.forward(bob)
    addHtlc(10000000 msat, alice, bob, alice2bob, bob2alice)
    crossSign(alice, bob, alice2bob, bob2alice)
    assert(bob.stateData.asInstanceOf[DATA_NORMAL].commitments.localCommit.spec.feeratePerKw === TestConstants.anchorOutputsFeeratePerKw / 2)

    // The network fees spike, so Bob closes the channel.
    bob.feeEstimator.setFeerate(FeeratesPerKw.single(TestConstants.anchorOutputsFeeratePerKw * 2))
    val event = CurrentFeerates(FeeratesPerKw.single(TestConstants.anchorOutputsFeeratePerKw * 2))
    bob ! event
    bob2alice.expectMsgType[Error]
    bob2blockchain.expectMsgType[PublishTx] // commit tx
    awaitCond(bob.stateName == CLOSING)
  }

  test("recv CurrentFeerate (when fundee, commit-fee/network-fee are very different, without HTLCs)") { f =>
    import f._

    bob.feeEstimator.setFeerate(FeeratesPerKw.single(FeeratePerKw(1000 sat)))
    val event = CurrentFeerates(FeeratesPerKw.single(FeeratePerKw(1000 sat)))
    bob ! event
    bob2alice.expectNoMsg(250 millis) // we don't close because the commitment doesn't contain any HTLC

    // when we try to add an HTLC, we still disagree on the feerate so we close
    alice2bob.send(bob, UpdateAddHtlc(ByteVector32.Zeroes, 0, 2500000 msat, randomBytes32(), CltvExpiryDelta(144).toCltvExpiry(currentBlockHeight), TestConstants.emptyOnionPacket))
    bob2alice.expectMsgType[Error]
    bob2blockchain.expectMsgType[PublishTx] // commit tx
    bob2blockchain.expectMsgType[PublishTx] // main delayed
    bob2blockchain.expectMsgType[WatchTxConfirmed]
    awaitCond(bob.stateName == CLOSING)
  }

  test("recv WatchFundingSpentTriggered (their commit w/ htlc)") { f =>
    import f._

    val (ra1, htlca1) = addHtlc(250000000 msat, alice, bob, alice2bob, bob2alice)
    val (ra2, htlca2) = addHtlc(100000000 msat, alice, bob, alice2bob, bob2alice)
    val (ra3, htlca3) = addHtlc(10000 msat, alice, bob, alice2bob, bob2alice)
    val (rb1, htlcb1) = addHtlc(50000000 msat, bob, alice, bob2alice, alice2bob)
    val (rb2, htlcb2) = addHtlc(55000000 msat, bob, alice, bob2alice, alice2bob)
    crossSign(alice, bob, alice2bob, bob2alice)
    fulfillHtlc(1, ra2, bob, alice, bob2alice, alice2bob)
    fulfillHtlc(0, rb1, alice, bob, alice2bob, bob2alice)

    // at this point here is the situation from alice pov and what she should do when bob publishes his commit tx:
    // balances :
    //    alice's balance : 449 999 990                             => nothing to do
    //    bob's balance   :  95 000 000                             => nothing to do
    // htlcs :
    //    alice -> bob    : 250 000 000 (bob does not have the preimage)   => wait for the timeout and spend
    //    alice -> bob    : 100 000 000 (bob has the preimage)             => if bob does not use the preimage, wait for the timeout and spend
    //    alice -> bob    :          10 (dust)                             => won't appear in the commitment tx
    //    bob -> alice    :  50 000 000 (alice has the preimage)           => spend immediately using the preimage
    //    bob -> alice    :  55 000 000 (alice does not have the preimage) => nothing to do, bob will get his money back after the timeout

    // bob publishes his current commit tx
    val bobCommitTx = bob.stateData.asInstanceOf[DATA_NORMAL].commitments.localCommit.publishableTxs.commitTx.tx
    assert(bobCommitTx.txOut.size == 6) // two main outputs and 4 pending htlcs
    alice ! WatchFundingSpentTriggered(bobCommitTx)

    // in response to that, alice publishes its claim txs
    val claimTxs = for (_ <- 0 until 4) yield alice2blockchain.expectMsgType[PublishRawTx].tx
    val claimMain = claimTxs(0)
    // in addition to its main output, alice can only claim 3 out of 4 htlcs, she can't do anything regarding the htlc sent by bob for which she does not have the preimage
    val amountClaimed = (for (claimHtlcTx <- claimTxs) yield {
      assert(claimHtlcTx.txIn.size == 1)
      assert(claimHtlcTx.txOut.size == 1)
      Transaction.correctlySpends(claimHtlcTx, bobCommitTx :: Nil, ScriptFlags.STANDARD_SCRIPT_VERIFY_FLAGS)
      claimHtlcTx.txOut.head.amount
    }).sum
    // at best we have a little less than 450 000 + 250 000 + 100 000 + 50 000 = 850 000 (because fees)
    assert(amountClaimed === 814880.sat)

    val commitments = alice.stateData.asInstanceOf[DATA_CLOSING].commitments
    val remoteCommitPublished = alice.stateData.asInstanceOf[DATA_CLOSING].remoteCommitPublished.get
    val knownPreimages = Set((commitments.channelId, htlcb1.id))
    assert(CheckBalance.computeRemoteCloseBalance(commitments, CurrentRemoteClose(commitments.remoteCommit, remoteCommitPublished), knownPreimages) ===
      PossiblyPublishedMainAndHtlcBalance(
        toLocal = Map(remoteCommitPublished.claimMainOutputTx.get.tx.txid -> remoteCommitPublished.claimMainOutputTx.get.tx.txOut.head.amount),
        htlcs = claimTxs.drop(1).map(claimTx => claimTx.txid -> claimTx.txOut.head.amount.toBtc).toMap,
        htlcsUnpublished = htlca3.amountMsat.truncateToSatoshi
      ))
    // assuming alice gets the preimage for the 2nd htlc
    val knownPreimages1 = Set((commitments.channelId, htlcb1.id), (commitments.channelId, htlcb2.id))
    assert(CheckBalance.computeRemoteCloseBalance(commitments, CurrentRemoteClose(commitments.remoteCommit, remoteCommitPublished), knownPreimages1) ===
      PossiblyPublishedMainAndHtlcBalance(
        toLocal = Map(remoteCommitPublished.claimMainOutputTx.get.tx.txid -> remoteCommitPublished.claimMainOutputTx.get.tx.txOut.head.amount),
        htlcs = claimTxs.drop(1).map(claimTx => claimTx.txid -> claimTx.txOut.head.amount.toBtc).toMap,
        htlcsUnpublished = htlca3.amountMsat.truncateToSatoshi + htlcb2.amountMsat.truncateToSatoshi
      ))

    assert(alice2blockchain.expectMsgType[WatchTxConfirmed].txId === bobCommitTx.txid)
    assert(alice2blockchain.expectMsgType[WatchTxConfirmed].txId === claimMain.txid)
    alice2blockchain.expectMsgType[WatchOutputSpent] // htlc 1
    alice2blockchain.expectMsgType[WatchOutputSpent] // htlc 2
    alice2blockchain.expectMsgType[WatchOutputSpent] // htlc 3
    alice2blockchain.expectMsgType[WatchOutputSpent] // htlc 4
    alice2blockchain.expectNoMsg(1 second)

    awaitCond(alice.stateName == CLOSING)
    assert(alice.stateData.asInstanceOf[DATA_CLOSING].remoteCommitPublished.isDefined)
    val rcp = alice.stateData.asInstanceOf[DATA_CLOSING].remoteCommitPublished.get
    assert(rcp.claimHtlcTxs.size === 4)
    assert(getClaimHtlcSuccessTxs(rcp).length == 1)
    assert(getClaimHtlcTimeoutTxs(rcp).length == 2)

    // assert the feerate of the claim main is what we expect
    val expectedFeeRate = alice.feeEstimator.getFeeratePerKw(alice.feeTargets.claimMainBlockTarget)
    val expectedFee = Transactions.weight2fee(expectedFeeRate, Transactions.claimP2WPKHOutputWeight)
    val claimFee = claimMain.txIn.map(in => bobCommitTx.txOut(in.outPoint.index.toInt).amount).sum minus claimMain.txOut.map(_.amount).sum
    assert(claimFee == expectedFee)
  }

  test("recv WatchFundingSpentTriggered (their *next* commit w/ htlc)") { f =>
    import f._

    val (ra1, htlca1) = addHtlc(250000000 msat, alice, bob, alice2bob, bob2alice)
    val (ra2, htlca2) = addHtlc(100000000 msat, alice, bob, alice2bob, bob2alice)
    val (ra3, htlca3) = addHtlc(10000 msat, alice, bob, alice2bob, bob2alice)
    val (rb1, htlcb1) = addHtlc(50000000 msat, bob, alice, bob2alice, alice2bob)
    val (rb2, htlcb2) = addHtlc(55000000 msat, bob, alice, bob2alice, alice2bob)
    crossSign(alice, bob, alice2bob, bob2alice)
    fulfillHtlc(1, ra2, bob, alice, bob2alice, alice2bob)
    fulfillHtlc(0, rb1, alice, bob, alice2bob, bob2alice)
    // alice sign but we intercept bob's revocation
    alice ! CMD_SIGN()
    alice2bob.expectMsgType[CommitSig]
    alice2bob.forward(bob)
    bob2alice.expectMsgType[RevokeAndAck]

    // as far as alice knows, bob currently has two valid unrevoked commitment transactions

    // at this point here is the situation from bob's pov with the latest sig received from alice,
    // and what alice should do when bob publishes his commit tx:
    // balances :
    //    alice's balance : 499 999 990                             => nothing to do
    //    bob's balance   :  95 000 000                             => nothing to do
    // htlcs :
    //    alice -> bob    : 250 000 000 (bob does not have the preimage)   => wait for the timeout and spend
    //    alice -> bob    : 100 000 000 (bob has the preimage)             => if bob does not use the preimage, wait for the timeout and spend
    //    alice -> bob    :          10 (dust)                             => won't appear in the commitment tx
    //    bob -> alice    :  55 000 000 (alice does not have the preimage) => nothing to do, bob will get his money back after the timeout

    // bob publishes his current commit tx
    val bobCommitTx = bob.stateData.asInstanceOf[DATA_NORMAL].commitments.localCommit.publishableTxs.commitTx.tx
    assert(bobCommitTx.txOut.size == 5) // two main outputs and 3 pending htlcs
    alice ! WatchFundingSpentTriggered(bobCommitTx)

    // in response to that, alice publishes its claim txs
    val claimTxs = for (i <- 0 until 3) yield alice2blockchain.expectMsgType[PublishRawTx].tx
    // in addition to its main output, alice can only claim 2 out of 3 htlcs, she can't do anything regarding the htlc sent by bob for which she does not have the preimage
    val amountClaimed = (for (claimHtlcTx <- claimTxs) yield {
      assert(claimHtlcTx.txIn.size == 1)
      assert(claimHtlcTx.txOut.size == 1)
      Transaction.correctlySpends(claimHtlcTx, bobCommitTx :: Nil, ScriptFlags.STANDARD_SCRIPT_VERIFY_FLAGS)
      claimHtlcTx.txOut.head.amount
    }).sum
    // at best we have a little less than 500 000 + 250 000 + 100 000 = 850 000 (because fees)
    assert(amountClaimed === 822310.sat)

    val commitments = alice.stateData.asInstanceOf[DATA_CLOSING].commitments
    val remoteCommitPublished = alice.stateData.asInstanceOf[DATA_CLOSING].nextRemoteCommitPublished.get
    val knownPreimages = Set((commitments.channelId, htlcb1.id))
    assert(CheckBalance.computeRemoteCloseBalance(commitments, CurrentRemoteClose(commitments.remoteNextCommitInfo.left.get.nextRemoteCommit, remoteCommitPublished), knownPreimages) ===
      PossiblyPublishedMainAndHtlcBalance(
        toLocal = Map(remoteCommitPublished.claimMainOutputTx.get.tx.txid -> remoteCommitPublished.claimMainOutputTx.get.tx.txOut.head.amount),
        htlcs = claimTxs.drop(1).map(claimTx => claimTx.txid -> claimTx.txOut.head.amount.toBtc).toMap,
        htlcsUnpublished = htlca3.amountMsat.truncateToSatoshi
      ))
    // assuming alice gets the preimage for the 2nd htlc
    val knownPreimages1 = Set((commitments.channelId, htlcb1.id), (commitments.channelId, htlcb2.id))
    assert(CheckBalance.computeRemoteCloseBalance(commitments, CurrentRemoteClose(commitments.remoteNextCommitInfo.left.get.nextRemoteCommit, remoteCommitPublished), knownPreimages1) ===
      PossiblyPublishedMainAndHtlcBalance(
        toLocal = Map(remoteCommitPublished.claimMainOutputTx.get.tx.txid -> remoteCommitPublished.claimMainOutputTx.get.tx.txOut.head.amount),
        htlcs = claimTxs.drop(1).map(claimTx => claimTx.txid -> claimTx.txOut.head.amount.toBtc).toMap,
        htlcsUnpublished = htlca3.amountMsat.truncateToSatoshi + htlcb2.amountMsat.truncateToSatoshi
      ))

    assert(alice2blockchain.expectMsgType[WatchTxConfirmed].txId === bobCommitTx.txid)
    assert(alice2blockchain.expectMsgType[WatchTxConfirmed].txId === claimTxs(0).txid) // claim-main
    alice2blockchain.expectMsgType[WatchOutputSpent] // htlc 1
    alice2blockchain.expectMsgType[WatchOutputSpent] // htlc 2
    alice2blockchain.expectMsgType[WatchOutputSpent] // htlc 3
    alice2blockchain.expectNoMsg(1 second)

    awaitCond(alice.stateName == CLOSING)
    assert(alice.stateData.asInstanceOf[DATA_CLOSING].nextRemoteCommitPublished.isDefined)
    val rcp = alice.stateData.asInstanceOf[DATA_CLOSING].nextRemoteCommitPublished.get
    assert(getClaimHtlcSuccessTxs(rcp).length === 0)
    assert(getClaimHtlcTimeoutTxs(rcp).length === 2)
  }

  test("recv WatchFundingSpentTriggered (revoked commit)") { f =>
    import f._
    // initially we have :
    // alice = 800 000
    //   bob = 200 000
    def send(): Transaction = {
      // alice sends 8 000 sat
      addHtlc(10000000 msat, alice, bob, alice2bob, bob2alice)
      crossSign(alice, bob, alice2bob, bob2alice)

      bob.stateData.asInstanceOf[DATA_NORMAL].commitments.localCommit.publishableTxs.commitTx.tx
    }

    val txs = for (_ <- 0 until 10) yield send()
    // bob now has 10 spendable tx, 9 of them being revoked

    // let's say that bob published this tx
    val revokedTx = txs(3)
    // channel state for this revoked tx is as follows:
    // alice = 760 000
    //   bob = 200 000
    //  a->b =  10 000
    //  a->b =  10 000
    //  a->b =  10 000
    //  a->b =  10 000
    // two main outputs + 4 htlc
    assert(revokedTx.txOut.size == 6)
    alice ! WatchFundingSpentTriggered(revokedTx)
    alice2bob.expectMsgType[Error]

    val mainTx = alice2blockchain.expectMsgType[PublishRawTx].tx
    val mainPenaltyTx = alice2blockchain.expectMsgType[PublishRawTx].tx
    val htlcPenaltyTxs = for (_ <- 0 until 4) yield alice2blockchain.expectMsgType[PublishRawTx].tx
    assert(alice2blockchain.expectMsgType[WatchTxConfirmed].txId === revokedTx.txid)
    assert(alice2blockchain.expectMsgType[WatchTxConfirmed].txId === mainTx.txid)
    alice2blockchain.expectMsgType[WatchOutputSpent] // main-penalty
    // let's make sure that htlc-penalty txs each spend a different output
    assert(htlcPenaltyTxs.map(_.txIn.head.outPoint.index).toSet.size === htlcPenaltyTxs.size)
    htlcPenaltyTxs.foreach(_ => alice2blockchain.expectMsgType[WatchOutputSpent])
    alice2blockchain.expectNoMsg(1 second)

    Transaction.correctlySpends(mainTx, Seq(revokedTx), ScriptFlags.STANDARD_SCRIPT_VERIFY_FLAGS)
    Transaction.correctlySpends(mainPenaltyTx, Seq(revokedTx), ScriptFlags.STANDARD_SCRIPT_VERIFY_FLAGS)
    htlcPenaltyTxs.foreach(htlcPenaltyTx => Transaction.correctlySpends(htlcPenaltyTx, Seq(revokedTx), ScriptFlags.STANDARD_SCRIPT_VERIFY_FLAGS))

    // two main outputs are 760 000 and 200 000
    assert(mainTx.txOut.head.amount === 741500.sat)
    assert(mainPenaltyTx.txOut.head.amount === 195160.sat)
    assert(htlcPenaltyTxs(0).txOut.head.amount === 4540.sat)
    assert(htlcPenaltyTxs(1).txOut.head.amount === 4540.sat)
    assert(htlcPenaltyTxs(2).txOut.head.amount === 4540.sat)
    assert(htlcPenaltyTxs(3).txOut.head.amount === 4540.sat)

    awaitCond(alice.stateName == CLOSING)
    assert(alice.stateData.asInstanceOf[DATA_CLOSING].revokedCommitPublished.size == 1)
  }

  test("recv WatchFundingSpentTriggered (revoked commit with identical htlcs)") { f =>
    import f._
    val sender = TestProbe()

    // initially we have :
    // alice = 800 000
    //   bob = 200 000

    val add = CMD_ADD_HTLC(sender.ref, 10000000 msat, randomBytes32(), CltvExpiryDelta(144).toCltvExpiry(currentBlockHeight), TestConstants.emptyOnionPacket, localOrigin(sender.ref))
    alice ! add
    sender.expectMsgType[RES_SUCCESS[CMD_ADD_HTLC]]
    alice2bob.expectMsgType[UpdateAddHtlc]
    alice2bob.forward(bob)
    alice ! add
    sender.expectMsgType[RES_SUCCESS[CMD_ADD_HTLC]]
    alice2bob.expectMsgType[UpdateAddHtlc]
    alice2bob.forward(bob)

    crossSign(alice, bob, alice2bob, bob2alice)
    // bob will publish this tx after it is revoked
    val revokedTx = bob.stateData.asInstanceOf[DATA_NORMAL].commitments.localCommit.publishableTxs.commitTx.tx

    alice ! add
    sender.expectMsgType[RES_SUCCESS[CMD_ADD_HTLC]]
    alice2bob.expectMsgType[UpdateAddHtlc]
    alice2bob.forward(bob)
    crossSign(alice, bob, alice2bob, bob2alice)

    // channel state for this revoked tx is as follows:
    // alice = 780 000
    //   bob = 200 000
    //  a->b =  10 000
    //  a->b =  10 000
    assert(revokedTx.txOut.size == 4)
    alice ! WatchFundingSpentTriggered(revokedTx)
    alice2bob.expectMsgType[Error]

    val mainTx = alice2blockchain.expectMsgType[PublishRawTx].tx
    val mainPenaltyTx = alice2blockchain.expectMsgType[PublishRawTx].tx
    val htlcPenaltyTxs = for (_ <- 0 until 2) yield alice2blockchain.expectMsgType[PublishRawTx].tx
    // let's make sure that htlc-penalty txs each spend a different output
    assert(htlcPenaltyTxs.map(_.txIn.head.outPoint.index).toSet.size === htlcPenaltyTxs.size)
    assert(alice2blockchain.expectMsgType[WatchTxConfirmed].txId === revokedTx.txid)
    assert(alice2blockchain.expectMsgType[WatchTxConfirmed].txId === mainTx.txid)
    alice2blockchain.expectMsgType[WatchOutputSpent] // main-penalty
    htlcPenaltyTxs.foreach(_ => alice2blockchain.expectMsgType[WatchOutputSpent])
    alice2blockchain.expectNoMsg(1 second)

    Transaction.correctlySpends(mainTx, Seq(revokedTx), ScriptFlags.STANDARD_SCRIPT_VERIFY_FLAGS)
    Transaction.correctlySpends(mainPenaltyTx, Seq(revokedTx), ScriptFlags.STANDARD_SCRIPT_VERIFY_FLAGS)
    htlcPenaltyTxs.foreach(htlcPenaltyTx => Transaction.correctlySpends(htlcPenaltyTx, Seq(revokedTx), ScriptFlags.STANDARD_SCRIPT_VERIFY_FLAGS))
  }

  test("recv Error") { f =>
    import f._
    val (ra1, htlca1) = addHtlc(250000000 msat, alice, bob, alice2bob, bob2alice)
    val (ra2, htlca2) = addHtlc(100000000 msat, alice, bob, alice2bob, bob2alice)
    val (ra3, htlca3) = addHtlc(10000 msat, alice, bob, alice2bob, bob2alice)
    val (rb1, htlcb1) = addHtlc(50000000 msat, bob, alice, bob2alice, alice2bob)
    val (rb2, htlcb2) = addHtlc(55000000 msat, bob, alice, bob2alice, alice2bob)
    crossSign(alice, bob, alice2bob, bob2alice)
    fulfillHtlc(htlca2.id, ra2, bob, alice, bob2alice, alice2bob)
    fulfillHtlc(htlcb1.id, rb1, alice, bob, alice2bob, bob2alice)

    // at this point here is the situation from alice pov and what she should do when she publishes his commit tx:
    // balances :
    //    alice's balance : 449 999 990                             => nothing to do
    //    bob's balance   :  95 000 000                             => nothing to do
    // htlcs :
    //    alice -> bob    : 250 000 000 (bob does not have the preimage)   => wait for the timeout and spend using 2nd stage htlc-timeout
    //    alice -> bob    : 100 000 000 (bob has the preimage)             => if bob does not use the preimage, wait for the timeout and spend using 2nd stage htlc-timeout
    //    alice -> bob    :          10 (dust)                             => won't appear in the commitment tx
    //    bob -> alice    :  50 000 000 (alice has the preimage)           => spend immediately using the preimage using htlc-success
    //    bob -> alice    :  55 000 000 (alice does not have the preimage) => nothing to do, bob will get his money back after the timeout

    // an error occurs and alice publishes her commit tx
    val aliceCommitTx = alice.stateData.asInstanceOf[DATA_NORMAL].commitments.localCommit.publishableTxs.commitTx.tx
    alice ! Error(ByteVector32.Zeroes, "oops")
    assert(alice2blockchain.expectMsgType[PublishRawTx].tx === aliceCommitTx)
    assert(aliceCommitTx.txOut.size == 6) // two main outputs and 4 pending htlcs
    awaitCond(alice.stateName == CLOSING)
    assert(alice.stateData.asInstanceOf[DATA_CLOSING].localCommitPublished.isDefined)
    val commitments = alice.stateData.asInstanceOf[DATA_CLOSING].commitments
    val localCommitPublished = alice.stateData.asInstanceOf[DATA_CLOSING].localCommitPublished.get
    assert(localCommitPublished.commitTx == aliceCommitTx)
    assert(localCommitPublished.htlcTxs.size === 4)
    assert(getHtlcSuccessTxs(localCommitPublished).length === 1)
    assert(getHtlcTimeoutTxs(localCommitPublished).length === 2)
    assert(localCommitPublished.claimHtlcDelayedTxs.isEmpty)

    val knownPreimages = Set((commitments.channelId, htlcb1.id))
    assert(CheckBalance.computeLocalCloseBalance(commitments, LocalClose(commitments.localCommit, localCommitPublished), knownPreimages) ===
      PossiblyPublishedMainAndHtlcBalance(
        toLocal = Map(localCommitPublished.claimMainDelayedOutputTx.get.tx.txid -> localCommitPublished.claimMainDelayedOutputTx.get.tx.txOut.head.amount),
        htlcs = Map.empty,
        htlcsUnpublished = htlca1.amountMsat.truncateToSatoshi + htlca3.amountMsat.truncateToSatoshi + htlcb1.amountMsat.truncateToSatoshi
      ))

    // alice can only claim 3 out of 4 htlcs, she can't do anything regarding the htlc sent by bob for which she does not have the htlc
    // so we expect 4 transactions:
    // - 1 tx to claim the main delayed output
    // - 3 txs for each htlc
    // NB: 3rd-stage txs will only be published once the htlc txs confirm
    val claimMain = alice2blockchain.expectMsgType[PublishRawTx].tx
    val htlcTx1 = alice2blockchain.expectMsgType[PublishRawTx].tx
    val htlcTx2 = alice2blockchain.expectMsgType[PublishRawTx].tx
    val htlcTx3 = alice2blockchain.expectMsgType[PublishRawTx].tx
    // the main delayed output and htlc txs spend the commitment transaction
    Seq(claimMain, htlcTx1, htlcTx2, htlcTx3).foreach(tx => Transaction.correctlySpends(tx, aliceCommitTx :: Nil, ScriptFlags.STANDARD_SCRIPT_VERIFY_FLAGS))

    assert(alice2blockchain.expectMsgType[WatchTxConfirmed].txId === aliceCommitTx.txid)
    assert(alice2blockchain.expectMsgType[WatchTxConfirmed].txId === claimMain.txid) // main-delayed
    alice2blockchain.expectMsgType[WatchOutputSpent] // htlc 1
    alice2blockchain.expectMsgType[WatchOutputSpent] // htlc 2
    alice2blockchain.expectMsgType[WatchOutputSpent] // htlc 3
    alice2blockchain.expectMsgType[WatchOutputSpent] // htlc 4
    alice2blockchain.expectNoMsg(1 second)

    // 3rd-stage txs are published when htlc txs confirm
    val claimHtlcDelayedTxs = Seq(htlcTx1, htlcTx2, htlcTx3).map { htlcTimeoutTx =>
      alice ! WatchOutputSpentTriggered(htlcTimeoutTx)
      assert(alice2blockchain.expectMsgType[WatchTxConfirmed].txId === htlcTimeoutTx.txid)
      alice ! WatchTxConfirmedTriggered(2701, 3, htlcTimeoutTx)
      val claimHtlcDelayedTx = alice2blockchain.expectMsgType[PublishRawTx].tx
      Transaction.correctlySpends(claimHtlcDelayedTx, htlcTimeoutTx :: Nil, ScriptFlags.STANDARD_SCRIPT_VERIFY_FLAGS)
      assert(alice2blockchain.expectMsgType[WatchTxConfirmed].txId === claimHtlcDelayedTx.txid)
      claimHtlcDelayedTx
    }
    awaitCond(alice.stateData.asInstanceOf[DATA_CLOSING].localCommitPublished.get.claimHtlcDelayedTxs.length == 3)
    alice2blockchain.expectNoMessage(1 second)

    assert(CheckBalance.computeLocalCloseBalance(commitments, LocalClose(commitments.localCommit, alice.stateData.asInstanceOf[DATA_CLOSING].localCommitPublished.get), knownPreimages) ===
      PossiblyPublishedMainAndHtlcBalance(
        toLocal = Map(localCommitPublished.claimMainDelayedOutputTx.get.tx.txid -> localCommitPublished.claimMainDelayedOutputTx.get.tx.txOut.head.amount),
        htlcs = claimHtlcDelayedTxs.map(claimTx => claimTx.txid -> claimTx.txOut.head.amount.toBtc).toMap,
        htlcsUnpublished = htlca3.amountMsat.truncateToSatoshi
      ))
  }

  test("recv Error (nothing at stake)", Tag(StateTestsTags.NoPushMsat)) { f =>
    import f._

    // when receiving an error bob should publish its commitment even if it has nothing at stake, because alice could
    // have lost its data and need assistance

    // an error occurs and alice publishes her commit tx
    val bobCommitTx = bob.stateData.asInstanceOf[DATA_NORMAL].commitments.localCommit.publishableTxs.commitTx.tx
    bob ! Error(ByteVector32.Zeroes, "oops")
    assert(bob2blockchain.expectMsgType[PublishRawTx].tx === bobCommitTx)
    assert(bobCommitTx.txOut.size == 1) // only one main output
    alice2blockchain.expectNoMsg(1 second)

    awaitCond(bob.stateName == CLOSING)
    assert(bob.stateData.asInstanceOf[DATA_CLOSING].localCommitPublished.isDefined)
    val localCommitPublished = bob.stateData.asInstanceOf[DATA_CLOSING].localCommitPublished.get
    assert(localCommitPublished.commitTx == bobCommitTx)
  }

  test("recv WatchFundingDeeplyBuriedTriggered", Tag(StateTestsTags.ChannelsPublic)) { f =>
    import f._
    alice ! WatchFundingDeeplyBuriedTriggered(400000, 42, null)
    val annSigs = alice2bob.expectMsgType[AnnouncementSignatures]
    // public channel: we don't send the channel_update directly to the peer
    alice2bob.expectNoMsg(1 second)
    awaitCond(alice.stateData.asInstanceOf[DATA_NORMAL].shortChannelId == annSigs.shortChannelId && alice.stateData.asInstanceOf[DATA_NORMAL].buried)
    // we don't re-publish the same channel_update if there was no change
    channelUpdateListener.expectNoMsg(1 second)
  }

  test("recv WatchFundingDeeplyBuriedTriggered (short channel id changed)", Tag(StateTestsTags.ChannelsPublic)) { f =>
    import f._
    alice ! WatchFundingDeeplyBuriedTriggered(400001, 22, null)
    val annSigs = alice2bob.expectMsgType[AnnouncementSignatures]
    // public channel: we don't send the channel_update directly to the peer
    alice2bob.expectNoMsg(1 second)
    awaitCond(alice.stateData.asInstanceOf[DATA_NORMAL].shortChannelId == annSigs.shortChannelId && alice.stateData.asInstanceOf[DATA_NORMAL].buried)
    assert(channelUpdateListener.expectMsgType[LocalChannelUpdate].shortChannelId == alice.stateData.asInstanceOf[DATA_NORMAL].shortChannelId)
    channelUpdateListener.expectNoMsg(1 second)
  }

  test("recv WatchFundingDeeplyBuriedTriggered (private channel)") { f =>
    import f._
    alice ! WatchFundingDeeplyBuriedTriggered(400000, 42, null)
    // private channel: we send the channel_update directly to the peer
    val channelUpdate = alice2bob.expectMsgType[ChannelUpdate]
    awaitCond(alice.stateData.asInstanceOf[DATA_NORMAL].shortChannelId == channelUpdate.shortChannelId && alice.stateData.asInstanceOf[DATA_NORMAL].buried)
    // we don't re-publish the same channel_update if there was no change
    channelUpdateListener.expectNoMsg(1 second)
  }

  test("recv WatchFundingDeeplyBuriedTriggered (private channel, short channel id changed)") { f =>
    import f._
    alice ! WatchFundingDeeplyBuriedTriggered(400001, 22, null)
    // private channel: we send the channel_update directly to the peer
    val channelUpdate = alice2bob.expectMsgType[ChannelUpdate]
    awaitCond(alice.stateData.asInstanceOf[DATA_NORMAL].shortChannelId == channelUpdate.shortChannelId && alice.stateData.asInstanceOf[DATA_NORMAL].buried)
    // LocalChannelUpdate should not be published
    assert(channelUpdateListener.expectMsgType[LocalChannelUpdate].shortChannelId == alice.stateData.asInstanceOf[DATA_NORMAL].shortChannelId)
    channelUpdateListener.expectNoMsg(1 second)
  }

  test("recv AnnouncementSignatures", Tag(StateTestsTags.ChannelsPublic)) { f =>
    import f._
    val initialState = alice.stateData.asInstanceOf[DATA_NORMAL]
    alice ! WatchFundingDeeplyBuriedTriggered(400000, 42, null)
    val annSigsA = alice2bob.expectMsgType[AnnouncementSignatures]
    bob ! WatchFundingDeeplyBuriedTriggered(400000, 42, null)
    val annSigsB = bob2alice.expectMsgType[AnnouncementSignatures]
    import initialState.commitments.{localParams, remoteParams}
    val channelAnn = Announcements.makeChannelAnnouncement(Alice.nodeParams.chainHash, annSigsA.shortChannelId, Alice.nodeParams.nodeId, remoteParams.nodeId, Alice.channelKeyManager.fundingPublicKey(localParams.fundingKeyPath).getPublicKey, remoteParams.fundingPubKey, annSigsA.nodeSignature, annSigsB.nodeSignature, annSigsA.bitcoinSignature, annSigsB.bitcoinSignature)
    // actual test starts here
    bob2alice.forward(alice)
    awaitCond({
      val normal = alice.stateData.asInstanceOf[DATA_NORMAL]
      normal.shortChannelId == annSigsA.shortChannelId && normal.buried && normal.channelAnnouncement.contains(channelAnn) && normal.channelUpdate.shortChannelId == annSigsA.shortChannelId
    })
    assert(channelUpdateListener.expectMsgType[LocalChannelUpdate].channelAnnouncement_opt === Some(channelAnn))
  }

  test("recv AnnouncementSignatures (re-send)", Tag(StateTestsTags.ChannelsPublic)) { f =>
    import f._
    val initialState = alice.stateData.asInstanceOf[DATA_NORMAL]
    alice ! WatchFundingDeeplyBuriedTriggered(42, 10, null)
    val annSigsA = alice2bob.expectMsgType[AnnouncementSignatures]
    bob ! WatchFundingDeeplyBuriedTriggered(42, 10, null)
    val annSigsB = bob2alice.expectMsgType[AnnouncementSignatures]
    import initialState.commitments.{localParams, remoteParams}
    val channelAnn = Announcements.makeChannelAnnouncement(Alice.nodeParams.chainHash, annSigsA.shortChannelId, Alice.nodeParams.nodeId, remoteParams.nodeId, Alice.channelKeyManager.fundingPublicKey(localParams.fundingKeyPath).getPublicKey, remoteParams.fundingPubKey, annSigsA.nodeSignature, annSigsB.nodeSignature, annSigsA.bitcoinSignature, annSigsB.bitcoinSignature)
    bob2alice.forward(alice)
    awaitCond(alice.stateData.asInstanceOf[DATA_NORMAL].channelAnnouncement === Some(channelAnn))

    // actual test starts here
    // simulate bob re-sending its sigs
    bob2alice.send(alice, annSigsA)
    // alice re-sends her sigs
    alice2bob.expectMsg(annSigsA)
  }

  test("recv AnnouncementSignatures (invalid)", Tag(StateTestsTags.ChannelsPublic)) { f =>
    import f._
    val channelId = alice.stateData.asInstanceOf[DATA_NORMAL].channelId
    alice ! WatchFundingDeeplyBuriedTriggered(400000, 42, null)
    alice2bob.expectMsgType[AnnouncementSignatures]
    bob ! WatchFundingDeeplyBuriedTriggered(400000, 42, null)
    val annSigsB = bob2alice.expectMsgType[AnnouncementSignatures]
    // actual test starts here - Bob sends an invalid signature
    val annSigsB_invalid = annSigsB.copy(bitcoinSignature = annSigsB.nodeSignature, nodeSignature = annSigsB.bitcoinSignature)
    bob2alice.forward(alice, annSigsB_invalid)
    alice2bob.expectMsg(Error(channelId, InvalidAnnouncementSignatures(channelId, annSigsB_invalid).getMessage))
    alice2bob.forward(bob)
    alice2bob.expectNoMsg(200 millis)
    awaitCond(alice.stateName == CLOSING)
  }

  test("recv BroadcastChannelUpdate", Tag(StateTestsTags.ChannelsPublic)) { f =>
    import f._
    alice ! WatchFundingDeeplyBuriedTriggered(400000, 42, null)
    bob ! WatchFundingDeeplyBuriedTriggered(400000, 42, null)
    bob2alice.expectMsgType[AnnouncementSignatures]
    bob2alice.forward(alice)
    val update1 = channelUpdateListener.expectMsgType[LocalChannelUpdate]

    // actual test starts here
    Thread.sleep(1100)
    alice ! BroadcastChannelUpdate(PeriodicRefresh)
    val update2 = channelUpdateListener.expectMsgType[LocalChannelUpdate]
    assert(update1.channelUpdate.timestamp < update2.channelUpdate.timestamp)
  }

  test("recv BroadcastChannelUpdate (no changes)", Tag(StateTestsTags.ChannelsPublic)) { f =>
    import f._
    alice ! WatchFundingDeeplyBuriedTriggered(400000, 42, null)
    bob ! WatchFundingDeeplyBuriedTriggered(400000, 42, null)
    bob2alice.expectMsgType[AnnouncementSignatures]
    bob2alice.forward(alice)
    channelUpdateListener.expectMsgType[LocalChannelUpdate]

    // actual test starts here
    Thread.sleep(1100)
    alice ! BroadcastChannelUpdate(Reconnected)
    channelUpdateListener.expectNoMsg(1 second)
  }

  test("recv INPUT_DISCONNECTED") { f =>
    import f._
    alice ! WatchFundingDeeplyBuriedTriggered(400000, 42, null)
    val update1a = alice2bob.expectMsgType[ChannelUpdate]
    assert(Announcements.isEnabled(update1a.channelFlags))

    // actual test starts here
    alice ! INPUT_DISCONNECTED
    awaitCond(alice.stateName == OFFLINE)
    alice2bob.expectNoMsg(1 second)
    channelUpdateListener.expectNoMsg(1 second)
  }

  test("recv INPUT_DISCONNECTED (with pending unsigned htlcs)") { f =>
    import f._
    val sender = TestProbe()
    alice ! WatchFundingDeeplyBuriedTriggered(400000, 42, null)
    val update1a = alice2bob.expectMsgType[ChannelUpdate]
    assert(Announcements.isEnabled(update1a.channelFlags))
    val (_, htlc1) = addHtlc(10000 msat, alice, bob, alice2bob, bob2alice, sender.ref)
    sender.expectMsgType[RES_SUCCESS[CMD_ADD_HTLC]]
    val (_, htlc2) = addHtlc(10000 msat, alice, bob, alice2bob, bob2alice, sender.ref)
    sender.expectMsgType[RES_SUCCESS[CMD_ADD_HTLC]]
    val aliceData = alice.stateData.asInstanceOf[DATA_NORMAL]
    assert(aliceData.commitments.localChanges.proposed.size == 2)

    // actual test starts here
    Thread.sleep(1100)
    alice ! INPUT_DISCONNECTED
    assert(relayerA.expectMsgType[RES_ADD_SETTLED[Origin, HtlcResult.Disconnected]].htlc.paymentHash === htlc1.paymentHash)
    assert(relayerA.expectMsgType[RES_ADD_SETTLED[Origin, HtlcResult.Disconnected]].htlc.paymentHash === htlc2.paymentHash)
    assert(!Announcements.isEnabled(channelUpdateListener.expectMsgType[LocalChannelUpdate].channelUpdate.channelFlags))
    awaitCond(alice.stateName == OFFLINE)
  }

  test("recv INPUT_DISCONNECTED (public channel)", Tag(StateTestsTags.ChannelsPublic)) { f =>
    import f._
    alice ! WatchFundingDeeplyBuriedTriggered(400000, 42, null)
    bob ! WatchFundingDeeplyBuriedTriggered(400000, 42, null)
    bob2alice.expectMsgType[AnnouncementSignatures]
    bob2alice.forward(alice)
    val update1 = channelUpdateListener.expectMsgType[LocalChannelUpdate]
    assert(Announcements.isEnabled(update1.channelUpdate.channelFlags))

    // actual test starts here
    alice ! INPUT_DISCONNECTED
    awaitCond(alice.stateName == OFFLINE)
    channelUpdateListener.expectNoMsg(1 second)
  }

  test("recv INPUT_DISCONNECTED (public channel, with pending unsigned htlcs)", Tag(StateTestsTags.ChannelsPublic)) { f =>
    import f._
    val sender = TestProbe()
    alice ! WatchFundingDeeplyBuriedTriggered(400000, 42, null)
    bob ! WatchFundingDeeplyBuriedTriggered(400000, 42, null)
    bob2alice.expectMsgType[AnnouncementSignatures]
    bob2alice.forward(alice)
    alice2bob.expectMsgType[AnnouncementSignatures]
    alice2bob.forward(bob)
    val update1a = channelUpdateListener.expectMsgType[LocalChannelUpdate]
    val update1b = channelUpdateListener.expectMsgType[LocalChannelUpdate]
    assert(Announcements.isEnabled(update1a.channelUpdate.channelFlags))
    val (_, htlc1) = addHtlc(10000 msat, alice, bob, alice2bob, bob2alice, sender.ref)
    sender.expectMsgType[RES_SUCCESS[CMD_ADD_HTLC]]
    val (_, htlc2) = addHtlc(10000 msat, alice, bob, alice2bob, bob2alice, sender.ref)
    sender.expectMsgType[RES_SUCCESS[CMD_ADD_HTLC]]
    val aliceData = alice.stateData.asInstanceOf[DATA_NORMAL]
    assert(aliceData.commitments.localChanges.proposed.size == 2)

    // actual test starts here
    Thread.sleep(1100)
    alice ! INPUT_DISCONNECTED
    assert(relayerA.expectMsgType[RES_ADD_SETTLED[Origin, HtlcResult.Disconnected]].htlc.paymentHash === htlc1.paymentHash)
    assert(relayerA.expectMsgType[RES_ADD_SETTLED[Origin, HtlcResult.Disconnected]].htlc.paymentHash === htlc2.paymentHash)
    val update2a = channelUpdateListener.expectMsgType[LocalChannelUpdate]
    assert(update1a.channelUpdate.timestamp < update2a.channelUpdate.timestamp)
    assert(!Announcements.isEnabled(update2a.channelUpdate.channelFlags))
    awaitCond(alice.stateName == OFFLINE)
  }

}<|MERGE_RESOLUTION|>--- conflicted
+++ resolved
@@ -18,13 +18,7 @@
 
 import akka.actor.ActorRef
 import akka.testkit.TestProbe
-<<<<<<< HEAD
-import fr.acinq.bitcoin.{ByteVector32, ByteVector64, Crypto, PrivateKey, Satoshi, SatoshiLong, ScriptFlags, Transaction}
-=======
-import fr.acinq.bitcoin.Crypto.PrivateKey
-import fr.acinq.bitcoin.{ByteVector32, ByteVector64, Crypto, SatoshiLong, ScriptFlags, Transaction}
-import fr.acinq.eclair.balance.CheckBalance.PossiblyPublishedMainAndHtlcBalance
->>>>>>> 95fffe34
+import fr.acinq.bitcoin.{Btc, ByteVector32, ByteVector64, Crypto, PrivateKey, Satoshi, SatoshiLong, ScriptFlags, Transaction}
 import fr.acinq.eclair.Features.StaticRemoteKey
 import fr.acinq.eclair.TestConstants.{Alice, Bob}
 import fr.acinq.eclair.UInt64.Conversions._
@@ -49,6 +43,7 @@
 import fr.acinq.eclair.transactions.Transactions.{DefaultCommitmentFormat, HtlcSuccessTx, weight2fee}
 import fr.acinq.eclair.wire.protocol.{AnnouncementSignatures, ChannelUpdate, ClosingSigned, CommitSig, Error, FailureMessageCodecs, PermanentChannelFailure, RevokeAndAck, Shutdown, TemporaryNodeFailure, UpdateAddHtlc, UpdateFailHtlc, UpdateFailMalformedHtlc, UpdateFee, UpdateFulfillHtlc}
 import KotlinUtils._
+import fr.acinq.eclair.balance.CheckBalance.PossiblyPublishedMainAndHtlcBalance
 import org.scalatest.funsuite.FixtureAnyFunSuiteLike
 import org.scalatest.{Outcome, Tag}
 import scodec.bits._
@@ -64,6 +59,8 @@
   type FixtureParam = SetupFixture
 
   implicit val log: akka.event.LoggingAdapter = akka.event.NoLogging
+
+  implicit def sa2btc(input: Satoshi): Btc = input.toBtc
 
   override def withFixture(test: OneArgTest): Outcome = {
     val setup = init()
@@ -2384,7 +2381,7 @@
     val knownPreimages = Set((commitments.channelId, htlcb1.id))
     assert(CheckBalance.computeRemoteCloseBalance(commitments, CurrentRemoteClose(commitments.remoteCommit, remoteCommitPublished), knownPreimages) ===
       PossiblyPublishedMainAndHtlcBalance(
-        toLocal = Map(remoteCommitPublished.claimMainOutputTx.get.tx.txid -> remoteCommitPublished.claimMainOutputTx.get.tx.txOut.head.amount),
+        toLocal = Map(remoteCommitPublished.claimMainOutputTx.get.tx.txid -> remoteCommitPublished.claimMainOutputTx.get.tx.txOut.get(0).amount),
         htlcs = claimTxs.drop(1).map(claimTx => claimTx.txid -> claimTx.txOut.head.amount.toBtc).toMap,
         htlcsUnpublished = htlca3.amountMsat.truncateToSatoshi
       ))
@@ -2392,9 +2389,9 @@
     val knownPreimages1 = Set((commitments.channelId, htlcb1.id), (commitments.channelId, htlcb2.id))
     assert(CheckBalance.computeRemoteCloseBalance(commitments, CurrentRemoteClose(commitments.remoteCommit, remoteCommitPublished), knownPreimages1) ===
       PossiblyPublishedMainAndHtlcBalance(
-        toLocal = Map(remoteCommitPublished.claimMainOutputTx.get.tx.txid -> remoteCommitPublished.claimMainOutputTx.get.tx.txOut.head.amount),
+        toLocal = Map(remoteCommitPublished.claimMainOutputTx.get.tx.txid -> remoteCommitPublished.claimMainOutputTx.get.tx.txOut.get(0).amount),
         htlcs = claimTxs.drop(1).map(claimTx => claimTx.txid -> claimTx.txOut.head.amount.toBtc).toMap,
-        htlcsUnpublished = htlca3.amountMsat.truncateToSatoshi + htlcb2.amountMsat.truncateToSatoshi
+        htlcsUnpublished = htlca3.amountMsat.truncateToSatoshi plus htlcb2.amountMsat.truncateToSatoshi
       ))
 
     assert(alice2blockchain.expectMsgType[WatchTxConfirmed].txId === bobCommitTx.txid)
@@ -2481,7 +2478,7 @@
       PossiblyPublishedMainAndHtlcBalance(
         toLocal = Map(remoteCommitPublished.claimMainOutputTx.get.tx.txid -> remoteCommitPublished.claimMainOutputTx.get.tx.txOut.head.amount),
         htlcs = claimTxs.drop(1).map(claimTx => claimTx.txid -> claimTx.txOut.head.amount.toBtc).toMap,
-        htlcsUnpublished = htlca3.amountMsat.truncateToSatoshi + htlcb2.amountMsat.truncateToSatoshi
+        htlcsUnpublished = htlca3.amountMsat.truncateToSatoshi plus htlcb2.amountMsat.truncateToSatoshi
       ))
 
     assert(alice2blockchain.expectMsgType[WatchTxConfirmed].txId === bobCommitTx.txid)
@@ -2650,7 +2647,7 @@
       PossiblyPublishedMainAndHtlcBalance(
         toLocal = Map(localCommitPublished.claimMainDelayedOutputTx.get.tx.txid -> localCommitPublished.claimMainDelayedOutputTx.get.tx.txOut.head.amount),
         htlcs = Map.empty,
-        htlcsUnpublished = htlca1.amountMsat.truncateToSatoshi + htlca3.amountMsat.truncateToSatoshi + htlcb1.amountMsat.truncateToSatoshi
+        htlcsUnpublished = htlca1.amountMsat.truncateToSatoshi plus htlca3.amountMsat.truncateToSatoshi plus htlcb1.amountMsat.truncateToSatoshi
       ))
 
     // alice can only claim 3 out of 4 htlcs, she can't do anything regarding the htlc sent by bob for which she does not have the htlc
