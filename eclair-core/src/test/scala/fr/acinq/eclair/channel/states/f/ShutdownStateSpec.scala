--- conflicted
+++ resolved
@@ -447,11 +447,7 @@
     bob2alice.forward(alice)
     alice2bob.expectMsgType[RevokeAndAck]
     awaitCond(bob.stateData.asInstanceOf[DATA_SHUTDOWN].commitments.remoteNextCommitInfo.isLeft)
-<<<<<<< HEAD
-    bob ! RevokeAndAck(ByteVector32.Zeroes, new PrivateKey(randomBytes32), new PrivateKey(randomBytes32).publicKey)
-=======
-    bob ! RevokeAndAck(ByteVector32.Zeroes, PrivateKey(randomBytes32()), PrivateKey(randomBytes32()).publicKey)
->>>>>>> 9a20aade
+    bob ! RevokeAndAck(ByteVector32.Zeroes, new PrivateKey(randomBytes32()), new PrivateKey(randomBytes32()).publicKey)
     bob2alice.expectMsgType[Error]
     awaitCond(bob.stateName == CLOSING)
     assert(bob2blockchain.expectMsgType[PublishRawTx].tx === tx) // commit tx
@@ -464,11 +460,7 @@
     import f._
     val tx = alice.stateData.asInstanceOf[DATA_SHUTDOWN].commitments.localCommit.publishableTxs.commitTx.tx
     awaitCond(alice.stateData.asInstanceOf[DATA_SHUTDOWN].commitments.remoteNextCommitInfo.isRight)
-<<<<<<< HEAD
-    alice ! RevokeAndAck(ByteVector32.Zeroes, new PrivateKey(randomBytes32), new PrivateKey(randomBytes32).publicKey)
-=======
-    alice ! RevokeAndAck(ByteVector32.Zeroes, PrivateKey(randomBytes32()), PrivateKey(randomBytes32()).publicKey)
->>>>>>> 9a20aade
+    alice ! RevokeAndAck(ByteVector32.Zeroes, new PrivateKey(randomBytes32()), new PrivateKey(randomBytes32()).publicKey)
     alice2bob.expectMsgType[Error]
     awaitCond(alice.stateName == CLOSING)
     assert(alice2blockchain.expectMsgType[PublishRawTx].tx === tx) // commit tx
