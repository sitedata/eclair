/*
 * Copyright 2019 ACINQ SAS
 *
 * Licensed under the Apache License, Version 2.0 (the "License");
 * you may not use this file except in compliance with the License.
 * You may obtain a copy of the License at
 *
 *     http://www.apache.org/licenses/LICENSE-2.0
 *
 * Unless required by applicable law or agreed to in writing, software
 * distributed under the License is distributed on an "AS IS" BASIS,
 * WITHOUT WARRANTIES OR CONDITIONS OF ANY KIND, either express or implied.
 * See the License for the specific language governing permissions and
 * limitations under the License.
 */

package fr.acinq.eclair.channel.states.h

import akka.testkit.{TestFSMRef, TestProbe}
<<<<<<< HEAD
import fr.acinq.bitcoin.PrivateKey
import fr.acinq.bitcoin.{ByteVector32, Crypto, OutPoint, SatoshiLong, Script, ScriptFlags, Transaction, TxIn, TxOut}
import fr.acinq.eclair.TestConstants.{Alice, Bob}
=======
import fr.acinq.bitcoin.Crypto.PrivateKey
import fr.acinq.bitcoin.{ByteVector32, ByteVector64, Crypto, OutPoint, SatoshiLong, Script, ScriptFlags, Transaction, TxIn, TxOut}
>>>>>>> ca51a2d1
import fr.acinq.eclair.blockchain.bitcoind.ZmqWatcher._
import fr.acinq.eclair.blockchain.fee.{FeeratePerKw, FeeratesPerKw}
import fr.acinq.eclair.channel.Channel.{BITCOIN_FUNDING_PUBLISH_FAILED, BITCOIN_FUNDING_TIMEOUT}
import fr.acinq.eclair.channel.Helpers.Closing
import fr.acinq.eclair.channel._
import fr.acinq.eclair.channel.publish.TxPublisher.{PublishRawTx, PublishTx, SetChannelId}
import fr.acinq.eclair.channel.states.{StateTestsBase, StateTestsTags}
import fr.acinq.eclair.payment._
import fr.acinq.eclair.payment.relay.Relayer._
import fr.acinq.eclair.transactions.Transactions.{AnchorOutputsCommitmentFormat, HtlcSuccessTx, HtlcTimeoutTx}
import fr.acinq.eclair.transactions.{Scripts, Transactions}
import fr.acinq.eclair.wire.protocol._
<<<<<<< HEAD
import fr.acinq.eclair.{CltvExpiry, MilliSatoshiLong, TestConstants, TestKitBaseClass, randomBytes32, randomKey}
import fr.acinq.eclair.KotlinUtils._
=======
import fr.acinq.eclair.{CltvExpiry, Features, MilliSatoshiLong, TestConstants, TestKitBaseClass, randomBytes32, randomKey}
>>>>>>> ca51a2d1
import org.scalatest.funsuite.FixtureAnyFunSuiteLike
import org.scalatest.{Outcome, Tag}
import scodec.bits.ByteVector

import scala.concurrent.duration._

/**
 * Created by PM on 05/07/2016.
 */

class ClosingStateSpec extends TestKitBaseClass with FixtureAnyFunSuiteLike with StateTestsBase {

  case class FixtureParam(alice: TestFSMRef[State, Data, Channel], bob: TestFSMRef[State, Data, Channel], alice2bob: TestProbe, bob2alice: TestProbe, alice2blockchain: TestProbe, bob2blockchain: TestProbe, relayerA: TestProbe, relayerB: TestProbe, channelUpdateListener: TestProbe, bobCommitTxs: List[CommitTxAndRemoteSig])

  override def withFixture(test: OneArgTest): Outcome = {
    val setup = init()
    import setup._

    // NOTE
    // As opposed to other tests, we won't reach the target state (here CLOSING) at the end of the fixture.
    // The reason for this is that we may reach CLOSING state following several events:
    // - local commit
    // - remote commit
    // - revoked commit
    // and we want to be able to test the different scenarii.
    // Hence the WAIT_FOR_FUNDING_CONFIRMED->CLOSING or NORMAL->CLOSING transition will occur in the individual tests.

    val unconfirmedFundingTx = test.tags.contains("funding_unconfirmed")

    if (unconfirmedFundingTx) {
      within(30 seconds) {
        val channelConfig = ChannelConfig.standard
        val (aliceParams, aliceChannelFeatures, bobParams, bobChannelFeatures) = computeFeatures(setup, test.tags)
        val aliceInit = Init(aliceParams.initFeatures)
        val bobInit = Init(bobParams.initFeatures)
        alice ! INPUT_INIT_FUNDER(ByteVector32.Zeroes, TestConstants.fundingSatoshis, TestConstants.pushMsat, TestConstants.feeratePerKw, TestConstants.feeratePerKw, None, aliceParams, alice2bob.ref, bobInit, ChannelFlags.Empty, channelConfig, aliceChannelFeatures)
        alice2blockchain.expectMsgType[SetChannelId]
        bob ! INPUT_INIT_FUNDEE(ByteVector32.Zeroes, bobParams, bob2alice.ref, aliceInit, channelConfig, bobChannelFeatures)
        bob2blockchain.expectMsgType[SetChannelId]
        alice2bob.expectMsgType[OpenChannel]
        alice2bob.forward(bob)
        bob2alice.expectMsgType[AcceptChannel]
        bob2alice.forward(alice)
        alice2bob.expectMsgType[FundingCreated]
        alice2bob.forward(bob)
        bob2alice.expectMsgType[FundingSigned]
        bob2alice.forward(alice)
        alice2blockchain.expectMsgType[SetChannelId]
        alice2blockchain.expectMsgType[WatchFundingSpent]
        alice2blockchain.expectMsgType[WatchFundingConfirmed]
        bob2blockchain.expectMsgType[SetChannelId]
        bob2blockchain.expectMsgType[WatchFundingSpent]
        bob2blockchain.expectMsgType[WatchFundingConfirmed]
        awaitCond(alice.stateName == WAIT_FOR_FUNDING_CONFIRMED)
        awaitCond(bob.stateName == WAIT_FOR_FUNDING_CONFIRMED)
        withFixture(test.toNoArgTest(FixtureParam(alice, bob, alice2bob, bob2alice, alice2blockchain, bob2blockchain, relayerA, relayerB, channelUpdateListener, Nil)))
      }
    } else {
      within(30 seconds) {
        reachNormal(setup, test.tags)
        val bobCommitTxs: List[CommitTxAndRemoteSig] = (for (amt <- List(100000000 msat, 200000000 msat, 300000000 msat)) yield {
          val (r, htlc) = addHtlc(amt, alice, bob, alice2bob, bob2alice)
          crossSign(alice, bob, alice2bob, bob2alice)
          relayerB.expectMsgType[RelayForward]
          val bobCommitTx1 = bob.stateData.asInstanceOf[DATA_NORMAL].commitments.localCommit.commitTxAndRemoteSig
          fulfillHtlc(htlc.id, r, bob, alice, bob2alice, alice2bob)
          // alice forwards the fulfill upstream
          relayerA.expectMsgType[RES_ADD_SETTLED[Origin, HtlcResult.Fulfill]]
          crossSign(bob, alice, bob2alice, alice2bob)
          // bob confirms that it has forwarded the fulfill to alice
          awaitCond(bob.underlyingActor.nodeParams.db.pendingCommands.listSettlementCommands(htlc.channelId).isEmpty)
          val bobCommitTx2 = bob.stateData.asInstanceOf[DATA_NORMAL].commitments.localCommit.commitTxAndRemoteSig
          bobCommitTx1 :: bobCommitTx2 :: Nil
        }).flatten

        awaitCond(alice.stateName == NORMAL)
        awaitCond(bob.stateName == NORMAL)
        withFixture(test.toNoArgTest(FixtureParam(alice, bob, alice2bob, bob2alice, alice2blockchain, bob2blockchain, relayerA, relayerB, channelUpdateListener, bobCommitTxs)))
      }
    }
  }

  test("start fee negotiation from configured block target") { f =>
    import f._

    alice.feeEstimator.setFeerate(FeeratesPerKw(FeeratePerKw(50 sat), FeeratePerKw(100 sat), FeeratePerKw(250 sat), FeeratePerKw(350 sat), FeeratePerKw(450 sat), FeeratePerKw(600 sat), FeeratePerKw(800 sat), FeeratePerKw(900 sat), FeeratePerKw(1000 sat)))

    val sender = TestProbe()
    // alice initiates a closing
    alice ! CMD_CLOSE(sender.ref, None)
    alice2bob.expectMsgType[Shutdown]
    alice2bob.forward(bob)
    bob2alice.expectMsgType[Shutdown]
    bob2alice.forward(alice)
    val closing = alice2bob.expectMsgType[ClosingSigned]
    val aliceData = alice.stateData.asInstanceOf[DATA_NEGOTIATING]
    val mutualClosingFeeRate = alice.feeEstimator.getFeeratePerKw(alice.feeTargets.mutualCloseBlockTarget)
    val expectedFirstProposedFee = Closing.firstClosingFee(aliceData.commitments, aliceData.localShutdown.scriptPubKey, aliceData.remoteShutdown.scriptPubKey, mutualClosingFeeRate)(akka.event.NoLogging)
    assert(alice.feeTargets.mutualCloseBlockTarget == 2 && mutualClosingFeeRate == FeeratePerKw(250 sat))
    assert(closing.feeSatoshis == expectedFirstProposedFee)
  }

  test("recv BITCOIN_FUNDING_PUBLISH_FAILED", Tag("funding_unconfirmed")) { f =>
    import f._
    val sender = TestProbe()
    alice ! CMD_FORCECLOSE(sender.ref)
    awaitCond(alice.stateName == CLOSING)
    alice2blockchain.expectMsgType[PublishTx]
    alice2blockchain.expectMsgType[PublishTx] // claim-main-delayed

    // test starts here
    alice ! BITCOIN_FUNDING_PUBLISH_FAILED
    alice2bob.expectMsgType[Error]
    awaitCond(alice.stateName == CLOSED)
  }

  test("recv BITCOIN_FUNDING_TIMEOUT", Tag("funding_unconfirmed")) { f =>
    import f._
    val sender = TestProbe()
    alice ! CMD_FORCECLOSE(sender.ref)
    awaitCond(alice.stateName == CLOSING)
    alice2blockchain.expectMsgType[PublishTx]
    alice2blockchain.expectMsgType[PublishTx] // claim-main-delayed

    // test starts here
    alice ! BITCOIN_FUNDING_TIMEOUT
    alice2bob.expectMsgType[Error]
    awaitCond(alice.stateName == CLOSED)
  }

  test("recv GetTxResponse (funder, tx found)", Tag("funding_unconfirmed")) { f =>
    import f._
    val sender = TestProbe()
    val fundingTx = alice.stateData.asInstanceOf[DATA_WAIT_FOR_FUNDING_CONFIRMED].fundingTx.get
    alice ! CMD_FORCECLOSE(sender.ref)
    awaitCond(alice.stateName == CLOSING)
    alice2bob.expectMsgType[Error]
    alice2blockchain.expectMsgType[PublishTx]
    alice2blockchain.expectMsgType[PublishTx] // claim-main-delayed
    alice2blockchain.expectMsgType[WatchTxConfirmed] // commitment
    alice2blockchain.expectMsgType[WatchTxConfirmed] // claim-main-delayed

    // test starts here
    alice ! GetTxWithMetaResponse(fundingTx.txid, Some(fundingTx), System.currentTimeMillis.milliseconds.toSeconds)
    alice2bob.expectNoMsg(200 millis)
    alice2blockchain.expectNoMsg(200 millis)
    assert(alice.stateName == CLOSING) // the above expectNoMsg will make us wait, so this checks that we are still in CLOSING
  }

  test("recv GetTxResponse (funder, tx not found)", Tag("funding_unconfirmed")) { f =>
    import f._
    val sender = TestProbe()
    val fundingTx = alice.stateData.asInstanceOf[DATA_WAIT_FOR_FUNDING_CONFIRMED].fundingTx.get
    alice ! CMD_FORCECLOSE(sender.ref)
    awaitCond(alice.stateName == CLOSING)
    alice2bob.expectMsgType[Error]
    alice2blockchain.expectMsgType[PublishTx]
    alice2blockchain.expectMsgType[PublishTx] // claim-main-delayed
    alice2blockchain.expectMsgType[WatchTxConfirmed] // commitment
    alice2blockchain.expectMsgType[WatchTxConfirmed] // claim-main-delayed

    // test starts here
    alice ! GetTxWithMetaResponse(fundingTx.txid, None, System.currentTimeMillis.milliseconds.toSeconds)
    alice2bob.expectNoMsg(200 millis)
    assert(alice2blockchain.expectMsgType[PublishRawTx].tx === fundingTx) // we republish the funding tx
    assert(alice.stateName == CLOSING) // the above expectNoMsg will make us wait, so this checks that we are still in CLOSING
  }

  test("recv GetTxResponse (fundee, tx found)", Tag("funding_unconfirmed")) { f =>
    import f._
    val sender = TestProbe()
    val fundingTx = alice.stateData.asInstanceOf[DATA_WAIT_FOR_FUNDING_CONFIRMED].fundingTx.get
    bob ! CMD_FORCECLOSE(sender.ref)
    awaitCond(bob.stateName == CLOSING)
    bob2alice.expectMsgType[Error]
    bob2blockchain.expectMsgType[PublishTx]
    bob2blockchain.expectMsgType[PublishTx] // claim-main-delayed
    bob2blockchain.expectMsgType[WatchTxConfirmed] // commitment
    bob2blockchain.expectMsgType[WatchTxConfirmed] // claim-main-delayed

    // test starts here
    bob ! GetTxWithMetaResponse(fundingTx.txid, Some(fundingTx), System.currentTimeMillis.milliseconds.toSeconds)
    bob2alice.expectNoMsg(200 millis)
    bob2blockchain.expectNoMsg(200 millis)
    assert(bob.stateName == CLOSING) // the above expectNoMsg will make us wait, so this checks that we are still in CLOSING
  }

  test("recv GetTxResponse (fundee, tx not found)", Tag("funding_unconfirmed")) { f =>
    import f._
    val sender = TestProbe()
    val fundingTx = alice.stateData.asInstanceOf[DATA_WAIT_FOR_FUNDING_CONFIRMED].fundingTx.get
    bob ! CMD_FORCECLOSE(sender.ref)
    awaitCond(bob.stateName == CLOSING)
    bob2alice.expectMsgType[Error]
    bob2blockchain.expectMsgType[PublishTx]
    bob2blockchain.expectMsgType[PublishTx] // claim-main-delayed
    bob2blockchain.expectMsgType[WatchTxConfirmed] // commitment
    bob2blockchain.expectMsgType[WatchTxConfirmed] // claim-main-delayed

    // test starts here
    bob ! GetTxWithMetaResponse(fundingTx.txid, None, System.currentTimeMillis.milliseconds.toSeconds)
    bob2alice.expectNoMsg(200 millis)
    bob2blockchain.expectNoMsg(200 millis)
    assert(bob.stateName == CLOSING) // the above expectNoMsg will make us wait, so this checks that we are still in CLOSING
  }

  test("recv GetTxResponse (fundee, tx not found, timeout)", Tag("funding_unconfirmed")) { f =>
    import f._
    val sender = TestProbe()
    val fundingTx = alice.stateData.asInstanceOf[DATA_WAIT_FOR_FUNDING_CONFIRMED].fundingTx.get
    bob ! CMD_FORCECLOSE(sender.ref)
    awaitCond(bob.stateName == CLOSING)
    bob2alice.expectMsgType[Error]
    bob2blockchain.expectMsgType[PublishTx]
    bob2blockchain.expectMsgType[PublishTx] // claim-main-delayed
    bob2blockchain.expectMsgType[WatchTxConfirmed] // commitment
    bob2blockchain.expectMsgType[WatchTxConfirmed] // claim-main-delayed

    // test starts here
    bob.setState(stateData = bob.stateData.asInstanceOf[DATA_CLOSING].copy(waitingSinceBlock = bob.underlyingActor.nodeParams.currentBlockHeight - Channel.FUNDING_TIMEOUT_FUNDEE - 1))
    bob ! GetTxWithMetaResponse(fundingTx.txid, None, System.currentTimeMillis.milliseconds.toSeconds)
    bob2alice.expectMsgType[Error]
    bob2blockchain.expectNoMsg(200 millis)
    assert(bob.stateName == CLOSED)
  }

  test("recv CMD_ADD_HTLC") { f =>
    import f._
    mutualClose(alice, bob, alice2bob, bob2alice, alice2blockchain, bob2blockchain)

    // actual test starts here
    val sender = TestProbe()
    val add = CMD_ADD_HTLC(sender.ref, 500000000 msat, new ByteVector32("01" * 32), cltvExpiry = CltvExpiry(300000), onion = TestConstants.emptyOnionPacket, localOrigin(sender.ref))
    alice ! add
    val error = ChannelUnavailable(channelId(alice))
    sender.expectMsg(RES_ADD_FAILED(add, error, None))
    alice2bob.expectNoMsg(200 millis)
  }

  test("recv CMD_FULFILL_HTLC (unexisting htlc)") { f =>
    import f._
    mutualClose(alice, bob, alice2bob, bob2alice, alice2blockchain, bob2blockchain)

    // actual test starts here
    val sender = TestProbe()
    val c = CMD_FULFILL_HTLC(42, randomBytes32(), replyTo_opt = Some(sender.ref))
    alice ! c
    sender.expectMsg(RES_FAILURE(c, UnknownHtlcId(channelId(alice), 42)))

    // NB: nominal case is tested in IntegrationSpec
  }

  def testMutualCloseBeforeConverge(f: FixtureParam, channelFeatures: ChannelFeatures): Unit = {
    import f._
    val sender = TestProbe()
    assert(alice.stateData.asInstanceOf[DATA_NORMAL].commitments.channelFeatures === channelFeatures)
    // alice initiates a closing
    alice ! CMD_CLOSE(sender.ref, None)
    alice2bob.expectMsgType[Shutdown]
    alice2bob.forward(bob)
    bob2alice.expectMsgType[Shutdown]
    bob2alice.forward(alice)
    // agreeing on a closing fee
    val aliceCloseFee = alice2bob.expectMsgType[ClosingSigned].feeSatoshis
    bob.feeEstimator.setFeerate(FeeratesPerKw.single(FeeratePerKw(100 sat)))
    alice2bob.forward(bob)
    val bobCloseFee = bob2alice.expectMsgType[ClosingSigned].feeSatoshis
    bob2alice.forward(alice)
    // they don't converge yet, but alice has a publishable commit tx now
    assert(aliceCloseFee != bobCloseFee)
    val Some(mutualCloseTx) = alice.stateData.asInstanceOf[DATA_NEGOTIATING].bestUnpublishedClosingTx_opt
    // let's make alice publish this closing tx
    alice ! Error(ByteVector32.Zeroes, "")
    awaitCond(alice.stateName == CLOSING)
    assert(alice2blockchain.expectMsgType[PublishRawTx].tx === mutualCloseTx.tx)
    assert(mutualCloseTx === alice.stateData.asInstanceOf[DATA_CLOSING].mutualClosePublished.last)

    // actual test starts here
    alice ! WatchFundingSpentTriggered(mutualCloseTx.tx)
    alice ! WatchTxConfirmedTriggered(0, 0, mutualCloseTx.tx)
    awaitCond(alice.stateName == CLOSED)
  }

  test("recv WatchFundingSpentTriggered (mutual close before converging)") { f =>
    testMutualCloseBeforeConverge(f, ChannelFeatures())
  }

  test("recv WatchFundingSpentTriggered (mutual close before converging, anchor outputs)", Tag(StateTestsTags.AnchorOutputs)) { f =>
    testMutualCloseBeforeConverge(f, ChannelFeatures(Features.StaticRemoteKey, Features.AnchorOutputs))
  }

  test("recv WatchTxConfirmedTriggered (mutual close)") { f =>
    import f._
    mutualClose(alice, bob, alice2bob, bob2alice, alice2blockchain, bob2blockchain)
    val mutualCloseTx = alice.stateData.asInstanceOf[DATA_CLOSING].mutualClosePublished.last

    // actual test starts here
    alice ! WatchTxConfirmedTriggered(0, 0, mutualCloseTx.tx)
    awaitCond(alice.stateName == CLOSED)
  }

  test("recv WatchFundingSpentTriggered (local commit)") { f =>
    import f._
    // an error occurs and alice publishes her commit tx
    val aliceCommitTx = alice.stateData.asInstanceOf[DATA_NORMAL].commitments.localCommit.commitTxAndRemoteSig.commitTx.tx
    localClose(alice, alice2blockchain)
    val initialState = alice.stateData.asInstanceOf[DATA_CLOSING]
    assert(initialState.localCommitPublished.isDefined)

    // actual test starts here
    // we are notified afterwards from our watcher about the tx that we just published
    alice ! WatchFundingSpentTriggered(aliceCommitTx)
    assert(alice.stateData == initialState) // this was a no-op
  }

  test("recv WatchOutputSpentTriggered") { f =>
    import f._
    // alice sends an htlc to bob
    val (ra1, htlca1) = addHtlc(50000000 msat, alice, bob, alice2bob, bob2alice)
    crossSign(alice, bob, alice2bob, bob2alice)
    relayerB.expectMsgType[RelayForward]
    localClose(alice, alice2blockchain)
    val initialState = alice.stateData.asInstanceOf[DATA_CLOSING]
    assert(initialState.localCommitPublished.isDefined)

    // actual test starts here
    channelUpdateListener.expectMsgType[LocalChannelDown]

    // scenario 1: bob claims the htlc output from the commit tx using its preimage
    val claimHtlcSuccessFromCommitTx = new Transaction(
      0,
      new TxIn(new OutPoint(randomBytes32(), 0), 0).updateWitness(Scripts.witnessClaimHtlcSuccessFromCommitTx(Transactions.PlaceHolderSig, ra1, ByteVector.fill(130)(33))) :: Nil,
      Nil,
      0)
    alice ! WatchOutputSpentTriggered(claimHtlcSuccessFromCommitTx)
    val fulfill1 = relayerA.expectMsgType[RES_ADD_SETTLED[Origin, HtlcResult.OnChainFulfill]]
    assert(fulfill1.htlc === htlca1)
    assert(fulfill1.result.paymentPreimage === ra1)

    // scenario 2: bob claims the htlc output from his own commit tx using its preimage (let's assume both parties had published their commitment tx)
    val claimHtlcSuccessTx = new Transaction(0,
      new TxIn(new OutPoint(randomBytes32(), 0), 0).updateWitness(Scripts.witnessHtlcSuccess(Transactions.PlaceHolderSig, Transactions.PlaceHolderSig, ra1, ByteVector.fill(130)(33), Transactions.DefaultCommitmentFormat)) :: Nil,
      Nil,
      0)
    alice ! WatchOutputSpentTriggered(claimHtlcSuccessTx)
    val fulfill2 = relayerA.expectMsgType[RES_ADD_SETTLED[Origin, HtlcResult.OnChainFulfill]]
    assert(fulfill2.htlc === htlca1)
    assert(fulfill2.result.paymentPreimage === ra1)

    assert(alice.stateData == initialState) // this was a no-op
  }

  def testLocalCommitTxConfirmed(f: FixtureParam, channelFeatures: ChannelFeatures): Unit = {
    import f._

    assert(alice.stateData.asInstanceOf[DATA_NORMAL].commitments.channelFeatures === channelFeatures)

    val listener = TestProbe()
    system.eventStream.subscribe(listener.ref, classOf[LocalCommitConfirmed])
    system.eventStream.subscribe(listener.ref, classOf[PaymentSettlingOnChain])

    // alice sends an htlc to bob
    val (_, htlca1) = addHtlc(50000000 msat, alice, bob, alice2bob, bob2alice)
    // alice sends an htlc below dust to bob
    val amountBelowDust = alice.stateData.asInstanceOf[DATA_NORMAL].commitments.localParams.dustLimit.toMilliSatoshi - 100.msat
    val (_, htlca2) = addHtlc(amountBelowDust, alice, bob, alice2bob, bob2alice)
    crossSign(alice, bob, alice2bob, bob2alice)
    val closingState = localClose(alice, alice2blockchain)

    // actual test starts here
    assert(closingState.claimMainDelayedOutputTx.isDefined)
    assert(closingState.htlcTxs.size === 1)
    assert(getHtlcSuccessTxs(closingState).isEmpty)
    assert(getHtlcTimeoutTxs(closingState).length === 1)
    val htlcTimeoutTx = getHtlcTimeoutTxs(closingState).head.tx
    assert(closingState.claimHtlcDelayedTxs.length === 0)
    alice ! WatchTxConfirmedTriggered(42, 0, closingState.commitTx)
    assert(listener.expectMsgType[LocalCommitConfirmed].refundAtBlock == 42 + bob.stateData.asInstanceOf[DATA_NORMAL].commitments.localParams.toSelfDelay.toInt)
    assert(listener.expectMsgType[PaymentSettlingOnChain].paymentHash == htlca1.paymentHash)
    // htlcs below dust will never reach the chain, once the commit tx is confirmed we can consider them failed
    assert(relayerA.expectMsgType[RES_ADD_SETTLED[Origin, HtlcResult.OnChainFail]].htlc === htlca2)
    relayerA.expectNoMsg(100 millis)
    alice ! WatchTxConfirmedTriggered(200, 0, closingState.claimMainDelayedOutputTx.get.tx)
    alice ! WatchTxConfirmedTriggered(201, 0, htlcTimeoutTx)
    assert(alice.stateData.asInstanceOf[DATA_CLOSING].localCommitPublished.get.irrevocablySpent.values.toSet === Set(closingState.commitTx, closingState.claimMainDelayedOutputTx.get.tx, htlcTimeoutTx))
    assert(relayerA.expectMsgType[RES_ADD_SETTLED[Origin, HtlcResult.OnChainFail]].htlc === htlca1)
    relayerA.expectNoMsg(100 millis)

    // We claim the htlc-delayed output now that the HTLC tx has been confirmed.
    val claimHtlcDelayedTx = alice2blockchain.expectMsgType[PublishRawTx]
    Transaction.correctlySpends(claimHtlcDelayedTx.tx, Seq(htlcTimeoutTx), ScriptFlags.STANDARD_SCRIPT_VERIFY_FLAGS)
    awaitCond(alice.stateData.asInstanceOf[DATA_CLOSING].localCommitPublished.get.claimHtlcDelayedTxs.length === 1)
    alice ! WatchTxConfirmedTriggered(202, 0, claimHtlcDelayedTx.tx)

    awaitCond(alice.stateName == CLOSED)
  }

  test("recv WatchTxConfirmedTriggered (local commit)") { f =>
    testLocalCommitTxConfirmed(f, ChannelFeatures())
  }

  test("recv WatchTxConfirmedTriggered (local commit, anchor outputs)", Tag(StateTestsTags.AnchorOutputs)) { f =>
    testLocalCommitTxConfirmed(f, ChannelFeatures(Features.StaticRemoteKey, Features.AnchorOutputs))
  }

  test("recv WatchTxConfirmedTriggered (local commit with multiple htlcs for the same payment)") { f =>
    import f._

    // alice sends a first htlc to bob
    val (ra1, htlca1) = addHtlc(30000000 msat, alice, bob, alice2bob, bob2alice)
    // and more htlcs with the same payment_hash
    val (_, cmd2) = makeCmdAdd(25000000 msat, bob.underlyingActor.nodeParams.nodeId, alice.underlyingActor.nodeParams.currentBlockHeight, ra1)
    val htlca2 = addHtlc(cmd2, alice, bob, alice2bob, bob2alice)
    val (_, cmd3) = makeCmdAdd(30000000 msat, bob.underlyingActor.nodeParams.nodeId, alice.underlyingActor.nodeParams.currentBlockHeight, ra1)
    val htlca3 = addHtlc(cmd3, alice, bob, alice2bob, bob2alice)
    val amountBelowDust = alice.stateData.asInstanceOf[DATA_NORMAL].commitments.localParams.dustLimit.toMilliSatoshi - 100.msat
    val (_, dustCmd) = makeCmdAdd(amountBelowDust, bob.underlyingActor.nodeParams.nodeId, alice.underlyingActor.nodeParams.currentBlockHeight, ra1)
    val dust = addHtlc(dustCmd, alice, bob, alice2bob, bob2alice)
    val (_, cmd4) = makeCmdAdd(20000000 msat, bob.underlyingActor.nodeParams.nodeId, alice.underlyingActor.nodeParams.currentBlockHeight + 1, ra1)
    val htlca4 = addHtlc(cmd4, alice, bob, alice2bob, bob2alice)
    crossSign(alice, bob, alice2bob, bob2alice)
    val closingState = localClose(alice, alice2blockchain)

    // actual test starts here
    assert(closingState.claimMainDelayedOutputTx.isDefined)
    assert(closingState.htlcTxs.size === 4)
    assert(getHtlcSuccessTxs(closingState).isEmpty)
    val htlcTimeoutTxs = getHtlcTimeoutTxs(closingState).map(_.tx)
    assert(htlcTimeoutTxs.length === 4)
    assert(closingState.claimHtlcDelayedTxs.length === 0)

    // if commit tx and htlc-timeout txs end up in the same block, we may receive the htlc-timeout confirmation before the commit tx confirmation
    alice ! WatchTxConfirmedTriggered(42, 0, htlcTimeoutTxs(0))
    val forwardedFail1 = relayerA.expectMsgType[RES_ADD_SETTLED[Origin, HtlcResult.OnChainFail]].htlc
    relayerA.expectNoMsg(250 millis)
    alice ! WatchTxConfirmedTriggered(42, 1, closingState.commitTx)
    assert(relayerA.expectMsgType[RES_ADD_SETTLED[Origin, HtlcResult.OnChainFail]].htlc === dust)
    relayerA.expectNoMsg(250 millis)
    alice ! WatchTxConfirmedTriggered(200, 0, closingState.claimMainDelayedOutputTx.get.tx)
    alice ! WatchTxConfirmedTriggered(202, 0, htlcTimeoutTxs(1))
    val forwardedFail2 = relayerA.expectMsgType[RES_ADD_SETTLED[Origin, HtlcResult.OnChainFail]].htlc
    relayerA.expectNoMsg(250 millis)
    alice ! WatchTxConfirmedTriggered(202, 1, htlcTimeoutTxs(2))
    val forwardedFail3 = relayerA.expectMsgType[RES_ADD_SETTLED[Origin, HtlcResult.OnChainFail]].htlc
    relayerA.expectNoMsg(250 millis)
    alice ! WatchTxConfirmedTriggered(203, 0, htlcTimeoutTxs(3))
    val forwardedFail4 = relayerA.expectMsgType[RES_ADD_SETTLED[Origin, HtlcResult.OnChainFail]].htlc
    assert(Set(forwardedFail1, forwardedFail2, forwardedFail3, forwardedFail4) === Set(htlca1, htlca2, htlca3, htlca4))
    relayerA.expectNoMsg(250 millis)

    awaitCond(alice.stateData.asInstanceOf[DATA_CLOSING].localCommitPublished.get.claimHtlcDelayedTxs.length === 4)
    val claimHtlcDelayedTxs = alice.stateData.asInstanceOf[DATA_CLOSING].localCommitPublished.get.claimHtlcDelayedTxs
    alice ! WatchTxConfirmedTriggered(203, 0, claimHtlcDelayedTxs(0).tx)
    alice ! WatchTxConfirmedTriggered(203, 1, claimHtlcDelayedTxs(1).tx)
    alice ! WatchTxConfirmedTriggered(203, 2, claimHtlcDelayedTxs(2).tx)
    alice ! WatchTxConfirmedTriggered(203, 3, claimHtlcDelayedTxs(3).tx)
    awaitCond(alice.stateName == CLOSED)
  }

  test("recv WatchTxConfirmedTriggered (local commit with htlcs only signed by local)") { f =>
    import f._
    val listener = TestProbe()
    system.eventStream.subscribe(listener.ref, classOf[PaymentSettlingOnChain])
    val aliceCommitTx = alice.stateData.asInstanceOf[DATA_NORMAL].commitments.localCommit.commitTxAndRemoteSig.commitTx.tx
    // alice sends an htlc
    val (_, htlc) = addHtlc(4200000 msat, alice, bob, alice2bob, bob2alice)
    // and signs it (but bob doesn't sign it)
    alice ! CMD_SIGN()
    alice2bob.expectMsgType[CommitSig]
    // note that bob doesn't receive the new sig!
    // then we make alice unilaterally close the channel
    val closingState = localClose(alice, alice2blockchain)

    // actual test starts here
    channelUpdateListener.expectMsgType[LocalChannelDown]
    assert(closingState.htlcTxs.isEmpty && closingState.claimHtlcDelayedTxs.isEmpty)
    // when the commit tx is confirmed, alice knows that the htlc she sent right before the unilateral close will never reach the chain
    alice ! WatchTxConfirmedTriggered(0, 0, aliceCommitTx)
    // so she fails it
    val origin = alice.stateData.asInstanceOf[DATA_CLOSING].commitments.originChannels(htlc.id)
    relayerA.expectMsg(RES_ADD_SETTLED(origin, htlc, HtlcResult.OnChainFail(HtlcOverriddenByLocalCommit(channelId(alice), htlc))))
    // the htlc will not settle on chain
    listener.expectNoMsg(2 seconds)
    relayerA.expectNoMsg(100 millis)
  }

  test("recv WatchTxConfirmedTriggered (local commit with fulfill only signed by local)") { f =>
    import f._
    // bob sends an htlc
    val (r, htlc) = addHtlc(110000000 msat, bob, alice, bob2alice, alice2bob)
    crossSign(bob, alice, bob2alice, alice2bob)
    relayerA.expectMsgType[RelayForward]
    val aliceCommitTx = alice.stateData.asInstanceOf[DATA_NORMAL].commitments.localCommit.commitTxAndRemoteSig.commitTx.tx
    assert(aliceCommitTx.txOut.size === 3) // 2 main outputs + 1 htlc

    // alice fulfills the HTLC but bob doesn't receive the signature
    alice ! CMD_FULFILL_HTLC(htlc.id, r, commit = true)
    alice2bob.expectMsgType[UpdateFulfillHtlc]
    alice2bob.forward(bob)
    alice2bob.expectMsgType[CommitSig]
    // note that bob doesn't receive the new sig!
    // then we make alice unilaterally close the channel
    val closingState = localClose(alice, alice2blockchain)
    assert(closingState.commitTx.txid === aliceCommitTx.txid)
    assert(getHtlcTimeoutTxs(closingState).isEmpty)
    assert(getHtlcSuccessTxs(closingState).length === 1)
  }

  test("recv WatchTxConfirmedTriggered (local commit with fail not acked by remote)") { f =>
    import f._
    val listener = TestProbe()
    system.eventStream.subscribe(listener.ref, classOf[PaymentSettlingOnChain])
    val (_, htlc) = addHtlc(25000000 msat, alice, bob, alice2bob, bob2alice)
    crossSign(alice, bob, alice2bob, bob2alice)
    failHtlc(htlc.id, bob, alice, bob2alice, alice2bob)
    bob ! CMD_SIGN()
    bob2alice.expectMsgType[CommitSig]
    bob2alice.forward(alice)
    alice2bob.expectMsgType[RevokeAndAck]
    alice2bob.forward(bob)
    alice2bob.expectMsgType[CommitSig]
    alice2bob.forward(bob)
    bob2alice.expectMsgType[RevokeAndAck]
    // note that alice doesn't receive the last revocation
    // then we make alice unilaterally close the channel
    val closingState = localClose(alice, alice2blockchain)
    assert(closingState.commitTx.txOut.length === 2) // htlc has been removed

    // actual test starts here
    channelUpdateListener.expectMsgType[LocalChannelDown]
    assert(closingState.htlcTxs.isEmpty && closingState.claimHtlcDelayedTxs.isEmpty)
    // when the commit tx is confirmed, alice knows that the htlc will never reach the chain
    alice ! WatchTxConfirmedTriggered(0, 0, closingState.commitTx)
    // so she fails it
    val origin = alice.stateData.asInstanceOf[DATA_CLOSING].commitments.originChannels(htlc.id)
    relayerA.expectMsg(RES_ADD_SETTLED(origin, htlc, HtlcResult.OnChainFail(HtlcOverriddenByLocalCommit(channelId(alice), htlc))))
    // the htlc will not settle on chain
    listener.expectNoMsg(2 seconds)
    relayerA.expectNoMsg(100 millis)
  }

  test("recv INPUT_RESTORED (local commit)") { f =>
    import f._

    // alice sends an htlc to bob
    addHtlc(50000000 msat, alice, bob, alice2bob, bob2alice)
    crossSign(alice, bob, alice2bob, bob2alice)
    val closingState = localClose(alice, alice2blockchain)
    val htlcTimeoutTx = getHtlcTimeoutTxs(closingState).head

    // simulate a node restart
    val beforeRestart = alice.stateData.asInstanceOf[DATA_CLOSING]
    alice.setState(WAIT_FOR_INIT_INTERNAL, Nothing)
    alice ! INPUT_RESTORED(beforeRestart)
    alice2blockchain.expectMsgType[SetChannelId]
    awaitCond(alice.stateName == CLOSING)

    // the commit tx hasn't been confirmed yet, so we watch the funding output first
    alice2blockchain.expectMsgType[WatchFundingSpent]
    // then we should re-publish unconfirmed transactions
    assert(alice2blockchain.expectMsgType[PublishRawTx].tx === closingState.commitTx)
    closingState.claimMainDelayedOutputTx.foreach(claimMain => assert(alice2blockchain.expectMsgType[PublishRawTx].tx === claimMain.tx))
    assert(alice2blockchain.expectMsgType[PublishRawTx].tx === htlcTimeoutTx.tx)
    assert(alice2blockchain.expectMsgType[WatchTxConfirmed].txId === closingState.commitTx.txid)
    closingState.claimMainDelayedOutputTx.foreach(claimMain => assert(alice2blockchain.expectMsgType[WatchTxConfirmed].txId === claimMain.tx.txid))
    assert(alice2blockchain.expectMsgType[WatchOutputSpent].outputIndex === htlcTimeoutTx.input.outPoint.index)

    // the htlc transaction confirms, so we publish a 3rd-stage transaction
    alice ! WatchTxConfirmedTriggered(2701, 1, closingState.commitTx)
    alice ! WatchTxConfirmedTriggered(2702, 0, htlcTimeoutTx.tx)
    awaitCond(alice.stateData.asInstanceOf[DATA_CLOSING].localCommitPublished.get.claimHtlcDelayedTxs.nonEmpty)
    val beforeSecondRestart = alice.stateData.asInstanceOf[DATA_CLOSING]
    val claimHtlcTimeoutTx = beforeSecondRestart.localCommitPublished.get.claimHtlcDelayedTxs.head
    assert(alice2blockchain.expectMsgType[PublishRawTx].tx === claimHtlcTimeoutTx.tx)
    assert(alice2blockchain.expectMsgType[WatchTxConfirmed].txId === claimHtlcTimeoutTx.tx.txid)

    // simulate another node restart
    alice.setState(WAIT_FOR_INIT_INTERNAL, Nothing)
    alice ! INPUT_RESTORED(beforeSecondRestart)
    alice2blockchain.expectMsgType[SetChannelId]
    awaitCond(alice.stateName == CLOSING)

    // we should re-publish unconfirmed transactions
    closingState.claimMainDelayedOutputTx.foreach(claimMain => assert(alice2blockchain.expectMsgType[PublishRawTx].tx === claimMain.tx))
    assert(alice2blockchain.expectMsgType[PublishRawTx].tx === claimHtlcTimeoutTx.tx)
    closingState.claimMainDelayedOutputTx.foreach(claimMain => assert(alice2blockchain.expectMsgType[WatchTxConfirmed].txId === claimMain.tx.txid))
    assert(alice2blockchain.expectMsgType[WatchTxConfirmed].txId === claimHtlcTimeoutTx.tx.txid)
  }

  test("recv WatchTxConfirmedTriggered (remote commit with htlcs only signed by local in next remote commit)") { f =>
    import f._
    val listener = TestProbe()
    system.eventStream.subscribe(listener.ref, classOf[PaymentSettlingOnChain])
    val bobCommitTx = bob.stateData.asInstanceOf[DATA_NORMAL].commitments.localCommit.commitTxAndRemoteSig.commitTx.tx
    // alice sends an htlc
    val (_, htlc) = addHtlc(4200000 msat, alice, bob, alice2bob, bob2alice)
    // and signs it (but bob doesn't sign it)
    alice ! CMD_SIGN()
    alice2bob.expectMsgType[CommitSig]
    val closingState = remoteClose(bobCommitTx, alice, alice2blockchain)

    // actual test starts here
    channelUpdateListener.expectMsgType[LocalChannelDown]
    assert(closingState.claimMainOutputTx.nonEmpty)
    assert(closingState.claimHtlcTxs.isEmpty)
    // when the commit tx is signed, alice knows that the htlc she sent right before the unilateral close will never reach the chain
    alice ! WatchTxConfirmedTriggered(0, 0, bobCommitTx)
    // so she fails it
    val origin = alice.stateData.asInstanceOf[DATA_CLOSING].commitments.originChannels(htlc.id)
    relayerA.expectMsg(RES_ADD_SETTLED(origin, htlc, HtlcResult.OnChainFail(HtlcOverriddenByLocalCommit(channelId(alice), htlc))))
    // the htlc will not settle on chain
    listener.expectNoMsg(2 seconds)
  }

  test("recv WatchFundingSpentTriggered (remote commit)") { f =>
    import f._
    mutualClose(alice, bob, alice2bob, bob2alice, alice2blockchain, bob2blockchain)
    val initialState = alice.stateData.asInstanceOf[DATA_CLOSING]
    // bob publishes his last current commit tx, the one it had when entering NEGOTIATING state
    val bobCommitTx = bobCommitTxs.last.commitTx.tx
    assert(bobCommitTx.txOut.size == 2) // two main outputs
    val closingState = remoteClose(bobCommitTx, alice, alice2blockchain)
    assert(closingState.claimMainOutputTx.nonEmpty)
    assert(closingState.claimHtlcTxs.isEmpty)
    assert(alice.stateData.asInstanceOf[DATA_CLOSING].copy(remoteCommitPublished = None) == initialState)
  }

  test("recv WatchTxConfirmedTriggered (remote commit)") { f =>
    import f._
    mutualClose(alice, bob, alice2bob, bob2alice, alice2blockchain, bob2blockchain)
    val initialState = alice.stateData.asInstanceOf[DATA_CLOSING]
    assert(initialState.commitments.channelFeatures === ChannelFeatures())
    // bob publishes his last current commit tx, the one it had when entering NEGOTIATING state
    val bobCommitTx = bobCommitTxs.last.commitTx.tx
    assert(bobCommitTx.txOut.size == 2) // two main outputs
    val closingState = remoteClose(bobCommitTx, alice, alice2blockchain)

    // actual test starts here
    assert(closingState.claimMainOutputTx.nonEmpty)
    assert(closingState.claimHtlcTxs.isEmpty)
    assert(alice.stateData.asInstanceOf[DATA_CLOSING].copy(remoteCommitPublished = None) == initialState)
    alice ! WatchTxConfirmedTriggered(0, 0, bobCommitTx)
    alice ! WatchTxConfirmedTriggered(0, 0, closingState.claimMainOutputTx.get.tx)
    awaitCond(alice.stateName == CLOSED)
  }

  test("recv WatchTxConfirmedTriggered (remote commit, option_static_remotekey)", Tag(StateTestsTags.StaticRemoteKey)) { f =>
    import f._
    mutualClose(alice, bob, alice2bob, bob2alice, alice2blockchain, bob2blockchain)
    assert(alice.stateData.asInstanceOf[DATA_CLOSING].commitments.channelFeatures === ChannelFeatures(Features.StaticRemoteKey))
    // bob publishes his last current commit tx, the one it had when entering NEGOTIATING state
    val bobCommitTx = bobCommitTxs.last.commitTx.tx
    assert(bobCommitTx.txOut.size == 2) // two main outputs
    alice ! WatchFundingSpentTriggered(bobCommitTx)

    // alice won't create a claimMainOutputTx because her main output is already spendable by the wallet
    awaitCond(alice.stateData.asInstanceOf[DATA_CLOSING].remoteCommitPublished.get.claimMainOutputTx.isEmpty)
    assert(alice.stateName == CLOSING)
    // once the remote commit is confirmed the channel is definitively closed
    alice ! WatchTxConfirmedTriggered(0, 0, bobCommitTx)
    awaitCond(alice.stateName == CLOSED)
  }

  test("recv WatchTxConfirmedTriggered (remote commit, anchor outputs)", Tag(StateTestsTags.AnchorOutputs)) { f =>
    import f._
    mutualClose(alice, bob, alice2bob, bob2alice, alice2blockchain, bob2blockchain)
    val initialState = alice.stateData.asInstanceOf[DATA_CLOSING]
    assert(initialState.commitments.channelFeatures === ChannelFeatures(Features.StaticRemoteKey, Features.AnchorOutputs))
    // bob publishes his last current commit tx, the one it had when entering NEGOTIATING state
    val bobCommitTx = bobCommitTxs.last.commitTx.tx
    assert(bobCommitTx.txOut.size == 4) // two main outputs + two anchors
    val closingState = remoteClose(bobCommitTx, alice, alice2blockchain)

    // actual test starts here
    assert(closingState.claimMainOutputTx.nonEmpty)
    assert(closingState.claimHtlcTxs.isEmpty)
    assert(alice.stateData.asInstanceOf[DATA_CLOSING].copy(remoteCommitPublished = None) == initialState)
    alice ! WatchTxConfirmedTriggered(0, 0, bobCommitTx)
    alice ! WatchTxConfirmedTriggered(0, 0, closingState.claimMainOutputTx.get.tx)
    awaitCond(alice.stateName == CLOSED)
  }

  def testRemoteCommitTxWithHtlcsConfirmed(f: FixtureParam, channelFeatures: ChannelFeatures): Unit = {
    import f._

    assert(alice.stateData.asInstanceOf[DATA_NORMAL].commitments.channelFeatures === channelFeatures)

    // alice sends a first htlc to bob
    val (ra1, htlca1) = addHtlc(15000000 msat, alice, bob, alice2bob, bob2alice)
    // alice sends more htlcs with the same payment_hash
    val (_, cmd2) = makeCmdAdd(15000000 msat, bob.underlyingActor.nodeParams.nodeId, alice.underlyingActor.nodeParams.currentBlockHeight, ra1)
    val htlca2 = addHtlc(cmd2, alice, bob, alice2bob, bob2alice)
    val (_, cmd3) = makeCmdAdd(20000000 msat, bob.underlyingActor.nodeParams.nodeId, alice.underlyingActor.nodeParams.currentBlockHeight - 1, ra1)
    val htlca3 = addHtlc(cmd3, alice, bob, alice2bob, bob2alice)
    crossSign(alice, bob, alice2bob, bob2alice)

    // Bob publishes the latest commit tx.
    val bobCommitTx = bob.stateData.asInstanceOf[DATA_NORMAL].commitments.localCommit.commitTxAndRemoteSig.commitTx.tx
    if (channelFeatures.hasFeature(Features.AnchorOutputs)) {
      assert(bobCommitTx.txOut.length === 7) // two main outputs + two anchors + 3 HTLCs
    } else {
      assert(bobCommitTx.txOut.length === 5) // two main outputs + 3 HTLCs
    }
    val closingState = remoteClose(bobCommitTx, alice, alice2blockchain)
    assert(closingState.claimHtlcTxs.size === 3)
    val claimHtlcTimeoutTxs = getClaimHtlcTimeoutTxs(closingState).map(_.tx)
    assert(claimHtlcTimeoutTxs.length === 3)

    alice ! WatchTxConfirmedTriggered(42, 0, bobCommitTx)
    alice ! WatchTxConfirmedTriggered(45, 0, closingState.claimMainOutputTx.get.tx)
    relayerA.expectNoMsg(100 millis)
    alice ! WatchTxConfirmedTriggered(201, 0, claimHtlcTimeoutTxs(0))
    val forwardedFail1 = relayerA.expectMsgType[RES_ADD_SETTLED[Origin, HtlcResult.OnChainFail]].htlc
    relayerA.expectNoMsg(250 millis)
    alice ! WatchTxConfirmedTriggered(202, 0, claimHtlcTimeoutTxs(1))
    val forwardedFail2 = relayerA.expectMsgType[RES_ADD_SETTLED[Origin, HtlcResult.OnChainFail]].htlc
    relayerA.expectNoMsg(250 millis)
    alice ! WatchTxConfirmedTriggered(203, 1, claimHtlcTimeoutTxs(2))
    val forwardedFail3 = relayerA.expectMsgType[RES_ADD_SETTLED[Origin, HtlcResult.OnChainFail]].htlc
    assert(Set(forwardedFail1, forwardedFail2, forwardedFail3) === Set(htlca1, htlca2, htlca3))
    relayerA.expectNoMsg(250 millis)
    awaitCond(alice.stateName == CLOSED)
  }

  test("recv WatchTxConfirmedTriggered (remote commit with multiple htlcs for the same payment)") { f =>
    testRemoteCommitTxWithHtlcsConfirmed(f, ChannelFeatures())
  }

  test("recv WatchTxConfirmedTriggered (remote commit with multiple htlcs for the same payment, anchor outputs)", Tag(StateTestsTags.AnchorOutputs)) { f =>
    testRemoteCommitTxWithHtlcsConfirmed(f, ChannelFeatures(Features.StaticRemoteKey, Features.AnchorOutputs))
  }

  test("recv WatchTxConfirmedTriggered (remote commit) followed by CMD_FULFILL_HTLC") { f =>
    import f._
    // An HTLC Bob -> Alice is cross-signed that will be fulfilled later.
    val (r1, htlc1) = addHtlc(110000000 msat, bob, alice, bob2alice, alice2bob)
    crossSign(bob, alice, bob2alice, alice2bob)
    relayerA.expectMsgType[RelayForward]

    // An HTLC Alice -> Bob is only signed by Alice: Bob has two spendable commit tx.
    val (_, htlc2) = addHtlc(95000000 msat, alice, bob, alice2bob, bob2alice)
    alice ! CMD_SIGN()
    alice2bob.expectMsgType[CommitSig] // We stop here: Alice sent her CommitSig, but doesn't hear back from Bob.

    // Now Bob publishes the first commit tx (force-close).
    val bobCommitTx = bob.stateData.asInstanceOf[DATA_NORMAL].commitments.localCommit.commitTxAndRemoteSig.commitTx.tx
    assert(bobCommitTx.txOut.length === 3) // two main outputs + 1 HTLC
    val closingState = remoteClose(bobCommitTx, alice, alice2blockchain)
    assert(closingState.claimMainOutputTx.nonEmpty)
    assert(closingState.claimHtlcTxs.size === 1)
    assert(getClaimHtlcSuccessTxs(closingState).isEmpty) // we don't have the preimage to claim the htlc-success yet
    assert(getClaimHtlcTimeoutTxs(closingState).isEmpty)

    // Alice receives the preimage for the first HTLC from downstream; she can now claim the corresponding HTLC output.
    alice ! CMD_FULFILL_HTLC(htlc1.id, r1, commit = true)
    assert(alice2blockchain.expectMsgType[PublishRawTx].tx === closingState.claimMainOutputTx.get.tx)
    val claimHtlcSuccessTx = getClaimHtlcSuccessTxs(alice.stateData.asInstanceOf[DATA_CLOSING].remoteCommitPublished.get).head.tx
    Transaction.correctlySpends(claimHtlcSuccessTx, bobCommitTx :: Nil, ScriptFlags.STANDARD_SCRIPT_VERIFY_FLAGS)
    assert(alice2blockchain.expectMsgType[PublishRawTx].tx === claimHtlcSuccessTx)

    // Alice resets watches on all relevant transactions.
    assert(alice2blockchain.expectMsgType[WatchTxConfirmed].txId === bobCommitTx.txid)
    assert(alice2blockchain.expectMsgType[WatchTxConfirmed].txId === closingState.claimMainOutputTx.get.tx.txid)
    val watchHtlcSuccess = alice2blockchain.expectMsgType[WatchOutputSpent]
    assert(watchHtlcSuccess.txId === bobCommitTx.txid)
    assert(watchHtlcSuccess.outputIndex === claimHtlcSuccessTx.txIn.head.outPoint.index)
    alice2blockchain.expectNoMsg(100 millis)

    alice ! WatchTxConfirmedTriggered(0, 0, bobCommitTx)
    // The second htlc was not included in the commit tx published on-chain, so we can consider it failed
    assert(relayerA.expectMsgType[RES_ADD_SETTLED[Origin, HtlcResult.OnChainFail]].htlc === htlc2)
    alice ! WatchTxConfirmedTriggered(0, 0, closingState.claimMainOutputTx.get.tx)
    alice ! WatchTxConfirmedTriggered(0, 0, claimHtlcSuccessTx)
    assert(alice.stateData.asInstanceOf[DATA_CLOSING].remoteCommitPublished.get.irrevocablySpent.values.toSet === Set(bobCommitTx, closingState.claimMainOutputTx.get.tx, claimHtlcSuccessTx))
    awaitCond(alice.stateName == CLOSED)
    alice2blockchain.expectNoMsg(100 millis)
    relayerA.expectNoMsg(100 millis)
  }

  test("recv INPUT_RESTORED (remote commit)") { f =>
    import f._

    // alice sends an htlc to bob
    addHtlc(50000000 msat, alice, bob, alice2bob, bob2alice)
    crossSign(alice, bob, alice2bob, bob2alice)
    val bobCommitTx = bob.stateData.asInstanceOf[DATA_NORMAL].commitments.localCommit.commitTxAndRemoteSig.commitTx.tx
    val closingState = remoteClose(bobCommitTx, alice, alice2blockchain)
    val htlcTimeoutTx = getClaimHtlcTimeoutTxs(closingState).head
    alice ! WatchTxConfirmedTriggered(0, 0, bobCommitTx)

    // simulate a node restart
    val beforeRestart = alice.stateData.asInstanceOf[DATA_CLOSING]
    alice.setState(WAIT_FOR_INIT_INTERNAL, Nothing)
    alice ! INPUT_RESTORED(beforeRestart)
    alice2blockchain.expectMsgType[SetChannelId]
    awaitCond(alice.stateName == CLOSING)

    // we should re-publish unconfirmed transactions
    closingState.claimMainOutputTx.foreach(claimMain => assert(alice2blockchain.expectMsgType[PublishRawTx].tx === claimMain.tx))
    assert(alice2blockchain.expectMsgType[PublishRawTx].tx === htlcTimeoutTx.tx)
    closingState.claimMainOutputTx.foreach(claimMain => assert(alice2blockchain.expectMsgType[WatchTxConfirmed].txId === claimMain.tx.txid))
    assert(alice2blockchain.expectMsgType[WatchOutputSpent].outputIndex === htlcTimeoutTx.input.outPoint.index)
  }

  private def testNextRemoteCommitTxConfirmed(f: FixtureParam, channelFeatures: ChannelFeatures): (Transaction, RemoteCommitPublished, Set[UpdateAddHtlc]) = {
    import f._

    assert(alice.stateData.asInstanceOf[DATA_NORMAL].commitments.channelFeatures === channelFeatures)

    // alice sends a first htlc to bob
    val (ra1, htlca1) = addHtlc(15000000 msat, alice, bob, alice2bob, bob2alice)
    // alice sends more htlcs with the same payment_hash
    val (_, cmd2) = makeCmdAdd(20000000 msat, bob.underlyingActor.nodeParams.nodeId, alice.underlyingActor.nodeParams.currentBlockHeight, ra1)
    val htlca2 = addHtlc(cmd2, alice, bob, alice2bob, bob2alice)
    crossSign(alice, bob, alice2bob, bob2alice)
    // The last one is only signed by Alice: Bob has two spendable commit tx.
    val (_, cmd3) = makeCmdAdd(20000000 msat, bob.underlyingActor.nodeParams.nodeId, alice.underlyingActor.nodeParams.currentBlockHeight, ra1)
    val htlca3 = addHtlc(cmd3, alice, bob, alice2bob, bob2alice)
    alice ! CMD_SIGN()
    alice2bob.expectMsgType[CommitSig]
    alice2bob.forward(bob)
    bob2alice.expectMsgType[RevokeAndAck] // not forwarded to Alice (malicious Bob)
    bob2alice.expectMsgType[CommitSig] // not forwarded to Alice (malicious Bob)

    // Bob publishes the next commit tx.
    val bobCommitTx = bob.stateData.asInstanceOf[DATA_NORMAL].commitments.localCommit.commitTxAndRemoteSig.commitTx.tx
    if (channelFeatures.hasFeature(Features.AnchorOutputs)) {
      assert(bobCommitTx.txOut.length === 7) // two main outputs + two anchors + 3 HTLCs
    } else {
      assert(bobCommitTx.txOut.length === 5) // two main outputs + 3 HTLCs
    }
    val closingState = remoteClose(bobCommitTx, alice, alice2blockchain)
    assert(getClaimHtlcTimeoutTxs(closingState).length === 3)
    (bobCommitTx, closingState, Set(htlca1, htlca2, htlca3))
  }

  test("recv WatchTxConfirmedTriggered (next remote commit)") { f =>
    import f._
    val (bobCommitTx, closingState, htlcs) = testNextRemoteCommitTxConfirmed(f, ChannelFeatures())
    val claimHtlcTimeoutTxs = getClaimHtlcTimeoutTxs(closingState).map(_.tx)
    alice ! WatchTxConfirmedTriggered(42, 0, bobCommitTx)
    alice ! WatchTxConfirmedTriggered(45, 0, closingState.claimMainOutputTx.get.tx)
    relayerA.expectNoMsg(100 millis)
    alice ! WatchTxConfirmedTriggered(201, 0, claimHtlcTimeoutTxs(0))
    val forwardedFail1 = relayerA.expectMsgType[RES_ADD_SETTLED[Origin, HtlcResult.OnChainFail]].htlc
    relayerA.expectNoMsg(250 millis)
    alice ! WatchTxConfirmedTriggered(202, 0, claimHtlcTimeoutTxs(1))
    val forwardedFail2 = relayerA.expectMsgType[RES_ADD_SETTLED[Origin, HtlcResult.OnChainFail]].htlc
    relayerA.expectNoMsg(250 millis)
    alice ! WatchTxConfirmedTriggered(203, 1, claimHtlcTimeoutTxs(2))
    val forwardedFail3 = relayerA.expectMsgType[RES_ADD_SETTLED[Origin, HtlcResult.OnChainFail]].htlc
    assert(Set(forwardedFail1, forwardedFail2, forwardedFail3) === htlcs)
    relayerA.expectNoMsg(250 millis)
    awaitCond(alice.stateName == CLOSED)
  }

  test("recv WatchTxConfirmedTriggered (next remote commit, static_remotekey)", Tag(StateTestsTags.StaticRemoteKey)) { f =>
    import f._
    val (bobCommitTx, closingState, htlcs) = testNextRemoteCommitTxConfirmed(f, ChannelFeatures(Features.StaticRemoteKey))
    val claimHtlcTimeoutTxs = getClaimHtlcTimeoutTxs(closingState).map(_.tx)
    alice ! WatchTxConfirmedTriggered(42, 0, bobCommitTx)
    assert(closingState.claimMainOutputTx.isEmpty) // with static_remotekey we don't claim out main output
    relayerA.expectNoMsg(100 millis)
    alice ! WatchTxConfirmedTriggered(201, 0, claimHtlcTimeoutTxs(0))
    val forwardedFail1 = relayerA.expectMsgType[RES_ADD_SETTLED[Origin, HtlcResult.OnChainFail]].htlc
    relayerA.expectNoMsg(250 millis)
    alice ! WatchTxConfirmedTriggered(202, 0, claimHtlcTimeoutTxs(1))
    val forwardedFail2 = relayerA.expectMsgType[RES_ADD_SETTLED[Origin, HtlcResult.OnChainFail]].htlc
    relayerA.expectNoMsg(250 millis)
    alice ! WatchTxConfirmedTriggered(203, 1, claimHtlcTimeoutTxs(2))
    val forwardedFail3 = relayerA.expectMsgType[RES_ADD_SETTLED[Origin, HtlcResult.OnChainFail]].htlc
    assert(Set(forwardedFail1, forwardedFail2, forwardedFail3) === htlcs)
    relayerA.expectNoMsg(250 millis)
    awaitCond(alice.stateName == CLOSED)
  }

  test("recv WatchTxConfirmedTriggered (next remote commit, anchor outputs)", Tag(StateTestsTags.AnchorOutputs)) { f =>
    import f._
    val (bobCommitTx, closingState, htlcs) = testNextRemoteCommitTxConfirmed(f, ChannelFeatures(Features.StaticRemoteKey, Features.AnchorOutputs))
    val claimHtlcTimeoutTxs = getClaimHtlcTimeoutTxs(closingState).map(_.tx)
    alice ! WatchTxConfirmedTriggered(42, 0, bobCommitTx)
    alice ! WatchTxConfirmedTriggered(45, 0, closingState.claimMainOutputTx.get.tx)
    relayerA.expectNoMsg(100 millis)
    alice ! WatchTxConfirmedTriggered(201, 0, claimHtlcTimeoutTxs(0))
    val forwardedFail1 = relayerA.expectMsgType[RES_ADD_SETTLED[Origin, HtlcResult.OnChainFail]].htlc
    relayerA.expectNoMsg(250 millis)
    alice ! WatchTxConfirmedTriggered(202, 0, claimHtlcTimeoutTxs(1))
    val forwardedFail2 = relayerA.expectMsgType[RES_ADD_SETTLED[Origin, HtlcResult.OnChainFail]].htlc
    relayerA.expectNoMsg(250 millis)
    alice ! WatchTxConfirmedTriggered(203, 1, claimHtlcTimeoutTxs(2))
    val forwardedFail3 = relayerA.expectMsgType[RES_ADD_SETTLED[Origin, HtlcResult.OnChainFail]].htlc
    assert(Set(forwardedFail1, forwardedFail2, forwardedFail3) === htlcs)
    relayerA.expectNoMsg(250 millis)
    awaitCond(alice.stateName == CLOSED)
  }

  test("recv WatchTxConfirmedTriggered (next remote commit) followed by CMD_FULFILL_HTLC") { f =>
    import f._
    // An HTLC Bob -> Alice is cross-signed that will be fulfilled later.
    val (r1, htlc1) = addHtlc(110000000 msat, bob, alice, bob2alice, alice2bob)
    crossSign(bob, alice, bob2alice, alice2bob)
    relayerA.expectMsgType[RelayForward]

    // An HTLC Alice -> Bob is only signed by Alice: Bob has two spendable commit tx.
    val (_, htlc2) = addHtlc(95000000 msat, alice, bob, alice2bob, bob2alice)
    alice ! CMD_SIGN()
    alice2bob.expectMsgType[CommitSig]
    alice2bob.forward(bob)
    bob2alice.expectMsgType[RevokeAndAck] // not forwarded to Alice (malicious Bob)
    bob2alice.expectMsgType[CommitSig] // not forwarded to Alice (malicious Bob)

    // Now Bob publishes the next commit tx (force-close).
    val bobCommitTx = bob.stateData.asInstanceOf[DATA_NORMAL].commitments.localCommit.commitTxAndRemoteSig.commitTx.tx
    assert(bobCommitTx.txOut.length === 4) // two main outputs + 2 HTLCs
    val closingState = remoteClose(bobCommitTx, alice, alice2blockchain)
    assert(closingState.claimMainOutputTx.nonEmpty)
    assert(closingState.claimHtlcTxs.size === 2)
    assert(getClaimHtlcSuccessTxs(closingState).isEmpty) // we don't have the preimage to claim the htlc-success yet
    assert(getClaimHtlcTimeoutTxs(closingState).length === 1)
    val claimHtlcTimeoutTx = getClaimHtlcTimeoutTxs(closingState).head.tx

    // Alice receives the preimage for the first HTLC from downstream; she can now claim the corresponding HTLC output.
    alice ! CMD_FULFILL_HTLC(htlc1.id, r1, commit = true)
    assert(alice2blockchain.expectMsgType[PublishRawTx].tx === closingState.claimMainOutputTx.get.tx)
    val claimHtlcSuccessTx = getClaimHtlcSuccessTxs(alice.stateData.asInstanceOf[DATA_CLOSING].nextRemoteCommitPublished.get).head.tx
    Transaction.correctlySpends(claimHtlcSuccessTx, bobCommitTx :: Nil, ScriptFlags.STANDARD_SCRIPT_VERIFY_FLAGS)
    assert(alice2blockchain.expectMsgType[PublishRawTx].tx === claimHtlcSuccessTx)
    assert(alice2blockchain.expectMsgType[PublishRawTx].tx === claimHtlcTimeoutTx)

    assert(alice2blockchain.expectMsgType[WatchTxConfirmed].txId === bobCommitTx.txid)
    assert(alice2blockchain.expectMsgType[WatchTxConfirmed].txId === closingState.claimMainOutputTx.get.tx.txid)
    val watchHtlcs = alice2blockchain.expectMsgType[WatchOutputSpent] :: alice2blockchain.expectMsgType[WatchOutputSpent] :: Nil
    watchHtlcs.foreach(ws => assert(ws.txId === bobCommitTx.txid))
    assert(watchHtlcs.map(_.outputIndex).toSet === Set(claimHtlcSuccessTx, claimHtlcTimeoutTx).map(_.txIn.head.outPoint.index))
    alice2blockchain.expectNoMsg(100 millis)

    alice ! WatchTxConfirmedTriggered(0, 0, bobCommitTx)
    alice ! WatchTxConfirmedTriggered(0, 0, closingState.claimMainOutputTx.get.tx)
    alice ! WatchTxConfirmedTriggered(0, 0, claimHtlcSuccessTx)
    alice ! WatchTxConfirmedTriggered(0, 0, claimHtlcTimeoutTx)
    assert(relayerA.expectMsgType[RES_ADD_SETTLED[Origin, HtlcResult.OnChainFail]].htlc === htlc2)
    awaitCond(alice.stateName == CLOSED)
    alice2blockchain.expectNoMsg(100 millis)
    relayerA.expectNoMsg(100 millis)
  }

  test("recv INPUT_RESTORED (next remote commit, anchor outputs)", Tag(StateTestsTags.AnchorOutputs)) { f =>
    import f._

    val (bobCommitTx, closingState, _) = testNextRemoteCommitTxConfirmed(f, ChannelFeatures(Features.StaticRemoteKey, Features.AnchorOutputs))
    val claimHtlcTimeoutTxs = getClaimHtlcTimeoutTxs(closingState)

    // simulate a node restart
    val beforeRestart = alice.stateData.asInstanceOf[DATA_CLOSING]
    alice.setState(WAIT_FOR_INIT_INTERNAL, Nothing)
    alice ! INPUT_RESTORED(beforeRestart)
    alice2blockchain.expectMsgType[SetChannelId]
    awaitCond(alice.stateName == CLOSING)

    // the commit tx hasn't been confirmed yet, so we watch the funding output first
    alice2blockchain.expectMsgType[WatchFundingSpent]
    // then we should re-publish unconfirmed transactions
    closingState.claimMainOutputTx.foreach(claimMain => assert(alice2blockchain.expectMsgType[PublishRawTx].tx === claimMain.tx))
    claimHtlcTimeoutTxs.foreach(claimHtlcTimeout => assert(alice2blockchain.expectMsgType[PublishRawTx].tx === claimHtlcTimeout.tx))
    assert(alice2blockchain.expectMsgType[WatchTxConfirmed].txId === bobCommitTx.txid)
    closingState.claimMainOutputTx.foreach(claimMain => assert(alice2blockchain.expectMsgType[WatchTxConfirmed].txId === claimMain.tx.txid))
    claimHtlcTimeoutTxs.foreach(claimHtlcTimeout => assert(alice2blockchain.expectMsgType[WatchOutputSpent].outputIndex === claimHtlcTimeout.input.outPoint.index))
  }

  private def testFutureRemoteCommitTxConfirmed(f: FixtureParam, channelFeatures: ChannelFeatures): Transaction = {
    import f._
    val oldStateData = alice.stateData
    assert(oldStateData.asInstanceOf[DATA_NORMAL].commitments.channelFeatures === channelFeatures)
    // This HTLC will be fulfilled.
    val (ra1, htlca1) = addHtlc(25000000 msat, alice, bob, alice2bob, bob2alice)
    // These 2 HTLCs should timeout on-chain, but since alice lost data, she won't be able to claim them.
    val (ra2, _) = addHtlc(15000000 msat, alice, bob, alice2bob, bob2alice)
    val (_, cmd) = makeCmdAdd(15000000 msat, bob.underlyingActor.nodeParams.nodeId, alice.underlyingActor.nodeParams.currentBlockHeight, ra2)
    addHtlc(cmd, alice, bob, alice2bob, bob2alice)
    crossSign(alice, bob, alice2bob, bob2alice)
    fulfillHtlc(htlca1.id, ra1, bob, alice, bob2alice, alice2bob)
    crossSign(bob, alice, bob2alice, alice2bob)
    // we simulate a disconnection
    alice ! INPUT_DISCONNECTED
    bob ! INPUT_DISCONNECTED
    awaitCond(alice.stateName == OFFLINE)
    awaitCond(bob.stateName == OFFLINE)
    // then we manually replace alice's state with an older one
    alice.setState(OFFLINE, oldStateData)
    // then we reconnect them
    val aliceInit = Init(TestConstants.Alice.nodeParams.features)
    val bobInit = Init(TestConstants.Bob.nodeParams.features)
    alice ! INPUT_RECONNECTED(alice2bob.ref, aliceInit, bobInit)
    bob ! INPUT_RECONNECTED(bob2alice.ref, bobInit, aliceInit)
    // peers exchange channel_reestablish messages
    alice2bob.expectMsgType[ChannelReestablish]
    bob2alice.expectMsgType[ChannelReestablish]
    // alice then realizes it has an old state...
    bob2alice.forward(alice)
    // ... and ask bob to publish its current commitment
    val error = alice2bob.expectMsgType[Error]
    assert(new String(error.data.toArray) === PleasePublishYourCommitment(channelId(alice)).getMessage)
    // alice now waits for bob to publish its commitment
    awaitCond(alice.stateName == WAIT_FOR_REMOTE_PUBLISH_FUTURE_COMMITMENT)
    // bob is nice and publishes its commitment
    val bobCommitTx = bob.stateData.asInstanceOf[DATA_NORMAL].commitments.localCommit.commitTxAndRemoteSig.commitTx.tx
    if (channelFeatures.hasFeature(Features.AnchorOutputs)) {
      assert(bobCommitTx.txOut.length === 6) // two main outputs + two anchors + 2 HTLCs
    } else {
      assert(bobCommitTx.txOut.length === 4) // two main outputs + 2 HTLCs
    }
    alice ! WatchFundingSpentTriggered(bobCommitTx)
    bobCommitTx
  }

  test("recv WatchTxConfirmedTriggered (future remote commit)") { f =>
    import f._
    val bobCommitTx = testFutureRemoteCommitTxConfirmed(f, ChannelFeatures())
    // alice is able to claim its main output
    val claimMainTx = alice2blockchain.expectMsgType[PublishRawTx].tx
    Transaction.correctlySpends(claimMainTx, bobCommitTx :: Nil, ScriptFlags.STANDARD_SCRIPT_VERIFY_FLAGS)
    assert(alice2blockchain.expectMsgType[WatchTxConfirmed].txId === bobCommitTx.txid)
    awaitCond(alice.stateData.asInstanceOf[DATA_CLOSING].futureRemoteCommitPublished.isDefined)
    assert(alice2blockchain.expectMsgType[WatchTxConfirmed].txId === claimMainTx.txid)
    alice2blockchain.expectNoMsg(250 millis) // alice ignores the htlc-timeout

    // actual test starts here
    alice ! WatchTxConfirmedTriggered(0, 0, bobCommitTx)
    alice ! WatchTxConfirmedTriggered(0, 0, claimMainTx)
    awaitCond(alice.stateName == CLOSED)
  }

  test("recv WatchTxConfirmedTriggered (future remote commit, option_static_remotekey)", Tag(StateTestsTags.StaticRemoteKey)) { f =>
    import f._
    val bobCommitTx = testFutureRemoteCommitTxConfirmed(f, ChannelFeatures(Features.StaticRemoteKey))
    // using option_static_remotekey alice doesn't need to sweep her output
    awaitCond(alice.stateName == CLOSING, 10 seconds)
    alice ! WatchTxConfirmedTriggered(0, 0, bobCommitTx)
    // after the commit tx is confirmed the channel is closed, no claim transactions needed
    awaitCond(alice.stateName == CLOSED, 10 seconds)
  }

  test("recv WatchTxConfirmedTriggered (future remote commit, anchor outputs)", Tag(StateTestsTags.AnchorOutputs)) { f =>
    import f._
    val bobCommitTx = testFutureRemoteCommitTxConfirmed(f, ChannelFeatures(Features.StaticRemoteKey, Features.AnchorOutputs))
    // alice is able to claim its main output
    val claimMainTx = alice2blockchain.expectMsgType[PublishRawTx].tx
    Transaction.correctlySpends(claimMainTx, bobCommitTx :: Nil, ScriptFlags.STANDARD_SCRIPT_VERIFY_FLAGS)
    assert(alice2blockchain.expectMsgType[WatchTxConfirmed].txId === bobCommitTx.txid)
    awaitCond(alice.stateData.asInstanceOf[DATA_CLOSING].futureRemoteCommitPublished.isDefined)
    assert(alice2blockchain.expectMsgType[WatchTxConfirmed].txId === claimMainTx.txid)
    alice2blockchain.expectNoMsg(250 millis) // alice ignores the htlc-timeout

    // actual test starts here
    alice ! WatchTxConfirmedTriggered(0, 0, bobCommitTx)
    alice ! WatchTxConfirmedTriggered(0, 0, claimMainTx)
    awaitCond(alice.stateName == CLOSED)
  }

  test("recv INPUT_RESTORED (future remote commit)") { f =>
    import f._

    val bobCommitTx = testFutureRemoteCommitTxConfirmed(f, ChannelFeatures())

    // simulate a node restart
    val beforeRestart = alice.stateData.asInstanceOf[DATA_CLOSING]
    alice.setState(WAIT_FOR_INIT_INTERNAL, Nothing)
    alice ! INPUT_RESTORED(beforeRestart)
    awaitCond(alice.stateName == CLOSING)

    // then we should claim our main output
    val claimMainTx = alice2blockchain.expectMsgType[PublishRawTx].tx
    Transaction.correctlySpends(claimMainTx, bobCommitTx :: Nil, ScriptFlags.STANDARD_SCRIPT_VERIFY_FLAGS)
    assert(alice2blockchain.expectMsgType[WatchTxConfirmed].txId === bobCommitTx.txid)
    assert(alice2blockchain.expectMsgType[WatchTxConfirmed].txId === claimMainTx.txid)
  }

  case class RevokedCloseFixture(bobRevokedTxs: Seq[LocalCommit], htlcsAlice: Seq[(UpdateAddHtlc, ByteVector32)], htlcsBob: Seq[(UpdateAddHtlc, ByteVector32)])

  private def prepareRevokedClose(f: FixtureParam, channelFeatures: ChannelFeatures): RevokedCloseFixture = {
    import f._

    // Bob's first commit tx doesn't contain any htlc
    val localCommit1 = bob.stateData.asInstanceOf[DATA_NORMAL].commitments.localCommit
    if (channelFeatures.hasFeature(Features.AnchorOutputs)) {
      assert(localCommit1.commitTxAndRemoteSig.commitTx.tx.txOut.size === 4) // 2 main outputs + 2 anchors
    } else {
      assert(localCommit1.commitTxAndRemoteSig.commitTx.tx.txOut.size === 2) // 2 main outputs
    }

    // Bob's second commit tx contains 1 incoming htlc and 1 outgoing htlc
    val (localCommit2, htlcAlice1, htlcBob1) = {
      val (ra, htlcAlice) = addHtlc(35000000 msat, alice, bob, alice2bob, bob2alice)
      crossSign(alice, bob, alice2bob, bob2alice)
      val (rb, htlcBob) = addHtlc(20000000 msat, bob, alice, bob2alice, alice2bob)
      crossSign(bob, alice, bob2alice, alice2bob)
      val localCommit = bob.stateData.asInstanceOf[DATA_NORMAL].commitments.localCommit
      (localCommit, (htlcAlice, ra), (htlcBob, rb))
    }

    assert(alice.stateData.asInstanceOf[DATA_NORMAL].commitments.localCommit.commitTxAndRemoteSig.commitTx.tx.txOut.size == localCommit2.commitTxAndRemoteSig.commitTx.tx.txOut.size)
    if (channelFeatures.hasFeature(Features.AnchorOutputs)) {
      assert(localCommit2.commitTxAndRemoteSig.commitTx.tx.txOut.size === 6)
    } else {
      assert(localCommit2.commitTxAndRemoteSig.commitTx.tx.txOut.size === 4)
    }

    // Bob's third commit tx contains 2 incoming htlcs and 2 outgoing htlcs
    val (localCommit3, htlcAlice2, htlcBob2) = {
      val (ra, htlcAlice) = addHtlc(25000000 msat, alice, bob, alice2bob, bob2alice)
      crossSign(alice, bob, alice2bob, bob2alice)
      val (rb, htlcBob) = addHtlc(18000000 msat, bob, alice, bob2alice, alice2bob)
      crossSign(bob, alice, bob2alice, alice2bob)
      val localCommit = bob.stateData.asInstanceOf[DATA_NORMAL].commitments.localCommit
      (localCommit, (htlcAlice, ra), (htlcBob, rb))
    }

    assert(alice.stateData.asInstanceOf[DATA_NORMAL].commitments.localCommit.commitTxAndRemoteSig.commitTx.tx.txOut.size == localCommit3.commitTxAndRemoteSig.commitTx.tx.txOut.size)
    if (channelFeatures.hasFeature(Features.AnchorOutputs)) {
      assert(localCommit3.commitTxAndRemoteSig.commitTx.tx.txOut.size === 8)
    } else {
      assert(localCommit3.commitTxAndRemoteSig.commitTx.tx.txOut.size === 6)
    }

    // Bob's fourth commit tx doesn't contain any htlc
    val localCommit4 = {
      Seq(htlcAlice1, htlcAlice2).foreach { case (htlcAlice, _) => failHtlc(htlcAlice.id, bob, alice, bob2alice, alice2bob) }
      Seq(htlcBob1, htlcBob2).foreach { case (htlcBob, _) => failHtlc(htlcBob.id, alice, bob, alice2bob, bob2alice) }
      crossSign(alice, bob, alice2bob, bob2alice)
      bob.stateData.asInstanceOf[DATA_NORMAL].commitments.localCommit
    }

    assert(alice.stateData.asInstanceOf[DATA_NORMAL].commitments.localCommit.commitTxAndRemoteSig.commitTx.tx.txOut.size == localCommit4.commitTxAndRemoteSig.commitTx.tx.txOut.size)
    if (channelFeatures.hasFeature(Features.AnchorOutputs)) {
      assert(localCommit4.commitTxAndRemoteSig.commitTx.tx.txOut.size === 4)
    } else {
      assert(localCommit4.commitTxAndRemoteSig.commitTx.tx.txOut.size === 2)
    }

    RevokedCloseFixture(Seq(localCommit1, localCommit2, localCommit3, localCommit4), Seq(htlcAlice1, htlcAlice2), Seq(htlcBob1, htlcBob2))
  }

  private def setupFundingSpentRevokedTx(f: FixtureParam, channelFeatures: ChannelFeatures): (Transaction, RevokedCommitPublished) = {
    import f._

    val revokedCloseFixture = prepareRevokedClose(f, channelFeatures)
    assert(alice.stateData.asInstanceOf[DATA_NORMAL].commitments.channelFeatures === channelFeatures)

    // bob publishes one of his revoked txs
    val bobRevokedTx = revokedCloseFixture.bobRevokedTxs(1).commitTxAndRemoteSig.commitTx.tx
    alice ! WatchFundingSpentTriggered(bobRevokedTx)

    awaitCond(alice.stateData.isInstanceOf[DATA_CLOSING])
    awaitCond(alice.stateData.asInstanceOf[DATA_CLOSING].revokedCommitPublished.size == 1)
    val rvk = alice.stateData.asInstanceOf[DATA_CLOSING].revokedCommitPublished.head
    assert(rvk.commitTx === bobRevokedTx)
    if (!channelFeatures.paysDirectlyToWallet) {
      assert(rvk.claimMainOutputTx.nonEmpty)
    }
    assert(rvk.mainPenaltyTx.nonEmpty)
    assert(rvk.htlcPenaltyTxs.size === 2)
    assert(rvk.claimHtlcDelayedPenaltyTxs.isEmpty)
    val penaltyTxs = rvk.claimMainOutputTx.toList ++ rvk.mainPenaltyTx.toList ++ rvk.htlcPenaltyTxs

    // alice publishes the penalty txs
    if (!channelFeatures.paysDirectlyToWallet) {
      assert(alice2blockchain.expectMsgType[PublishRawTx].tx === rvk.claimMainOutputTx.get.tx)
    }
    assert(alice2blockchain.expectMsgType[PublishRawTx].tx === rvk.mainPenaltyTx.get.tx)
    assert(Set(alice2blockchain.expectMsgType[PublishRawTx].tx, alice2blockchain.expectMsgType[PublishRawTx].tx) === rvk.htlcPenaltyTxs.map(_.tx).toSet)
    for (penaltyTx <- penaltyTxs) {
      Transaction.correctlySpends(penaltyTx.tx, bobRevokedTx :: Nil, ScriptFlags.STANDARD_SCRIPT_VERIFY_FLAGS)
    }

    // alice spends all outpoints of the revoked tx, except her main output when it goes directly to our wallet
    val spentOutpoints = penaltyTxs.flatMap(_.tx.txIn.map(_.outPoint)).toSet
    assert(spentOutpoints.forall(_.txid === bobRevokedTx.txid))
    if (channelFeatures.hasFeature(Features.AnchorOutputs)) {
      assert(spentOutpoints.size === bobRevokedTx.txOut.size - 2) // we don't claim the anchors
    }
    else if (channelFeatures.paysDirectlyToWallet) {
      assert(spentOutpoints.size === bobRevokedTx.txOut.size - 1) // we don't claim our main output, it directly goes to our wallet
    } else {
      assert(spentOutpoints.size === bobRevokedTx.txOut.size)
    }

    // alice watches confirmation for the outputs only her can claim
    assert(alice2blockchain.expectMsgType[WatchTxConfirmed].txId === bobRevokedTx.txid)
    if (!channelFeatures.paysDirectlyToWallet) {
      assert(alice2blockchain.expectMsgType[WatchTxConfirmed].txId === rvk.claimMainOutputTx.get.tx.txid)
    }

    // alice watches outputs that can be spent by both parties
    val watchedOutpoints = Seq(alice2blockchain.expectMsgType[WatchOutputSpent], alice2blockchain.expectMsgType[WatchOutputSpent], alice2blockchain.expectMsgType[WatchOutputSpent]).map(_.outputIndex).toSet
    assert(watchedOutpoints === (rvk.mainPenaltyTx.get :: rvk.htlcPenaltyTxs).map(_.input.outPoint.index).toSet)
    alice2blockchain.expectNoMsg(1 second)

    (bobRevokedTx, rvk)
  }

  private def testFundingSpentRevokedTx(f: FixtureParam, channelFeatures: ChannelFeatures): Unit = {
    import f._

    val (bobRevokedTx, rvk) = setupFundingSpentRevokedTx(f, channelFeatures)

    // once all txs are confirmed, alice can move to the closed state
    alice ! WatchTxConfirmedTriggered(100, 3, bobRevokedTx)
    alice ! WatchTxConfirmedTriggered(110, 1, rvk.mainPenaltyTx.get.tx)
    if (!channelFeatures.paysDirectlyToWallet) {
      alice ! WatchTxConfirmedTriggered(110, 2, rvk.claimMainOutputTx.get.tx)
    }
    alice ! WatchTxConfirmedTriggered(115, 0, rvk.htlcPenaltyTxs(0).tx)
    assert(alice.stateName === CLOSING)
    alice ! WatchTxConfirmedTriggered(115, 2, rvk.htlcPenaltyTxs(1).tx)
    awaitCond(alice.stateName === CLOSED)
  }

  test("recv WatchFundingSpentTriggered (one revoked tx)") { f =>
    testFundingSpentRevokedTx(f, ChannelFeatures())
  }

  test("recv WatchFundingSpentTriggered (one revoked tx, option_static_remotekey)", Tag(StateTestsTags.StaticRemoteKey)) { f =>
    testFundingSpentRevokedTx(f, ChannelFeatures(Features.StaticRemoteKey))
  }

  test("recv WatchFundingSpentTriggered (one revoked tx, anchor outputs)", Tag(StateTestsTags.AnchorOutputs)) { f =>
    testFundingSpentRevokedTx(f, ChannelFeatures(Features.StaticRemoteKey, Features.AnchorOutputs))
  }

  test("recv WatchFundingSpentTriggered (multiple revoked tx)") { f =>
    import f._
    val revokedCloseFixture = prepareRevokedClose(f, ChannelFeatures())
    assert(revokedCloseFixture.bobRevokedTxs.map(_.commitTxAndRemoteSig.commitTx.tx.txid).toSet.size === revokedCloseFixture.bobRevokedTxs.size) // all commit txs are distinct

    def broadcastBobRevokedTx(revokedTx: Transaction, htlcCount: Int, revokedCount: Int): RevokedCommitPublished = {
      alice ! WatchFundingSpentTriggered(revokedTx)
      awaitCond(alice.stateData.isInstanceOf[DATA_CLOSING])
      awaitCond(alice.stateData.asInstanceOf[DATA_CLOSING].revokedCommitPublished.size == revokedCount)
      assert(alice.stateData.asInstanceOf[DATA_CLOSING].revokedCommitPublished.last.commitTx === revokedTx)

      // alice publishes penalty txs
      val claimMain = alice2blockchain.expectMsgType[PublishRawTx].tx
      val mainPenalty = alice2blockchain.expectMsgType[PublishRawTx].tx
      val htlcPenaltyTxs = (1 to htlcCount).map(_ => alice2blockchain.expectMsgType[PublishRawTx].tx)
      (claimMain +: mainPenalty +: htlcPenaltyTxs).foreach(tx => Transaction.correctlySpends(tx, revokedTx :: Nil, ScriptFlags.STANDARD_SCRIPT_VERIFY_FLAGS))

      // alice watches confirmation for the outputs only her can claim
      assert(alice2blockchain.expectMsgType[WatchTxConfirmed].txId === revokedTx.txid)
      assert(alice2blockchain.expectMsgType[WatchTxConfirmed].txId === claimMain.txid)

      // alice watches outputs that can be spent by both parties
      assert(alice2blockchain.expectMsgType[WatchOutputSpent].outputIndex === mainPenalty.txIn.head.outPoint.index)
      val htlcOutpoints = (1 to htlcCount).map(_ => alice2blockchain.expectMsgType[WatchOutputSpent].outputIndex).toSet
      assert(htlcOutpoints === htlcPenaltyTxs.flatMap(_.txIn.map(_.outPoint.index)).toSet)
      alice2blockchain.expectNoMsg(1 second)

      alice.stateData.asInstanceOf[DATA_CLOSING].revokedCommitPublished.last
    }

    // bob publishes a first revoked tx (no htlc in that commitment)
    broadcastBobRevokedTx(revokedCloseFixture.bobRevokedTxs.head.commitTxAndRemoteSig.commitTx.tx, 0, 1)
    // bob publishes a second revoked tx
    val rvk2 = broadcastBobRevokedTx(revokedCloseFixture.bobRevokedTxs(1).commitTxAndRemoteSig.commitTx.tx, 2, 2)
    // bob publishes a third revoked tx
    broadcastBobRevokedTx(revokedCloseFixture.bobRevokedTxs(2).commitTxAndRemoteSig.commitTx.tx, 4, 3)

    // bob's second revoked tx confirms: once all penalty txs are confirmed, alice can move to the closed state
    // NB: if multiple txs confirm in the same block, we may receive the events in any order
    alice ! WatchTxConfirmedTriggered(100, 1, rvk2.mainPenaltyTx.get.tx)
    alice ! WatchTxConfirmedTriggered(100, 2, rvk2.claimMainOutputTx.get.tx)
    alice ! WatchTxConfirmedTriggered(100, 3, rvk2.commitTx)
    alice ! WatchTxConfirmedTriggered(115, 0, rvk2.htlcPenaltyTxs(0).tx)
    assert(alice.stateName === CLOSING)
    alice ! WatchTxConfirmedTriggered(115, 2, rvk2.htlcPenaltyTxs(1).tx)
    awaitCond(alice.stateName === CLOSED)
  }

  def testInputRestoredRevokedTx(f: FixtureParam, channelFeatures: ChannelFeatures): Unit = {
    import f._

    val (bobRevokedTx, rvk) = setupFundingSpentRevokedTx(f, channelFeatures)

    // simulate a node restart
    val beforeRestart = alice.stateData.asInstanceOf[DATA_CLOSING]
    alice.setState(WAIT_FOR_INIT_INTERNAL, Nothing)
    alice ! INPUT_RESTORED(beforeRestart)
    alice2blockchain.expectMsgType[SetChannelId]
    awaitCond(alice.stateName == CLOSING)

    // the commit tx hasn't been confirmed yet, so we watch the funding output first
    alice2blockchain.expectMsgType[WatchFundingSpent]
    // then we should re-publish unconfirmed transactions
    rvk.claimMainOutputTx.foreach(claimMain => assert(alice2blockchain.expectMsgType[PublishRawTx].tx === claimMain.tx))
    assert(alice2blockchain.expectMsgType[PublishRawTx].tx === rvk.mainPenaltyTx.get.tx)
    rvk.htlcPenaltyTxs.foreach(htlcPenalty => assert(alice2blockchain.expectMsgType[PublishRawTx].tx === htlcPenalty.tx))
    assert(alice2blockchain.expectMsgType[WatchTxConfirmed].txId === bobRevokedTx.txid)
    rvk.claimMainOutputTx.foreach(claimMain => assert(alice2blockchain.expectMsgType[WatchTxConfirmed].txId === claimMain.tx.txid))
    assert(alice2blockchain.expectMsgType[WatchOutputSpent].outputIndex === rvk.mainPenaltyTx.get.input.outPoint.index)
    rvk.htlcPenaltyTxs.foreach(htlcPenalty => assert(alice2blockchain.expectMsgType[WatchOutputSpent].outputIndex === htlcPenalty.input.outPoint.index))
  }

  test("recv INPUT_RESTORED (one revoked tx)") { f =>
    testInputRestoredRevokedTx(f, ChannelFeatures())
  }

  test("recv INPUT_RESTORED (one revoked tx, anchor outputs)", Tag(StateTestsTags.AnchorOutputs)) { f =>
    testInputRestoredRevokedTx(f, ChannelFeatures(Features.StaticRemoteKey, Features.AnchorOutputs))
  }

  def testOutputSpentRevokedTx(f: FixtureParam, channelFeatures: ChannelFeatures): Unit = {
    import f._
    val revokedCloseFixture = prepareRevokedClose(f, channelFeatures)
    assert(alice.stateData.asInstanceOf[DATA_NORMAL].commitments.channelFeatures === channelFeatures)
    val commitmentFormat = alice.stateData.asInstanceOf[DATA_NORMAL].commitments.commitmentFormat

    // bob publishes one of his revoked txs
    val bobRevokedCommit = revokedCloseFixture.bobRevokedTxs(2)
    alice ! WatchFundingSpentTriggered(bobRevokedCommit.commitTxAndRemoteSig.commitTx.tx)

    awaitCond(alice.stateData.isInstanceOf[DATA_CLOSING])
    awaitCond(alice.stateData.asInstanceOf[DATA_CLOSING].revokedCommitPublished.size == 1)
    val rvk = alice.stateData.asInstanceOf[DATA_CLOSING].revokedCommitPublished.head
    assert(rvk.commitTx === bobRevokedCommit.commitTxAndRemoteSig.commitTx.tx)
    if (channelFeatures.paysDirectlyToWallet) {
      assert(rvk.claimMainOutputTx.isEmpty)
    } else {
      assert(rvk.claimMainOutputTx.nonEmpty)
    }
    assert(rvk.mainPenaltyTx.nonEmpty)
    assert(rvk.htlcPenaltyTxs.size === 4)
    assert(rvk.claimHtlcDelayedPenaltyTxs.isEmpty)

    // alice publishes the penalty txs and watches outputs
    val claimTxsCount = if (channelFeatures.paysDirectlyToWallet) 5 else 6 // 2 main outputs and 4 htlcs
    (1 to claimTxsCount).foreach(_ => alice2blockchain.expectMsgType[PublishTx])
    assert(alice2blockchain.expectMsgType[WatchTxConfirmed].txId === rvk.commitTx.txid)
    if (!channelFeatures.paysDirectlyToWallet) {
      assert(alice2blockchain.expectMsgType[WatchTxConfirmed].txId === rvk.claimMainOutputTx.get.tx.txid)
    }
    (1 to 5).foreach(_ => alice2blockchain.expectMsgType[WatchOutputSpent]) // main output penalty and 4 htlc penalties
    alice2blockchain.expectNoMsg(1 second)

    // bob manages to claim 2 htlc outputs before alice can penalize him: 1 htlc-success and 1 htlc-timeout.
    val (fulfilledHtlc, preimage) = revokedCloseFixture.htlcsAlice.head
    val (failedHtlc, _) = revokedCloseFixture.htlcsBob.last
    val bobHtlcSuccessTx1 = bobRevokedCommit.htlcTxsAndRemoteSigs.collectFirst {
      case HtlcTxAndRemoteSig(txInfo: HtlcSuccessTx, _) if txInfo.htlcId == fulfilledHtlc.id =>
        assert(fulfilledHtlc.paymentHash === txInfo.paymentHash)
        Transactions.addSigs(txInfo, ByteVector64.Zeroes, ByteVector64.Zeroes, preimage, commitmentFormat)
    }.get
    val bobHtlcTimeoutTx = bobRevokedCommit.htlcTxsAndRemoteSigs.collectFirst {
      case HtlcTxAndRemoteSig(txInfo: HtlcTimeoutTx, _) if txInfo.htlcId == failedHtlc.id =>
        Transactions.addSigs(txInfo, ByteVector64.Zeroes, ByteVector64.Zeroes, commitmentFormat)
    }.get
    val bobOutpoints = Seq(bobHtlcSuccessTx1, bobHtlcTimeoutTx).map(_.input.outPoint).toSet
    assert(bobOutpoints.size === 2)

    // alice reacts by publishing penalty txs that spend bob's htlc transactions
    alice ! WatchOutputSpentTriggered(bobHtlcSuccessTx1.tx)
    awaitCond(alice.stateData.asInstanceOf[DATA_CLOSING].revokedCommitPublished.head.claimHtlcDelayedPenaltyTxs.size == 1)
    val claimHtlcSuccessPenalty1 = alice.stateData.asInstanceOf[DATA_CLOSING].revokedCommitPublished.head.claimHtlcDelayedPenaltyTxs.last
    Transaction.correctlySpends(claimHtlcSuccessPenalty1.tx, bobHtlcSuccessTx1.tx :: Nil, ScriptFlags.STANDARD_SCRIPT_VERIFY_FLAGS)
    assert(alice2blockchain.expectMsgType[WatchTxConfirmed].txId === bobHtlcSuccessTx1.tx.txid)
    assert(alice2blockchain.expectMsgType[PublishRawTx].tx === claimHtlcSuccessPenalty1.tx)
    val watchSpent1 = alice2blockchain.expectMsgType[WatchOutputSpent]
    assert(watchSpent1.txId === bobHtlcSuccessTx1.tx.txid)
    assert(watchSpent1.outputIndex === claimHtlcSuccessPenalty1.input.outPoint.index)
    alice2blockchain.expectNoMsg(1 second)

    alice ! WatchOutputSpentTriggered(bobHtlcTimeoutTx.tx)
    awaitCond(alice.stateData.asInstanceOf[DATA_CLOSING].revokedCommitPublished.head.claimHtlcDelayedPenaltyTxs.size == 2)
    val claimHtlcTimeoutPenalty = alice.stateData.asInstanceOf[DATA_CLOSING].revokedCommitPublished.head.claimHtlcDelayedPenaltyTxs.last
    Transaction.correctlySpends(claimHtlcTimeoutPenalty.tx, bobHtlcTimeoutTx.tx :: Nil, ScriptFlags.STANDARD_SCRIPT_VERIFY_FLAGS)
    assert(alice2blockchain.expectMsgType[WatchTxConfirmed].txId === bobHtlcTimeoutTx.tx.txid)
    assert(alice2blockchain.expectMsgType[PublishRawTx].tx === claimHtlcTimeoutPenalty.tx)
    val watchSpent2 = alice2blockchain.expectMsgType[WatchOutputSpent]
    assert(watchSpent2.txId === bobHtlcTimeoutTx.tx.txid)
    assert(watchSpent2.outputIndex === claimHtlcTimeoutPenalty.input.outPoint.index)
    alice2blockchain.expectNoMsg(1 second)

    // bob RBFs his htlc-success with a different transaction
    val bobHtlcSuccessTx2 = bobHtlcSuccessTx1.tx.updateInputs(new TxIn(new OutPoint(randomBytes32(), 0), Nil, 0) +: bobHtlcSuccessTx1.tx.txIn)
    assert(bobHtlcSuccessTx2.txid !== bobHtlcSuccessTx1.tx.txid)
    alice ! WatchOutputSpentTriggered(bobHtlcSuccessTx2)
    awaitCond(alice.stateData.asInstanceOf[DATA_CLOSING].revokedCommitPublished.head.claimHtlcDelayedPenaltyTxs.size == 3)
    val claimHtlcSuccessPenalty2 = alice.stateData.asInstanceOf[DATA_CLOSING].revokedCommitPublished.head.claimHtlcDelayedPenaltyTxs.last
    assert(claimHtlcSuccessPenalty1.tx.txid != claimHtlcSuccessPenalty2.tx.txid)
    Transaction.correctlySpends(claimHtlcSuccessPenalty2.tx, bobHtlcSuccessTx2 :: Nil, ScriptFlags.STANDARD_SCRIPT_VERIFY_FLAGS)
    assert(alice2blockchain.expectMsgType[WatchTxConfirmed].txId === bobHtlcSuccessTx2.txid)
    assert(alice2blockchain.expectMsgType[PublishRawTx].tx === claimHtlcSuccessPenalty2.tx)
    val watchSpent3 = alice2blockchain.expectMsgType[WatchOutputSpent]
    assert(watchSpent3.txId === bobHtlcSuccessTx2.txid)
    assert(watchSpent3.outputIndex === claimHtlcSuccessPenalty2.input.outPoint.index)
    alice2blockchain.expectNoMsg(1 second)

    // transactions confirm: alice can move to the closed state
    val remainingHtlcPenaltyTxs = rvk.htlcPenaltyTxs.filterNot(htlcPenalty => bobOutpoints.contains(htlcPenalty.input.outPoint))
    assert(remainingHtlcPenaltyTxs.size === 2)
    alice ! WatchTxConfirmedTriggered(100, 3, rvk.commitTx)
    alice ! WatchTxConfirmedTriggered(110, 0, rvk.mainPenaltyTx.get.tx)
    if (!channelFeatures.paysDirectlyToWallet) {
      alice ! WatchTxConfirmedTriggered(110, 1, rvk.claimMainOutputTx.get.tx)
    }
    alice ! WatchTxConfirmedTriggered(110, 2, remainingHtlcPenaltyTxs.head.tx)
    alice ! WatchTxConfirmedTriggered(115, 2, remainingHtlcPenaltyTxs.last.tx)
    alice ! WatchTxConfirmedTriggered(115, 0, bobHtlcTimeoutTx.tx)
    alice ! WatchTxConfirmedTriggered(115, 1, bobHtlcSuccessTx2)
    assert(alice.stateName === CLOSING)

    alice ! WatchTxConfirmedTriggered(120, 0, claimHtlcTimeoutPenalty.tx)
    alice ! WatchTxConfirmedTriggered(121, 0, claimHtlcSuccessPenalty2.tx)
    awaitCond(alice.stateName === CLOSED)
  }

  test("recv WatchOutputSpentTriggered (one revoked tx, counterparty published htlc-success tx)") { f =>
    testOutputSpentRevokedTx(f, ChannelFeatures())
  }

  test("recv WatchOutputSpentTriggered (one revoked tx, counterparty published htlc-success tx, option_static_remotekey)", Tag(StateTestsTags.StaticRemoteKey)) { f =>
    testOutputSpentRevokedTx(f, ChannelFeatures(Features.StaticRemoteKey))
  }

  test("recv WatchOutputSpentTriggered (one revoked tx, counterparty published htlc-success tx, anchor outputs)", Tag(StateTestsTags.AnchorOutputs)) { f =>
    testOutputSpentRevokedTx(f, ChannelFeatures(Features.StaticRemoteKey, Features.AnchorOutputs))
  }

  test("recv WatchOutputSpentTriggered (one revoked tx, counterparty published aggregated htlc tx)", Tag(StateTestsTags.AnchorOutputs)) { f =>
    import f._

    // bob publishes one of his revoked txs
    val revokedCloseFixture = prepareRevokedClose(f, ChannelFeatures(Features.StaticRemoteKey, Features.AnchorOutputs))
    val bobRevokedCommit = revokedCloseFixture.bobRevokedTxs(2)
    val commitmentFormat = alice.stateData.asInstanceOf[DATA_NORMAL].commitments.commitmentFormat
    alice ! WatchFundingSpentTriggered(bobRevokedCommit.commitTxAndRemoteSig.commitTx.tx)
    awaitCond(alice.stateData.isInstanceOf[DATA_CLOSING])
    assert(alice.stateData.asInstanceOf[DATA_CLOSING].commitments.commitmentFormat === AnchorOutputsCommitmentFormat)
    awaitCond(alice.stateData.asInstanceOf[DATA_CLOSING].revokedCommitPublished.size == 1)
    val rvk = alice.stateData.asInstanceOf[DATA_CLOSING].revokedCommitPublished.head
    assert(rvk.commitTx === bobRevokedCommit.commitTxAndRemoteSig.commitTx.tx)
    assert(rvk.htlcPenaltyTxs.size === 4)
    assert(rvk.claimHtlcDelayedPenaltyTxs.isEmpty)

    // alice publishes the penalty txs and watches outputs
    (1 to 6).foreach(_ => alice2blockchain.expectMsgType[PublishTx]) // 2 main outputs and 4 htlcs
    assert(alice2blockchain.expectMsgType[WatchTxConfirmed].txId === rvk.commitTx.txid)
    assert(alice2blockchain.expectMsgType[WatchTxConfirmed].txId === rvk.claimMainOutputTx.get.tx.txid)
    (1 to 5).foreach(_ => alice2blockchain.expectMsgType[WatchOutputSpent]) // main output penalty and 4 htlc penalties
    alice2blockchain.expectNoMsg(1 second)

    // bob claims multiple htlc outputs in a single transaction (this is possible with anchor outputs because signatures
    // use sighash_single | sighash_anyonecanpay)
    val bobHtlcTxs = bobRevokedCommit.htlcTxsAndRemoteSigs.collect {
      case HtlcTxAndRemoteSig(txInfo: HtlcSuccessTx, _) =>
        val preimage = revokedCloseFixture.htlcsAlice.collectFirst { case (add, preimage) if add.id == txInfo.htlcId => preimage }.get
<<<<<<< HEAD
        assert(preimage.sha256() === txInfo.paymentHash)
        Transactions.addSigs(txInfo, localSig, remoteSig, preimage, AnchorOutputsCommitmentFormat)
      case HtlcTxAndSigs(txInfo: HtlcTimeoutTx, localSig, remoteSig) =>
        Transactions.addSigs(txInfo, localSig, remoteSig, AnchorOutputsCommitmentFormat)
=======
        assert(Crypto.sha256(preimage) === txInfo.paymentHash)
        Transactions.addSigs(txInfo, ByteVector64.Zeroes, ByteVector64.Zeroes, preimage, commitmentFormat)
      case HtlcTxAndRemoteSig(txInfo: HtlcTimeoutTx, _) =>
        Transactions.addSigs(txInfo, ByteVector64.Zeroes, ByteVector64.Zeroes, commitmentFormat)
>>>>>>> ca51a2d1
    }
    assert(bobHtlcTxs.map(_.input.outPoint).size === 4)
    val bobHtlcTx = new Transaction(
      2,
      Seq(
        new TxIn(new OutPoint(randomBytes32(), 4), Nil, 1), // utxo used for fee bumping
        bobHtlcTxs(0).tx.txIn.head,
        bobHtlcTxs(1).tx.txIn.head,
        bobHtlcTxs(2).tx.txIn.head,
        bobHtlcTxs(3).tx.txIn.head
      ),
      Seq(
        new TxOut(10000 sat, Script.pay2wpkh(randomKey().publicKey)), // change output
        bobHtlcTxs(0).tx.txOut.head,
        bobHtlcTxs(1).tx.txOut.head,
        bobHtlcTxs(2).tx.txOut.head,
        bobHtlcTxs(3).tx.txOut.head
      ),
      0
    )

    // alice reacts by publishing penalty txs that spend bob's htlc transaction
    alice ! WatchOutputSpentTriggered(bobHtlcTx)
    awaitCond(alice.stateData.asInstanceOf[DATA_CLOSING].revokedCommitPublished.head.claimHtlcDelayedPenaltyTxs.size == 4)
    val claimHtlcDelayedPenaltyTxs = alice.stateData.asInstanceOf[DATA_CLOSING].revokedCommitPublished.head.claimHtlcDelayedPenaltyTxs
    val spentOutpoints = Set(new OutPoint(bobHtlcTx, 1), new OutPoint(bobHtlcTx, 2), new OutPoint(bobHtlcTx, 3), new OutPoint(bobHtlcTx, 4))
    assert(claimHtlcDelayedPenaltyTxs.map(_.input.outPoint).toSet === spentOutpoints)
    claimHtlcDelayedPenaltyTxs.foreach(claimHtlcPenalty => Transaction.correctlySpends(claimHtlcPenalty.tx, bobHtlcTx :: Nil, ScriptFlags.STANDARD_SCRIPT_VERIFY_FLAGS))
    assert(alice2blockchain.expectMsgType[WatchTxConfirmed].txId === bobHtlcTx.txid)
    val publishedPenaltyTxs = Set(
      alice2blockchain.expectMsgType[PublishRawTx],
      alice2blockchain.expectMsgType[PublishRawTx],
      alice2blockchain.expectMsgType[PublishRawTx],
      alice2blockchain.expectMsgType[PublishRawTx]
    )
    assert(publishedPenaltyTxs.map(_.tx) === claimHtlcDelayedPenaltyTxs.map(_.tx).toSet)
    val watchedOutpoints = Seq(
      alice2blockchain.expectMsgType[WatchOutputSpent],
      alice2blockchain.expectMsgType[WatchOutputSpent],
      alice2blockchain.expectMsgType[WatchOutputSpent],
      alice2blockchain.expectMsgType[WatchOutputSpent]
    ).map(w => new OutPoint(w.txId.reversed(), w.outputIndex)).toSet
    assert(watchedOutpoints === spentOutpoints)
    alice2blockchain.expectNoMsg(1 second)
  }

  private def testRevokedTxConfirmed(f: FixtureParam, channelFeatures: ChannelFeatures): Unit = {
    import f._
    assert(alice.stateData.asInstanceOf[DATA_NORMAL].commitments.channelFeatures === channelFeatures)
    val initOutputCount = if (channelFeatures.hasFeature(Features.AnchorOutputs)) 4 else 2
    assert(bob.stateData.asInstanceOf[DATA_NORMAL].commitments.localCommit.commitTxAndRemoteSig.commitTx.tx.txOut.size === initOutputCount)

    // bob's second commit tx contains 2 incoming htlcs
    val (bobRevokedTx, htlcs1) = {
      val (_, htlc1) = addHtlc(35000000 msat, alice, bob, alice2bob, bob2alice)
      val (_, htlc2) = addHtlc(20000000 msat, alice, bob, alice2bob, bob2alice)
      crossSign(alice, bob, alice2bob, bob2alice)
      val bobCommitTx = bob.stateData.asInstanceOf[DATA_NORMAL].commitments.localCommit.commitTxAndRemoteSig.commitTx.tx
      assert(bobCommitTx.txOut.size === initOutputCount + 2)
      (bobCommitTx, Seq(htlc1, htlc2))
    }

    // bob's third commit tx contains 1 of the previous htlcs and 2 new htlcs
    val htlcs2 = {
      val (_, htlc3) = addHtlc(25000000 msat, alice, bob, alice2bob, bob2alice)
      val (_, htlc4) = addHtlc(18000000 msat, alice, bob, alice2bob, bob2alice)
      failHtlc(htlcs1.head.id, bob, alice, bob2alice, alice2bob)
      crossSign(bob, alice, bob2alice, alice2bob)
      assert(bob.stateData.asInstanceOf[DATA_NORMAL].commitments.localCommit.commitTxAndRemoteSig.commitTx.tx.txOut.size === initOutputCount + 3)
      Seq(htlc3, htlc4)
    }

    // alice's first htlc has been failed
    assert(relayerA.expectMsgType[RES_ADD_SETTLED[Origin, HtlcResult.Fail]].htlc === htlcs1.head)
    relayerA.expectNoMsg(1 second)

    // bob publishes one of his revoked txs which quickly confirms
    alice ! WatchFundingSpentTriggered(bobRevokedTx)
    alice ! WatchTxConfirmedTriggered(100, 1, bobRevokedTx)
    awaitCond(alice.stateName === CLOSING)

    // alice should fail all pending htlcs
    val htlcFails = Seq(
      relayerA.expectMsgType[RES_ADD_SETTLED[Origin, HtlcResult.OnChainFail]],
      relayerA.expectMsgType[RES_ADD_SETTLED[Origin, HtlcResult.OnChainFail]],
      relayerA.expectMsgType[RES_ADD_SETTLED[Origin, HtlcResult.OnChainFail]]
    ).map(_.htlc).toSet
    assert(htlcFails === Set(htlcs1(1), htlcs2(0), htlcs2(1)))
    relayerA.expectNoMsg(1 second)
  }

  test("recv WatchTxConfirmedTriggered (one revoked tx, pending htlcs)") { f =>
    testRevokedTxConfirmed(f, ChannelFeatures())
  }

  test("recv WatchTxConfirmedTriggered (one revoked tx, pending htlcs, anchor outputs)", Tag(StateTestsTags.AnchorOutputs)) { f =>
    testRevokedTxConfirmed(f, ChannelFeatures(Features.StaticRemoteKey, Features.AnchorOutputs))
  }

  test("recv ChannelReestablish") { f =>
    import f._
    mutualClose(alice, bob, alice2bob, bob2alice, alice2blockchain, bob2blockchain)
    val initialState = alice.stateData.asInstanceOf[DATA_CLOSING]
    val bobCommitments = bob.stateData.asInstanceOf[HasCommitments].commitments
    val bobCurrentPerCommitmentPoint = TestConstants.Bob.channelKeyManager.commitmentPoint(
      TestConstants.Bob.channelKeyManager.keyPath(bobCommitments.localParams, bobCommitments.channelConfig),
      bobCommitments.localCommit.index)

    alice ! ChannelReestablish(channelId(bob), 42, 42, new PrivateKey(ByteVector32.Zeroes), bobCurrentPerCommitmentPoint)

    val error = alice2bob.expectMsgType[Error]
    assert(new String(error.data.toArray) === FundingTxSpent(channelId(alice), initialState.spendingTxs.head).getMessage)
  }

  test("recv CMD_CLOSE") { f =>
    import f._
    mutualClose(alice, bob, alice2bob, bob2alice, alice2blockchain, bob2blockchain)
    val sender = TestProbe()
    val c = CMD_CLOSE(sender.ref, None)
    alice ! c
    sender.expectMsg(RES_FAILURE(c, ClosingAlreadyInProgress(channelId(alice))))
  }

}<|MERGE_RESOLUTION|>--- conflicted
+++ resolved
@@ -17,14 +17,8 @@
 package fr.acinq.eclair.channel.states.h
 
 import akka.testkit.{TestFSMRef, TestProbe}
-<<<<<<< HEAD
 import fr.acinq.bitcoin.PrivateKey
-import fr.acinq.bitcoin.{ByteVector32, Crypto, OutPoint, SatoshiLong, Script, ScriptFlags, Transaction, TxIn, TxOut}
-import fr.acinq.eclair.TestConstants.{Alice, Bob}
-=======
-import fr.acinq.bitcoin.Crypto.PrivateKey
 import fr.acinq.bitcoin.{ByteVector32, ByteVector64, Crypto, OutPoint, SatoshiLong, Script, ScriptFlags, Transaction, TxIn, TxOut}
->>>>>>> ca51a2d1
 import fr.acinq.eclair.blockchain.bitcoind.ZmqWatcher._
 import fr.acinq.eclair.blockchain.fee.{FeeratePerKw, FeeratesPerKw}
 import fr.acinq.eclair.channel.Channel.{BITCOIN_FUNDING_PUBLISH_FAILED, BITCOIN_FUNDING_TIMEOUT}
@@ -37,12 +31,7 @@
 import fr.acinq.eclair.transactions.Transactions.{AnchorOutputsCommitmentFormat, HtlcSuccessTx, HtlcTimeoutTx}
 import fr.acinq.eclair.transactions.{Scripts, Transactions}
 import fr.acinq.eclair.wire.protocol._
-<<<<<<< HEAD
-import fr.acinq.eclair.{CltvExpiry, MilliSatoshiLong, TestConstants, TestKitBaseClass, randomBytes32, randomKey}
-import fr.acinq.eclair.KotlinUtils._
-=======
 import fr.acinq.eclair.{CltvExpiry, Features, MilliSatoshiLong, TestConstants, TestKitBaseClass, randomBytes32, randomKey}
->>>>>>> ca51a2d1
 import org.scalatest.funsuite.FixtureAnyFunSuiteLike
 import org.scalatest.{Outcome, Tag}
 import scodec.bits.ByteVector
@@ -1497,17 +1486,10 @@
     val bobHtlcTxs = bobRevokedCommit.htlcTxsAndRemoteSigs.collect {
       case HtlcTxAndRemoteSig(txInfo: HtlcSuccessTx, _) =>
         val preimage = revokedCloseFixture.htlcsAlice.collectFirst { case (add, preimage) if add.id == txInfo.htlcId => preimage }.get
-<<<<<<< HEAD
         assert(preimage.sha256() === txInfo.paymentHash)
-        Transactions.addSigs(txInfo, localSig, remoteSig, preimage, AnchorOutputsCommitmentFormat)
-      case HtlcTxAndSigs(txInfo: HtlcTimeoutTx, localSig, remoteSig) =>
-        Transactions.addSigs(txInfo, localSig, remoteSig, AnchorOutputsCommitmentFormat)
-=======
-        assert(Crypto.sha256(preimage) === txInfo.paymentHash)
         Transactions.addSigs(txInfo, ByteVector64.Zeroes, ByteVector64.Zeroes, preimage, commitmentFormat)
       case HtlcTxAndRemoteSig(txInfo: HtlcTimeoutTx, _) =>
         Transactions.addSigs(txInfo, ByteVector64.Zeroes, ByteVector64.Zeroes, commitmentFormat)
->>>>>>> ca51a2d1
     }
     assert(bobHtlcTxs.map(_.input.outPoint).size === 4)
     val bobHtlcTx = new Transaction(
