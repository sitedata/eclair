--- conflicted
+++ resolved
@@ -17,13 +17,7 @@
 package fr.acinq.eclair.channel.states.h
 
 import akka.testkit.{TestFSMRef, TestProbe}
-<<<<<<< HEAD
-import fr.acinq.bitcoin.PrivateKey
-import fr.acinq.bitcoin.{ByteVector32, OutPoint, SatoshiLong, ScriptFlags, Transaction, TxIn}
-=======
-import fr.acinq.bitcoin.Crypto.PrivateKey
-import fr.acinq.bitcoin.{ByteVector32, Crypto, OutPoint, SatoshiLong, Script, ScriptFlags, Transaction, TxIn, TxOut}
->>>>>>> c37eb1ad
+import fr.acinq.bitcoin.{ByteVector32, OutPoint, PrivateKey, SatoshiLong, Script, ScriptFlags, Transaction, TxIn, TxOut}
 import fr.acinq.eclair.TestConstants.{Alice, Bob}
 import fr.acinq.eclair.blockchain._
 import fr.acinq.eclair.blockchain.fee.{FeeratePerKw, FeeratesPerKw}
@@ -34,15 +28,9 @@
 import fr.acinq.eclair.payment.relay.Relayer._
 import fr.acinq.eclair.transactions.Transactions.{AnchorOutputsCommitmentFormat, HtlcSuccessTx, HtlcTimeoutTx}
 import fr.acinq.eclair.transactions.{Scripts, Transactions}
-<<<<<<< HEAD
-import fr.acinq.eclair.wire._
-import fr.acinq.eclair.{CltvExpiry, MilliSatoshiLong, TestConstants, TestKitBaseClass, randomBytes32}
-import fr.acinq.eclair.KotlinUtils._
-
-=======
 import fr.acinq.eclair.wire.protocol._
 import fr.acinq.eclair.{CltvExpiry, MilliSatoshiLong, TestConstants, TestKitBaseClass, randomBytes32, randomKey}
->>>>>>> c37eb1ad
+import fr.acinq.eclair.KotlinUtils._
 import org.scalatest.funsuite.FixtureAnyFunSuiteLike
 import org.scalatest.{Outcome, Tag}
 import scodec.bits.ByteVector
@@ -1416,13 +1404,8 @@
     alice2blockchain.expectNoMsg(1 second)
 
     // bob RBFs his htlc-success with a different transaction
-<<<<<<< HEAD
-    val bobHtlcSuccessTx2 = bobHtlcSuccessTx1.txinfo.tx.updateInputs(new TxIn(new OutPoint(randomBytes32, 0), Nil, 0) +: bobHtlcSuccessTx1.txinfo.tx.txIn)
-    assert(bobHtlcSuccessTx2.txid !== bobHtlcSuccessTx1.txinfo.tx.txid)
-=======
-    val bobHtlcSuccessTx2 = bobHtlcSuccessTx1.tx.copy(txIn = TxIn(OutPoint(randomBytes32, 0), Nil, 0) +: bobHtlcSuccessTx1.tx.txIn)
+    val bobHtlcSuccessTx2 = bobHtlcSuccessTx1.tx.updateInputs(new TxIn(new OutPoint(randomBytes32, 0), Nil, 0) +: bobHtlcSuccessTx1.tx.txIn)
     assert(bobHtlcSuccessTx2.txid !== bobHtlcSuccessTx1.tx.txid)
->>>>>>> c37eb1ad
     alice ! WatchEventSpent(BITCOIN_OUTPUT_SPENT, bobHtlcSuccessTx2)
     awaitCond(alice.stateData.asInstanceOf[DATA_CLOSING].revokedCommitPublished.head.claimHtlcDelayedPenaltyTxs.size == 3)
     val claimHtlcSuccessPenalty2 = alice.stateData.asInstanceOf[DATA_CLOSING].revokedCommitPublished.head.claimHtlcDelayedPenaltyTxs.last
@@ -1493,23 +1476,23 @@
     val bobHtlcTxs = bobRevokedTxs.htlcTxsAndSigs.collect {
       case HtlcTxAndSigs(txInfo: HtlcSuccessTx, localSig, remoteSig) =>
         val preimage = revokedCloseFixture.htlcsAlice.collectFirst { case (add, preimage) if add.id == txInfo.htlcId => preimage }.get
-        assert(Crypto.sha256(preimage) === txInfo.paymentHash)
+        assert(preimage.sha256() === txInfo.paymentHash)
         Transactions.addSigs(txInfo, localSig, remoteSig, preimage, AnchorOutputsCommitmentFormat)
       case HtlcTxAndSigs(txInfo: HtlcTimeoutTx, localSig, remoteSig) =>
         Transactions.addSigs(txInfo, localSig, remoteSig, AnchorOutputsCommitmentFormat)
     }
     assert(bobHtlcTxs.map(_.input.outPoint).size === 4)
-    val bobHtlcTx = Transaction(
+    val bobHtlcTx = new Transaction(
       2,
       Seq(
-        TxIn(OutPoint(randomBytes32, 4), Nil, 1), // utxo used for fee bumping
+        new TxIn(new OutPoint(randomBytes32, 4), Nil, 1), // utxo used for fee bumping
         bobHtlcTxs(0).tx.txIn.head,
         bobHtlcTxs(1).tx.txIn.head,
         bobHtlcTxs(2).tx.txIn.head,
         bobHtlcTxs(3).tx.txIn.head
       ),
       Seq(
-        TxOut(10000 sat, Script.pay2wpkh(randomKey.publicKey)), // change output
+        new TxOut(10000 sat, Script.pay2wpkh(randomKey.publicKey)), // change output
         bobHtlcTxs(0).tx.txOut.head,
         bobHtlcTxs(1).tx.txOut.head,
         bobHtlcTxs(2).tx.txOut.head,
@@ -1522,7 +1505,7 @@
     alice ! WatchEventSpent(BITCOIN_OUTPUT_SPENT, bobHtlcTx)
     awaitCond(alice.stateData.asInstanceOf[DATA_CLOSING].revokedCommitPublished.head.claimHtlcDelayedPenaltyTxs.size == 4)
     val claimHtlcDelayedPenaltyTxs = alice.stateData.asInstanceOf[DATA_CLOSING].revokedCommitPublished.head.claimHtlcDelayedPenaltyTxs
-    val spentOutpoints = Set(OutPoint(bobHtlcTx, 1), OutPoint(bobHtlcTx, 2), OutPoint(bobHtlcTx, 3), OutPoint(bobHtlcTx, 4))
+    val spentOutpoints = Set(new OutPoint(bobHtlcTx, 1), new OutPoint(bobHtlcTx, 2), new OutPoint(bobHtlcTx, 3), new OutPoint(bobHtlcTx, 4))
     assert(claimHtlcDelayedPenaltyTxs.map(_.input.outPoint).toSet === spentOutpoints)
     claimHtlcDelayedPenaltyTxs.foreach(claimHtlcPenalty => Transaction.correctlySpends(claimHtlcPenalty.tx, bobHtlcTx :: Nil, ScriptFlags.STANDARD_SCRIPT_VERIFY_FLAGS))
     assert(alice2blockchain.expectMsgType[WatchConfirmed].txId === bobHtlcTx.txid)
@@ -1538,7 +1521,7 @@
       alice2blockchain.expectMsgType[WatchSpent],
       alice2blockchain.expectMsgType[WatchSpent],
       alice2blockchain.expectMsgType[WatchSpent]
-    ).map(w => OutPoint(w.txId.reverse, w.outputIndex)).toSet
+    ).map(w => new OutPoint(w.txId.reversed(), w.outputIndex)).toSet
     assert(watchedOutpoints === spentOutpoints)
     alice2blockchain.expectNoMsg(1 second)
   }
