/*
 * Copyright 2019 ACINQ SAS
 *
 * Licensed under the Apache License, Version 2.0 (the "License");
 * you may not use this file except in compliance with the License.
 * You may obtain a copy of the License at
 *
 *     http://www.apache.org/licenses/LICENSE-2.0
 *
 * Unless required by applicable law or agreed to in writing, software
 * distributed under the License is distributed on an "AS IS" BASIS,
 * WITHOUT WARRANTIES OR CONDITIONS OF ANY KIND, either express or implied.
 * See the License for the specific language governing permissions and
 * limitations under the License.
 */

package fr.acinq.eclair.db

import fr.acinq.bitcoin.PrivateKey
import fr.acinq.bitcoin.{ByteVector32, SatoshiLong, Transaction}
import fr.acinq.eclair.TestDatabases.{TestPgDatabases, TestSqliteDatabases, migrationCheck}
import fr.acinq.eclair._
import fr.acinq.eclair.channel.Helpers.Closing.MutualClose
import fr.acinq.eclair.channel.{ChannelErrorOccurred, LocalError, NetworkFeePaid, RemoteError}
import fr.acinq.eclair.db.AuditDb.Stats
import fr.acinq.eclair.db.DbEventHandler.ChannelEvent
import fr.acinq.eclair.db.jdbc.JdbcUtils.using
import fr.acinq.eclair.db.pg.PgAuditDb
import fr.acinq.eclair.db.pg.PgUtils.{getVersion, setVersion}
import fr.acinq.eclair.db.sqlite.SqliteAuditDb
import fr.acinq.eclair.payment._
import fr.acinq.eclair.transactions.Transactions.PlaceHolderPubKey
import fr.acinq.eclair.wire.protocol.Error
import KotlinUtils._
import org.scalatest.Tag
import org.scalatest.funsuite.AnyFunSuite

import java.sql.Timestamp
import java.time.Instant
import java.util.UUID
import scala.concurrent.duration._
import scala.util.Random

class AuditDbSpec extends AnyFunSuite {

  import fr.acinq.eclair.TestDatabases.forAllDbs

  val ZERO_UUID: UUID = UUID.fromString("00000000-0000-0000-0000-000000000000")

  test("init database two times in a row") {
    forAllDbs {
      case sqlite: TestSqliteDatabases =>
        new SqliteAuditDb(sqlite.connection)
        new SqliteAuditDb(sqlite.connection)
      case pg: TestPgDatabases =>
        new PgAuditDb()(pg.datasource)
        new PgAuditDb()(pg.datasource)
    }
  }

  test("add/list events") {
    forAllDbs { dbs =>
      val db = dbs.audit

<<<<<<< HEAD
      val e1 = PaymentSent(ZERO_UUID, randomBytes32, randomBytes32, 40000 msat, randomKey.publicKey, PaymentSent.PartialPayment(ZERO_UUID, 42000 msat, 1000 msat, randomBytes32, None) :: Nil)
      val pp2a = PaymentReceived.PartialPayment(42000 msat, randomBytes32)
      val pp2b = PaymentReceived.PartialPayment(42100 msat, randomBytes32)
      val e2 = PaymentReceived(randomBytes32, pp2a :: pp2b :: Nil)
      val e3 = ChannelPaymentRelayed(42000 msat, 1000 msat, randomBytes32, randomBytes32, randomBytes32)
      val e4 = NetworkFeePaid(null, randomKey.publicKey, randomBytes32, new Transaction(0, Seq.empty, Seq.empty, 0), 42 sat, "mutual")
      val pp5a = PaymentSent.PartialPayment(UUID.randomUUID(), 42000 msat, 1000 msat, randomBytes32, None, timestamp = 0)
      val pp5b = PaymentSent.PartialPayment(UUID.randomUUID(), 42100 msat, 900 msat, randomBytes32, None, timestamp = 1)
      val e5 = PaymentSent(UUID.randomUUID(), randomBytes32, randomBytes32, 84100 msat, randomKey.publicKey, pp5a :: pp5b :: Nil)
      val pp6 = PaymentSent.PartialPayment(UUID.randomUUID(), 42000 msat, 1000 msat, randomBytes32, None, timestamp = (System.currentTimeMillis.milliseconds + 10.minutes).toMillis)
      val e6 = PaymentSent(UUID.randomUUID(), randomBytes32, randomBytes32, 42000 msat, randomKey.publicKey, pp6 :: Nil)
      val e7 = ChannelEvent(randomBytes32, randomKey.publicKey, 456123000 sat, isFunder = true, isPrivate = false, ChannelEvent.EventType.Closed(MutualClose(null)))
      val e8 = ChannelErrorOccurred(null, randomBytes32, randomKey.publicKey, null, LocalError(new RuntimeException("oops")), isFatal = true)
      val e9 = ChannelErrorOccurred(null, randomBytes32, randomKey.publicKey, null, RemoteError(Error(randomBytes32, "remote oops")), isFatal = true)
      val e10 = TrampolinePaymentRelayed(randomBytes32, Seq(PaymentRelayed.Part(20000 msat, randomBytes32), PaymentRelayed.Part(22000 msat, randomBytes32)), Seq(PaymentRelayed.Part(10000 msat, randomBytes32), PaymentRelayed.Part(12000 msat, randomBytes32), PaymentRelayed.Part(15000 msat, randomBytes32)), randomKey.publicKey, 30000 msat)
      val multiPartPaymentHash = randomBytes32
=======
      val e1 = PaymentSent(ZERO_UUID, randomBytes32(), randomBytes32(), 40000 msat, randomKey().publicKey, PaymentSent.PartialPayment(ZERO_UUID, 42000 msat, 1000 msat, randomBytes32(), None) :: Nil)
      val pp2a = PaymentReceived.PartialPayment(42000 msat, randomBytes32())
      val pp2b = PaymentReceived.PartialPayment(42100 msat, randomBytes32())
      val e2 = PaymentReceived(randomBytes32(), pp2a :: pp2b :: Nil)
      val e3 = ChannelPaymentRelayed(42000 msat, 1000 msat, randomBytes32(), randomBytes32(), randomBytes32())
      val e4 = NetworkFeePaid(null, randomKey().publicKey, randomBytes32(), Transaction(0, Seq.empty, Seq.empty, 0), 42 sat, "mutual")
      val pp5a = PaymentSent.PartialPayment(UUID.randomUUID(), 42000 msat, 1000 msat, randomBytes32(), None, timestamp = 0)
      val pp5b = PaymentSent.PartialPayment(UUID.randomUUID(), 42100 msat, 900 msat, randomBytes32(), None, timestamp = 1)
      val e5 = PaymentSent(UUID.randomUUID(), randomBytes32(), randomBytes32(), 84100 msat, randomKey().publicKey, pp5a :: pp5b :: Nil)
      val pp6 = PaymentSent.PartialPayment(UUID.randomUUID(), 42000 msat, 1000 msat, randomBytes32(), None, timestamp = (System.currentTimeMillis.milliseconds + 10.minutes).toMillis)
      val e6 = PaymentSent(UUID.randomUUID(), randomBytes32(), randomBytes32(), 42000 msat, randomKey().publicKey, pp6 :: Nil)
      val e7 = ChannelEvent(randomBytes32(), randomKey().publicKey, 456123000 sat, isFunder = true, isPrivate = false, ChannelEvent.EventType.Closed(MutualClose(null)))
      val e8 = ChannelErrorOccurred(null, randomBytes32(), randomKey().publicKey, null, LocalError(new RuntimeException("oops")), isFatal = true)
      val e9 = ChannelErrorOccurred(null, randomBytes32(), randomKey().publicKey, null, RemoteError(Error(randomBytes32(), "remote oops")), isFatal = true)
      val e10 = TrampolinePaymentRelayed(randomBytes32(), Seq(PaymentRelayed.Part(20000 msat, randomBytes32()), PaymentRelayed.Part(22000 msat, randomBytes32())), Seq(PaymentRelayed.Part(10000 msat, randomBytes32()), PaymentRelayed.Part(12000 msat, randomBytes32()), PaymentRelayed.Part(15000 msat, randomBytes32())), randomKey().publicKey, 30000 msat)
      val multiPartPaymentHash = randomBytes32()
>>>>>>> 9a20aade
      val now = System.currentTimeMillis
      val e11 = ChannelPaymentRelayed(13000 msat, 11000 msat, multiPartPaymentHash, randomBytes32(), randomBytes32(), now)
      val e12 = ChannelPaymentRelayed(15000 msat, 12500 msat, multiPartPaymentHash, randomBytes32(), randomBytes32(), now)

      db.add(e1)
      db.add(e2)
      db.add(e3)
      db.add(e4)
      db.add(e5)
      db.add(e6)
      db.add(e7)
      db.add(e8)
      db.add(e9)
      db.add(e10)
      db.add(e11)
      db.add(e12)

      assert(db.listSent(from = 0L, to = (System.currentTimeMillis.milliseconds + 15.minute).toMillis).toSet === Set(e1, e5, e6))
      assert(db.listSent(from = 100000L, to = (System.currentTimeMillis.milliseconds + 1.minute).toMillis).toList === List(e1))
      assert(db.listReceived(from = 0L, to = (System.currentTimeMillis.milliseconds + 1.minute).toMillis).toList === List(e2))
      assert(db.listRelayed(from = 0L, to = (System.currentTimeMillis.milliseconds + 1.minute).toMillis).toList === List(e3, e10, e11, e12))
      assert(db.listNetworkFees(from = 0L, to = (System.currentTimeMillis.milliseconds + 1.minute).toMillis).size === 1)
      assert(db.listNetworkFees(from = 0L, to = (System.currentTimeMillis.milliseconds + 1.minute).toMillis).head.txType === "mutual")
    }
  }

  test("stats") {
    forAllDbs { dbs =>
      val db = dbs.audit

      val n2 = randomKey().publicKey
      val n3 = randomKey().publicKey
      val n4 = randomKey().publicKey

      val c1 = randomBytes32()
      val c2 = randomBytes32()
      val c3 = randomBytes32()
      val c4 = randomBytes32()
      val c5 = randomBytes32()
      val c6 = randomBytes32()

      db.add(ChannelPaymentRelayed(46000 msat, 44000 msat, randomBytes32(), c6, c1))
      db.add(ChannelPaymentRelayed(41000 msat, 40000 msat, randomBytes32(), c6, c1))
      db.add(ChannelPaymentRelayed(43000 msat, 42000 msat, randomBytes32(), c5, c1))
      db.add(ChannelPaymentRelayed(42000 msat, 40000 msat, randomBytes32(), c5, c2))
      db.add(ChannelPaymentRelayed(45000 msat, 40000 msat, randomBytes32(), c5, c6))
      db.add(TrampolinePaymentRelayed(randomBytes32(), Seq(PaymentRelayed.Part(25000 msat, c6)), Seq(PaymentRelayed.Part(20000 msat, c4)), randomKey().publicKey, 15000 msat))
      db.add(TrampolinePaymentRelayed(randomBytes32(), Seq(PaymentRelayed.Part(46000 msat, c6)), Seq(PaymentRelayed.Part(16000 msat, c2), PaymentRelayed.Part(10000 msat, c4), PaymentRelayed.Part(14000 msat, c4)), randomKey().publicKey, 37000 msat))

      db.add(NetworkFeePaid(null, n2, c2, new Transaction(0, Seq.empty, Seq.empty, 0), 200 sat, "funding"))
      db.add(NetworkFeePaid(null, n2, c2, new Transaction(0, Seq.empty, Seq.empty, 0), 300 sat, "mutual"))
      db.add(NetworkFeePaid(null, n3, c3, new Transaction(0, Seq.empty, Seq.empty, 0), 400 sat, "funding"))
      db.add(NetworkFeePaid(null, n4, c4, new Transaction(0, Seq.empty, Seq.empty, 0), 500 sat, "funding"))

      // NB: we only count a relay fee for the outgoing channel, no the incoming one.
      assert(db.stats(0, System.currentTimeMillis + 1).toSet === Set(
        Stats(channelId = c1, direction = "IN", avgPaymentAmount = 0 sat, paymentCount = 0, relayFee = 0 sat, networkFee = 0 sat),
        Stats(channelId = c1, direction = "OUT", avgPaymentAmount = 42 sat, paymentCount = 3, relayFee = 4 sat, networkFee = 0 sat),
        Stats(channelId = c2, direction = "IN", avgPaymentAmount = 0 sat, paymentCount = 0, relayFee = 0 sat, networkFee = 500 sat),
        Stats(channelId = c2, direction = "OUT", avgPaymentAmount = 28 sat, paymentCount = 2, relayFee = 4 sat, networkFee = 500 sat),
        Stats(channelId = c3, direction = "IN", avgPaymentAmount = 0 sat, paymentCount = 0, relayFee = 0 sat, networkFee = 400 sat),
        Stats(channelId = c3, direction = "OUT", avgPaymentAmount = 0 sat, paymentCount = 0, relayFee = 0 sat, networkFee = 400 sat),
        Stats(channelId = c4, direction = "IN", avgPaymentAmount = 0 sat, paymentCount = 0, relayFee = 0 sat, networkFee = 500 sat),
        Stats(channelId = c4, direction = "OUT", avgPaymentAmount = 22 sat, paymentCount = 2, relayFee = 9 sat, networkFee = 500 sat),
        Stats(channelId = c5, direction = "IN", avgPaymentAmount = 43 sat, paymentCount = 3, relayFee = 0 sat, networkFee = 0 sat),
        Stats(channelId = c5, direction = "OUT", avgPaymentAmount = 0 sat, paymentCount = 0, relayFee = 0 sat, networkFee = 0 sat),
        Stats(channelId = c6, direction = "IN", avgPaymentAmount = 39 sat, paymentCount = 4, relayFee = 0 sat, networkFee = 0 sat),
        Stats(channelId = c6, direction = "OUT", avgPaymentAmount = 40 sat, paymentCount = 1, relayFee = 5 sat, networkFee = 0 sat),
      ))
    }
  }

  ignore("relay stats performance", Tag("perf")) {
    forAllDbs { dbs =>
      val db = dbs.audit
      val nodeCount = 100
      val channelCount = 1000
      val eventCount = 100000
      val nodeIds = (1 to nodeCount).map(_ => randomKey().publicKey)
      val channelIds = (1 to channelCount).map(_ => randomBytes32())
      // Fund channels.
      channelIds.foreach(channelId => {
        val nodeId = nodeIds(Random.nextInt(nodeCount))
        db.add(NetworkFeePaid(null, nodeId, channelId, new Transaction(0, Seq.empty, Seq.empty, 0), 100 sat, "funding"))
      })
      // Add relay events.
      (1 to eventCount).foreach(_ => {
        // 25% trampoline relays.
        if (Random.nextInt(4) == 0) {
          val outgoingCount = 1 + Random.nextInt(4)
          val incoming = Seq(PaymentRelayed.Part(10000 msat, randomBytes32()))
          val outgoing = (1 to outgoingCount).map(_ => PaymentRelayed.Part(Random.nextInt(2000).msat, channelIds(Random.nextInt(channelCount))))
          db.add(TrampolinePaymentRelayed(randomBytes32(), incoming, outgoing, randomKey().publicKey, 5000 msat))
        } else {
          val toChannelId = channelIds(Random.nextInt(channelCount))
          db.add(ChannelPaymentRelayed(10000 msat, Random.nextInt(10000).msat, randomBytes32(), randomBytes32(), toChannelId))
        }
      })
      // Test starts here.
      val start = System.currentTimeMillis
      assert(db.stats(0, start + 1).nonEmpty)
      val end = System.currentTimeMillis
      fail(s"took ${end - start}ms")
    }
  }

  test("migrate sqlite audit database v1 -> v5") {

    val dbs = TestSqliteDatabases()

<<<<<<< HEAD
    val ps = PaymentSent(UUID.randomUUID(), randomBytes32, randomBytes32, 42000 msat, new PrivateKey(ByteVector32.One).publicKey, PaymentSent.PartialPayment(UUID.randomUUID(), 42000 msat, 1000 msat, randomBytes32, None) :: Nil)
    val pp1 = PaymentSent.PartialPayment(UUID.randomUUID(), 42001 msat, 1001 msat, randomBytes32, None)
    val pp2 = PaymentSent.PartialPayment(UUID.randomUUID(), 42002 msat, 1002 msat, randomBytes32, None)
    val ps1 = PaymentSent(UUID.randomUUID(), randomBytes32, randomBytes32, 84003 msat, new PrivateKey(ByteVector32.One).publicKey, pp1 :: pp2 :: Nil)
    val e1 = ChannelErrorOccurred(null, randomBytes32, randomKey.publicKey, null, LocalError(new RuntimeException("oops")), isFatal = true)
    val e2 = ChannelErrorOccurred(null, randomBytes32, randomKey.publicKey, null, RemoteError(Error(randomBytes32, "remote oops")), isFatal = true)
=======
    val ps = PaymentSent(UUID.randomUUID(), randomBytes32(), randomBytes32(), 42000 msat, PrivateKey(ByteVector32.One).publicKey, PaymentSent.PartialPayment(UUID.randomUUID(), 42000 msat, 1000 msat, randomBytes32(), None) :: Nil)
    val pp1 = PaymentSent.PartialPayment(UUID.randomUUID(), 42001 msat, 1001 msat, randomBytes32(), None)
    val pp2 = PaymentSent.PartialPayment(UUID.randomUUID(), 42002 msat, 1002 msat, randomBytes32(), None)
    val ps1 = PaymentSent(UUID.randomUUID(), randomBytes32(), randomBytes32(), 84003 msat, PrivateKey(ByteVector32.One).publicKey, pp1 :: pp2 :: Nil)
    val e1 = ChannelErrorOccurred(null, randomBytes32(), randomKey().publicKey, null, LocalError(new RuntimeException("oops")), isFatal = true)
    val e2 = ChannelErrorOccurred(null, randomBytes32(), randomKey().publicKey, null, RemoteError(Error(randomBytes32(), "remote oops")), isFatal = true)
>>>>>>> 9a20aade

    migrationCheck(
      dbs = dbs,
      initializeTables = connection => {
        // simulate existing previous version db
        using(connection.createStatement()) { statement =>
          statement.executeUpdate("CREATE TABLE IF NOT EXISTS balance_updated (channel_id BLOB NOT NULL, node_id BLOB NOT NULL, amount_msat INTEGER NOT NULL, capacity_sat INTEGER NOT NULL, reserve_sat INTEGER NOT NULL, timestamp INTEGER NOT NULL)")
          statement.executeUpdate("CREATE TABLE IF NOT EXISTS sent (amount_msat INTEGER NOT NULL, fees_msat INTEGER NOT NULL, payment_hash BLOB NOT NULL, payment_preimage BLOB NOT NULL, to_channel_id BLOB NOT NULL, timestamp INTEGER NOT NULL)")
          statement.executeUpdate("CREATE TABLE IF NOT EXISTS received (amount_msat INTEGER NOT NULL, payment_hash BLOB NOT NULL, from_channel_id BLOB NOT NULL, timestamp INTEGER NOT NULL)")
          statement.executeUpdate("CREATE TABLE IF NOT EXISTS relayed (amount_in_msat INTEGER NOT NULL, amount_out_msat INTEGER NOT NULL, payment_hash BLOB NOT NULL, from_channel_id BLOB NOT NULL, to_channel_id BLOB NOT NULL, timestamp INTEGER NOT NULL)")
          statement.executeUpdate("CREATE TABLE IF NOT EXISTS network_fees (channel_id BLOB NOT NULL, node_id BLOB NOT NULL, tx_id BLOB NOT NULL, fee_sat INTEGER NOT NULL, tx_type TEXT NOT NULL, timestamp INTEGER NOT NULL)")
          statement.executeUpdate("CREATE TABLE IF NOT EXISTS channel_events (channel_id BLOB NOT NULL, node_id BLOB NOT NULL, capacity_sat INTEGER NOT NULL, is_funder BOOLEAN NOT NULL, is_private BOOLEAN NOT NULL, event STRING NOT NULL, timestamp INTEGER NOT NULL)")

          statement.executeUpdate("CREATE INDEX IF NOT EXISTS balance_updated_idx ON balance_updated(timestamp)")
          statement.executeUpdate("CREATE INDEX IF NOT EXISTS sent_timestamp_idx ON sent(timestamp)")
          statement.executeUpdate("CREATE INDEX IF NOT EXISTS received_timestamp_idx ON received(timestamp)")
          statement.executeUpdate("CREATE INDEX IF NOT EXISTS relayed_timestamp_idx ON relayed(timestamp)")
          statement.executeUpdate("CREATE INDEX IF NOT EXISTS network_fees_timestamp_idx ON network_fees(timestamp)")
          statement.executeUpdate("CREATE INDEX IF NOT EXISTS channel_events_timestamp_idx ON channel_events(timestamp)")

          setVersion(statement, "audit", 1)
        }

        // add a row (no ID on sent)
        using(connection.prepareStatement("INSERT INTO sent VALUES (?, ?, ?, ?, ?, ?)")) { statement =>
          statement.setLong(1, ps.recipientAmount.toLong)
          statement.setLong(2, ps.feesPaid.toLong)
          statement.setBytes(3, ps.paymentHash.toArray)
          statement.setBytes(4, ps.paymentPreimage.toArray)
          statement.setBytes(5, ps.parts.head.toChannelId.toArray)
          statement.setLong(6, ps.timestamp)
          statement.executeUpdate()
        }
      },
      dbName = "audit",
      targetVersion = 5,
      postCheck = connection => {
        // existing rows in the 'sent' table will use id=00000000-0000-0000-0000-000000000000 as default
        assert(dbs.audit.listSent(0, (System.currentTimeMillis.milliseconds + 1.minute).toMillis) === Seq(ps.copy(id = ZERO_UUID, parts = Seq(ps.parts.head.copy(id = ZERO_UUID)))))

        val postMigrationDb = new SqliteAuditDb(connection)

        using(connection.createStatement()) { statement =>
          assert(getVersion(statement, "audit").contains(5))
        }

        postMigrationDb.add(ps1)
        postMigrationDb.add(e1)
        postMigrationDb.add(e2)

        // the old record will have the UNKNOWN_UUID but the new ones will have their actual id
        val expected = Seq(ps.copy(id = ZERO_UUID, parts = Seq(ps.parts.head.copy(id = ZERO_UUID))), ps1)
        assert(postMigrationDb.listSent(0, (System.currentTimeMillis.milliseconds + 1.minute).toMillis) === expected)
      }
    )
  }

  test("migrate sqlite audit database v2 -> v5") {
    val dbs = TestSqliteDatabases()

    val e1 = ChannelErrorOccurred(null, randomBytes32(), randomKey().publicKey, null, LocalError(new RuntimeException("oops")), isFatal = true)
    val e2 = ChannelErrorOccurred(null, randomBytes32(), randomKey().publicKey, null, RemoteError(Error(randomBytes32(), "remote oops")), isFatal = true)

    migrationCheck(
      dbs = dbs,
      initializeTables = connection => {
        // simulate existing previous version db
        using(connection.createStatement()) { statement =>
          statement.executeUpdate("CREATE TABLE IF NOT EXISTS balance_updated (channel_id BLOB NOT NULL, node_id BLOB NOT NULL, amount_msat INTEGER NOT NULL, capacity_sat INTEGER NOT NULL, reserve_sat INTEGER NOT NULL, timestamp INTEGER NOT NULL)")
          statement.executeUpdate("CREATE TABLE IF NOT EXISTS sent (amount_msat INTEGER NOT NULL, fees_msat INTEGER NOT NULL, payment_hash BLOB NOT NULL, payment_preimage BLOB NOT NULL, to_channel_id BLOB NOT NULL, timestamp INTEGER NOT NULL, id BLOB NOT NULL)")
          statement.executeUpdate("CREATE TABLE IF NOT EXISTS received (amount_msat INTEGER NOT NULL, payment_hash BLOB NOT NULL, from_channel_id BLOB NOT NULL, timestamp INTEGER NOT NULL)")
          statement.executeUpdate("CREATE TABLE IF NOT EXISTS relayed (amount_in_msat INTEGER NOT NULL, amount_out_msat INTEGER NOT NULL, payment_hash BLOB NOT NULL, from_channel_id BLOB NOT NULL, to_channel_id BLOB NOT NULL, timestamp INTEGER NOT NULL)")
          statement.executeUpdate("CREATE TABLE IF NOT EXISTS network_fees (channel_id BLOB NOT NULL, node_id BLOB NOT NULL, tx_id BLOB NOT NULL, fee_sat INTEGER NOT NULL, tx_type TEXT NOT NULL, timestamp INTEGER NOT NULL)")
          statement.executeUpdate("CREATE TABLE IF NOT EXISTS channel_events (channel_id BLOB NOT NULL, node_id BLOB NOT NULL, capacity_sat INTEGER NOT NULL, is_funder BOOLEAN NOT NULL, is_private BOOLEAN NOT NULL, event STRING NOT NULL, timestamp INTEGER NOT NULL)")

          statement.executeUpdate("CREATE INDEX IF NOT EXISTS balance_updated_idx ON balance_updated(timestamp)")
          statement.executeUpdate("CREATE INDEX IF NOT EXISTS sent_timestamp_idx ON sent(timestamp)")
          statement.executeUpdate("CREATE INDEX IF NOT EXISTS received_timestamp_idx ON received(timestamp)")
          statement.executeUpdate("CREATE INDEX IF NOT EXISTS relayed_timestamp_idx ON relayed(timestamp)")
          statement.executeUpdate("CREATE INDEX IF NOT EXISTS network_fees_timestamp_idx ON network_fees(timestamp)")
          statement.executeUpdate("CREATE INDEX IF NOT EXISTS channel_events_timestamp_idx ON channel_events(timestamp)")

          setVersion(statement, "audit", 2)
        }
      },
      dbName = "audit",
      targetVersion = 5,
      postCheck = connection => {
        val migratedDb = dbs.audit
        using(connection.createStatement()) { statement =>
          assert(getVersion(statement, "audit").contains(5))
        }
        migratedDb.add(e1)

        val postMigrationDb = new SqliteAuditDb(connection)
        using(connection.createStatement()) { statement =>
          assert(getVersion(statement, "audit").contains(5))
        }
        postMigrationDb.add(e2)
      }
    )
  }

  test("migrate sqlite audit database v3 -> v5") {

    val dbs = TestSqliteDatabases()

<<<<<<< HEAD
    val pp1 = PaymentSent.PartialPayment(UUID.randomUUID(), 500 msat, 10 msat, randomBytes32, None, 100)
    val pp2 = PaymentSent.PartialPayment(UUID.randomUUID(), 600 msat, 5 msat, randomBytes32, None, 110)
    val ps1 = PaymentSent(UUID.randomUUID(), randomBytes32, randomBytes32, 1100 msat, new PrivateKey(ByteVector32.One).publicKey, pp1 :: pp2 :: Nil)
=======
    val pp1 = PaymentSent.PartialPayment(UUID.randomUUID(), 500 msat, 10 msat, randomBytes32(), None, 100)
    val pp2 = PaymentSent.PartialPayment(UUID.randomUUID(), 600 msat, 5 msat, randomBytes32(), None, 110)
    val ps1 = PaymentSent(UUID.randomUUID(), randomBytes32(), randomBytes32(), 1100 msat, PrivateKey(ByteVector32.One).publicKey, pp1 :: pp2 :: Nil)
>>>>>>> 9a20aade

    val relayed1 = ChannelPaymentRelayed(600 msat, 500 msat, randomBytes32(), randomBytes32(), randomBytes32(), 105)
    val relayed2 = ChannelPaymentRelayed(650 msat, 500 msat, randomBytes32(), randomBytes32(), randomBytes32(), 115)

    migrationCheck(
      dbs = dbs,
      initializeTables = connection => {
        // simulate existing previous version db
        using(connection.createStatement()) { statement =>
          statement.executeUpdate("CREATE TABLE IF NOT EXISTS balance_updated (channel_id BLOB NOT NULL, node_id BLOB NOT NULL, amount_msat INTEGER NOT NULL, capacity_sat INTEGER NOT NULL, reserve_sat INTEGER NOT NULL, timestamp INTEGER NOT NULL)")
          statement.executeUpdate("CREATE TABLE IF NOT EXISTS sent (amount_msat INTEGER NOT NULL, fees_msat INTEGER NOT NULL, payment_hash BLOB NOT NULL, payment_preimage BLOB NOT NULL, to_channel_id BLOB NOT NULL, timestamp INTEGER NOT NULL, id BLOB NOT NULL)")
          statement.executeUpdate("CREATE TABLE IF NOT EXISTS received (amount_msat INTEGER NOT NULL, payment_hash BLOB NOT NULL, from_channel_id BLOB NOT NULL, timestamp INTEGER NOT NULL)")
          statement.executeUpdate("CREATE TABLE IF NOT EXISTS relayed (amount_in_msat INTEGER NOT NULL, amount_out_msat INTEGER NOT NULL, payment_hash BLOB NOT NULL, from_channel_id BLOB NOT NULL, to_channel_id BLOB NOT NULL, timestamp INTEGER NOT NULL)")
          statement.executeUpdate("CREATE TABLE IF NOT EXISTS network_fees (channel_id BLOB NOT NULL, node_id BLOB NOT NULL, tx_id BLOB NOT NULL, fee_sat INTEGER NOT NULL, tx_type TEXT NOT NULL, timestamp INTEGER NOT NULL)")
          statement.executeUpdate("CREATE TABLE IF NOT EXISTS channel_events (channel_id BLOB NOT NULL, node_id BLOB NOT NULL, capacity_sat INTEGER NOT NULL, is_funder BOOLEAN NOT NULL, is_private BOOLEAN NOT NULL, event TEXT NOT NULL, timestamp INTEGER NOT NULL)")
          statement.executeUpdate("CREATE TABLE IF NOT EXISTS channel_errors (channel_id BLOB NOT NULL, node_id BLOB NOT NULL, error_name TEXT NOT NULL, error_message TEXT NOT NULL, is_fatal INTEGER NOT NULL, timestamp INTEGER NOT NULL)")

          statement.executeUpdate("CREATE INDEX IF NOT EXISTS balance_updated_idx ON balance_updated(timestamp)")
          statement.executeUpdate("CREATE INDEX IF NOT EXISTS sent_timestamp_idx ON sent(timestamp)")
          statement.executeUpdate("CREATE INDEX IF NOT EXISTS received_timestamp_idx ON received(timestamp)")
          statement.executeUpdate("CREATE INDEX IF NOT EXISTS relayed_timestamp_idx ON relayed(timestamp)")
          statement.executeUpdate("CREATE INDEX IF NOT EXISTS network_fees_timestamp_idx ON network_fees(timestamp)")
          statement.executeUpdate("CREATE INDEX IF NOT EXISTS channel_events_timestamp_idx ON channel_events(timestamp)")
          statement.executeUpdate("CREATE INDEX IF NOT EXISTS channel_errors_timestamp_idx ON channel_errors(timestamp)")

          setVersion(statement, "audit", 3)
        }

        for (pp <- Seq(pp1, pp2)) {
          using(connection.prepareStatement("INSERT INTO sent (amount_msat, fees_msat, payment_hash, payment_preimage, to_channel_id, timestamp, id) VALUES (?, ?, ?, ?, ?, ?, ?)")) { statement =>
            statement.setLong(1, pp.amount.toLong)
            statement.setLong(2, pp.feesPaid.toLong)
            statement.setBytes(3, ps1.paymentHash.toArray)
            statement.setBytes(4, ps1.paymentPreimage.toArray)
            statement.setBytes(5, pp.toChannelId.toArray)
            statement.setLong(6, pp.timestamp)
            statement.setBytes(7, pp.id.toString.getBytes)
            statement.executeUpdate()
          }
        }

        for (relayed <- Seq(relayed1, relayed2)) {
          using(connection.prepareStatement("INSERT INTO relayed (amount_in_msat, amount_out_msat, payment_hash, from_channel_id, to_channel_id, timestamp) VALUES (?, ?, ?, ?, ?, ?)")) { statement =>
            statement.setLong(1, relayed.amountIn.toLong)
            statement.setLong(2, relayed.amountOut.toLong)
            statement.setBytes(3, relayed.paymentHash.toArray)
            statement.setBytes(4, relayed.fromChannelId.toArray)
            statement.setBytes(5, relayed.toChannelId.toArray)
            statement.setLong(6, relayed.timestamp)
            statement.executeUpdate()
          }
        }
      },
      dbName = "audit",
      targetVersion = 5,
      postCheck = connection => {
        val migratedDb = dbs.audit
        using(connection.createStatement()) { statement =>
          assert(getVersion(statement, "audit").contains(5))
        }
        assert(migratedDb.listSent(50, 150).toSet === Set(
          ps1.copy(id = pp1.id, recipientAmount = pp1.amount, parts = pp1 :: Nil),
          ps1.copy(id = pp2.id, recipientAmount = pp2.amount, parts = pp2 :: Nil)
        ))
        assert(migratedDb.listRelayed(100, 120) === Seq(relayed1, relayed2))

        val postMigrationDb = new SqliteAuditDb(connection)
        using(connection.createStatement()) { statement =>
          assert(getVersion(statement, "audit").contains(5))
        }
        val ps2 = PaymentSent(UUID.randomUUID(), randomBytes32(), randomBytes32(), 1100 msat, randomKey().publicKey, Seq(
          PaymentSent.PartialPayment(UUID.randomUUID(), 500 msat, 10 msat, randomBytes32(), None, 160),
          PaymentSent.PartialPayment(UUID.randomUUID(), 600 msat, 5 msat, randomBytes32(), None, 165)
        ))
        val relayed3 = TrampolinePaymentRelayed(randomBytes32(), Seq(PaymentRelayed.Part(450 msat, randomBytes32()), PaymentRelayed.Part(500 msat, randomBytes32())), Seq(PaymentRelayed.Part(800 msat, randomBytes32())), randomKey().publicKey, 700 msat, 150)
        postMigrationDb.add(ps2)
        assert(postMigrationDb.listSent(155, 200) === Seq(ps2))
        postMigrationDb.add(relayed3)
        assert(postMigrationDb.listRelayed(100, 160) === Seq(relayed1, relayed2, relayed3))
      }
    )
  }

  test("migrate audit database v4 -> v5/v6") {

    val relayed1 = ChannelPaymentRelayed(600 msat, 500 msat, randomBytes32(), randomBytes32(), randomBytes32(), 105)
    val relayed2 = TrampolinePaymentRelayed(randomBytes32(), Seq(PaymentRelayed.Part(300 msat, randomBytes32()), PaymentRelayed.Part(350 msat, randomBytes32())), Seq(PaymentRelayed.Part(600 msat, randomBytes32())), PlaceHolderPubKey, 0 msat, 110)

    forAllDbs {
      case dbs: TestPgDatabases =>
        migrationCheck(
          dbs = dbs,
          initializeTables = connection => {
            // simulate existing previous version db
            using(connection.createStatement()) { statement =>
              statement.executeUpdate("CREATE TABLE IF NOT EXISTS sent (amount_msat BIGINT NOT NULL, fees_msat BIGINT NOT NULL, recipient_amount_msat BIGINT NOT NULL, payment_id TEXT NOT NULL, parent_payment_id TEXT NOT NULL, payment_hash TEXT NOT NULL, payment_preimage TEXT NOT NULL, recipient_node_id TEXT NOT NULL, to_channel_id TEXT NOT NULL, timestamp BIGINT NOT NULL)")
              statement.executeUpdate("CREATE TABLE IF NOT EXISTS received (amount_msat BIGINT NOT NULL, payment_hash TEXT NOT NULL, from_channel_id TEXT NOT NULL, timestamp BIGINT NOT NULL)")
              statement.executeUpdate("CREATE TABLE IF NOT EXISTS relayed (payment_hash TEXT NOT NULL, amount_msat BIGINT NOT NULL, channel_id TEXT NOT NULL, direction TEXT NOT NULL, relay_type TEXT NOT NULL, timestamp BIGINT NOT NULL)")
              statement.executeUpdate("CREATE TABLE IF NOT EXISTS network_fees (channel_id TEXT NOT NULL, node_id TEXT NOT NULL, tx_id TEXT NOT NULL, fee_sat BIGINT NOT NULL, tx_type TEXT NOT NULL, timestamp BIGINT NOT NULL)")
              statement.executeUpdate("CREATE TABLE IF NOT EXISTS channel_events (channel_id TEXT NOT NULL, node_id TEXT NOT NULL, capacity_sat BIGINT NOT NULL, is_funder BOOLEAN NOT NULL, is_private BOOLEAN NOT NULL, event TEXT NOT NULL, timestamp BIGINT NOT NULL)")
              statement.executeUpdate("CREATE TABLE IF NOT EXISTS channel_errors (channel_id TEXT NOT NULL, node_id TEXT NOT NULL, error_name TEXT NOT NULL, error_message TEXT NOT NULL, is_fatal BOOLEAN NOT NULL, timestamp BIGINT NOT NULL)")

              statement.executeUpdate("CREATE INDEX IF NOT EXISTS sent_timestamp_idx ON sent(timestamp)")
              statement.executeUpdate("CREATE INDEX IF NOT EXISTS received_timestamp_idx ON received(timestamp)")
              statement.executeUpdate("CREATE INDEX IF NOT EXISTS relayed_timestamp_idx ON relayed(timestamp)")
              statement.executeUpdate("CREATE INDEX IF NOT EXISTS relayed_payment_hash_idx ON relayed(payment_hash)")
              statement.executeUpdate("CREATE INDEX IF NOT EXISTS network_fees_timestamp_idx ON network_fees(timestamp)")
              statement.executeUpdate("CREATE INDEX IF NOT EXISTS channel_events_timestamp_idx ON channel_events(timestamp)")
              statement.executeUpdate("CREATE INDEX IF NOT EXISTS channel_errors_timestamp_idx ON channel_errors(timestamp)")

              setVersion(statement, "audit", 4)
            }

            using(connection.prepareStatement("INSERT INTO relayed VALUES (?, ?, ?, ?, ?, ?)")) { statement =>
              statement.setString(1, relayed1.paymentHash.toHex)
              statement.setLong(2, relayed1.amountIn.toLong)
              statement.setString(3, relayed1.fromChannelId.toHex)
              statement.setString(4, "IN")
              statement.setString(5, "channel")
              statement.setLong(6, relayed1.timestamp)
              statement.executeUpdate()
            }
            using(connection.prepareStatement("INSERT INTO relayed VALUES (?, ?, ?, ?, ?, ?)")) { statement =>
              statement.setString(1, relayed1.paymentHash.toHex)
              statement.setLong(2, relayed1.amountOut.toLong)
              statement.setString(3, relayed1.toChannelId.toHex)
              statement.setString(4, "OUT")
              statement.setString(5, "channel")
              statement.setLong(6, relayed1.timestamp)
              statement.executeUpdate()
            }
            for (incoming <- relayed2.incoming) {
              using(connection.prepareStatement("INSERT INTO relayed VALUES (?, ?, ?, ?, ?, ?)")) { statement =>
                statement.setString(1, relayed2.paymentHash.toHex)
                statement.setLong(2, incoming.amount.toLong)
                statement.setString(3, incoming.channelId.toHex)
                statement.setString(4, "IN")
                statement.setString(5, "trampoline")
                statement.setLong(6, relayed2.timestamp)
                statement.executeUpdate()
              }
            }
            for (outgoing <- relayed2.outgoing) {
              using(connection.prepareStatement("INSERT INTO relayed VALUES (?, ?, ?, ?, ?, ?)")) { statement =>
                statement.setString(1, relayed2.paymentHash.toHex)
                statement.setLong(2, outgoing.amount.toLong)
                statement.setString(3, outgoing.channelId.toHex)
                statement.setString(4, "OUT")
                statement.setString(5, "trampoline")
                statement.setLong(6, relayed2.timestamp)
                statement.executeUpdate()
              }
            }
          },
          dbName = "audit",
          targetVersion = 6,
          postCheck = connection => {
            val migratedDb = dbs.audit
            using(connection.createStatement()) { statement =>
              assert(getVersion(statement, "audit").contains(6))
            }
            assert(migratedDb.listRelayed(100, 120) === Seq(relayed1, relayed2))

            val postMigrationDb = new PgAuditDb()(dbs.datasource)
            using(connection.createStatement()) { statement =>
              assert(getVersion(statement, "audit").contains(6))
            }
            val relayed3 = TrampolinePaymentRelayed(randomBytes32(), Seq(PaymentRelayed.Part(450 msat, randomBytes32()), PaymentRelayed.Part(500 msat, randomBytes32())), Seq(PaymentRelayed.Part(800 msat, randomBytes32())), randomKey().publicKey, 700 msat, 150)
            postMigrationDb.add(relayed3)
            assert(postMigrationDb.listRelayed(100, 160) === Seq(relayed1, relayed2, relayed3))
          }
        )
      case dbs: TestSqliteDatabases =>
        migrationCheck(
          dbs = dbs,
          initializeTables = connection => {
            // simulate existing previous version db
            using(connection.createStatement()) { statement =>
              statement.executeUpdate("CREATE TABLE IF NOT EXISTS sent (amount_msat INTEGER NOT NULL, fees_msat INTEGER NOT NULL, recipient_amount_msat INTEGER NOT NULL, payment_id TEXT NOT NULL, parent_payment_id TEXT NOT NULL, payment_hash BLOB NOT NULL, payment_preimage BLOB NOT NULL, recipient_node_id BLOB NOT NULL, to_channel_id BLOB NOT NULL, timestamp INTEGER NOT NULL)")
              statement.executeUpdate("CREATE TABLE IF NOT EXISTS received (amount_msat INTEGER NOT NULL, payment_hash BLOB NOT NULL, from_channel_id BLOB NOT NULL, timestamp INTEGER NOT NULL)")
              statement.executeUpdate("CREATE TABLE IF NOT EXISTS relayed (payment_hash BLOB NOT NULL, amount_msat INTEGER NOT NULL, channel_id BLOB NOT NULL, direction TEXT NOT NULL, relay_type TEXT NOT NULL, timestamp INTEGER NOT NULL)")
              statement.executeUpdate("CREATE TABLE IF NOT EXISTS network_fees (channel_id BLOB NOT NULL, node_id BLOB NOT NULL, tx_id BLOB NOT NULL, fee_sat INTEGER NOT NULL, tx_type TEXT NOT NULL, timestamp INTEGER NOT NULL)")
              statement.executeUpdate("CREATE TABLE IF NOT EXISTS channel_events (channel_id BLOB NOT NULL, node_id BLOB NOT NULL, capacity_sat INTEGER NOT NULL, is_funder BOOLEAN NOT NULL, is_private BOOLEAN NOT NULL, event TEXT NOT NULL, timestamp INTEGER NOT NULL)")
              statement.executeUpdate("CREATE TABLE IF NOT EXISTS channel_errors (channel_id BLOB NOT NULL, node_id BLOB NOT NULL, error_name TEXT NOT NULL, error_message TEXT NOT NULL, is_fatal INTEGER NOT NULL, timestamp INTEGER NOT NULL)")

              statement.executeUpdate("CREATE INDEX IF NOT EXISTS sent_timestamp_idx ON sent(timestamp)")
              statement.executeUpdate("CREATE INDEX IF NOT EXISTS received_timestamp_idx ON received(timestamp)")
              statement.executeUpdate("CREATE INDEX IF NOT EXISTS relayed_timestamp_idx ON relayed(timestamp)")
              statement.executeUpdate("CREATE INDEX IF NOT EXISTS relayed_payment_hash_idx ON relayed(payment_hash)")
              statement.executeUpdate("CREATE INDEX IF NOT EXISTS network_fees_timestamp_idx ON network_fees(timestamp)")
              statement.executeUpdate("CREATE INDEX IF NOT EXISTS channel_events_timestamp_idx ON channel_events(timestamp)")
              statement.executeUpdate("CREATE INDEX IF NOT EXISTS channel_errors_timestamp_idx ON channel_errors(timestamp)")

              setVersion(statement, "audit", 4)
            }

            using(connection.prepareStatement("INSERT INTO relayed VALUES (?, ?, ?, ?, ?, ?)")) { statement =>
              statement.setBytes(1, relayed1.paymentHash.toArray)
              statement.setLong(2, relayed1.amountIn.toLong)
              statement.setBytes(3, relayed1.fromChannelId.toArray)
              statement.setString(4, "IN")
              statement.setString(5, "channel")
              statement.setLong(6, relayed1.timestamp)
              statement.executeUpdate()
            }
            using(connection.prepareStatement("INSERT INTO relayed VALUES (?, ?, ?, ?, ?, ?)")) { statement =>
              statement.setBytes(1, relayed1.paymentHash.toArray)
              statement.setLong(2, relayed1.amountOut.toLong)
              statement.setBytes(3, relayed1.toChannelId.toArray)
              statement.setString(4, "OUT")
              statement.setString(5, "channel")
              statement.setLong(6, relayed1.timestamp)
              statement.executeUpdate()
            }
            for (incoming <- relayed2.incoming) {
              using(connection.prepareStatement("INSERT INTO relayed VALUES (?, ?, ?, ?, ?, ?)")) { statement =>
                statement.setBytes(1, relayed2.paymentHash.toArray)
                statement.setLong(2, incoming.amount.toLong)
                statement.setBytes(3, incoming.channelId.toArray)
                statement.setString(4, "IN")
                statement.setString(5, "trampoline")
                statement.setLong(6, relayed2.timestamp)
                statement.executeUpdate()
              }
            }
            for (outgoing <- relayed2.outgoing) {
              using(connection.prepareStatement("INSERT INTO relayed VALUES (?, ?, ?, ?, ?, ?)")) { statement =>
                statement.setBytes(1, relayed2.paymentHash.toArray)
                statement.setLong(2, outgoing.amount.toLong)
                statement.setBytes(3, outgoing.channelId.toArray)
                statement.setString(4, "OUT")
                statement.setString(5, "trampoline")
                statement.setLong(6, relayed2.timestamp)
                statement.executeUpdate()
              }
            }
          },
          dbName = "audit",
          targetVersion = 5,
          postCheck = connection => {
            val migratedDb = dbs.audit
            using(connection.createStatement()) { statement =>
              assert(getVersion(statement, "audit").contains(5))
            }
            assert(migratedDb.listRelayed(100, 120) === Seq(relayed1, relayed2))

            val postMigrationDb = new SqliteAuditDb(connection)
            using(connection.createStatement()) { statement =>
              assert(getVersion(statement, "audit").contains(5))
            }
            val relayed3 = TrampolinePaymentRelayed(randomBytes32(), Seq(PaymentRelayed.Part(450 msat, randomBytes32()), PaymentRelayed.Part(500 msat, randomBytes32())), Seq(PaymentRelayed.Part(800 msat, randomBytes32())), randomKey().publicKey, 700 msat, 150)
            postMigrationDb.add(relayed3)
            assert(postMigrationDb.listRelayed(100, 160) === Seq(relayed1, relayed2, relayed3))
          }
        )
    }
  }

  test("ignore invalid values in the DB") {
    forAllDbs { dbs =>
      val db = dbs.audit
      val sqlite = dbs.connection
      val isPg = dbs.isInstanceOf[TestPgDatabases]

      using(sqlite.prepareStatement("INSERT INTO relayed (payment_hash, amount_msat, channel_id, direction, relay_type, timestamp) VALUES (?, ?, ?, ?, ?, ?)")) { statement =>
        if (isPg) statement.setString(1, randomBytes32().toHex) else statement.setBytes(1, randomBytes32().toArray)
        statement.setLong(2, 42)
        if (isPg) statement.setString(3, randomBytes32().toHex) else statement.setBytes(3, randomBytes32().toArray)
        statement.setString(4, "IN")
        statement.setString(5, "unknown") // invalid relay type
        if (isPg) statement.setTimestamp(6, Timestamp.from(Instant.ofEpochMilli(10))) else statement.setLong(6, 10)
        statement.executeUpdate()
      }

      using(sqlite.prepareStatement("INSERT INTO relayed (payment_hash, amount_msat, channel_id, direction, relay_type, timestamp) VALUES (?, ?, ?, ?, ?, ?)")) { statement =>
        if (isPg) statement.setString(1, randomBytes32().toHex) else statement.setBytes(1, randomBytes32().toArray)
        statement.setLong(2, 51)
        if (isPg) statement.setString(3, randomBytes32().toHex) else statement.setBytes(3, randomBytes32().toArray)
        statement.setString(4, "UP") // invalid direction
        statement.setString(5, "channel")
        if (isPg) statement.setTimestamp(6, Timestamp.from(Instant.ofEpochMilli(20))) else statement.setLong(6, 20)
        statement.executeUpdate()
      }

      val paymentHash = randomBytes32()
      val channelId = randomBytes32()

      using(sqlite.prepareStatement("INSERT INTO relayed (payment_hash, amount_msat, channel_id, direction, relay_type, timestamp) VALUES (?, ?, ?, ?, ?, ?)")) { statement =>
        if (isPg) statement.setString(1, paymentHash.toHex) else statement.setBytes(1, paymentHash.toArray)
        statement.setLong(2, 65)
        if (isPg) statement.setString(3, channelId.toHex) else statement.setBytes(3, channelId.toArray)
        statement.setString(4, "IN") // missing a corresponding OUT
        statement.setString(5, "channel")
        if (isPg) statement.setTimestamp(6, Timestamp.from(Instant.ofEpochMilli(30))) else statement.setLong(6, 30)
        statement.executeUpdate()
      }

      assert(db.listRelayed(0, 40) === Nil)
    }
  }

}<|MERGE_RESOLUTION|>--- conflicted
+++ resolved
@@ -62,41 +62,22 @@
     forAllDbs { dbs =>
       val db = dbs.audit
 
-<<<<<<< HEAD
-      val e1 = PaymentSent(ZERO_UUID, randomBytes32, randomBytes32, 40000 msat, randomKey.publicKey, PaymentSent.PartialPayment(ZERO_UUID, 42000 msat, 1000 msat, randomBytes32, None) :: Nil)
-      val pp2a = PaymentReceived.PartialPayment(42000 msat, randomBytes32)
-      val pp2b = PaymentReceived.PartialPayment(42100 msat, randomBytes32)
-      val e2 = PaymentReceived(randomBytes32, pp2a :: pp2b :: Nil)
-      val e3 = ChannelPaymentRelayed(42000 msat, 1000 msat, randomBytes32, randomBytes32, randomBytes32)
-      val e4 = NetworkFeePaid(null, randomKey.publicKey, randomBytes32, new Transaction(0, Seq.empty, Seq.empty, 0), 42 sat, "mutual")
-      val pp5a = PaymentSent.PartialPayment(UUID.randomUUID(), 42000 msat, 1000 msat, randomBytes32, None, timestamp = 0)
-      val pp5b = PaymentSent.PartialPayment(UUID.randomUUID(), 42100 msat, 900 msat, randomBytes32, None, timestamp = 1)
-      val e5 = PaymentSent(UUID.randomUUID(), randomBytes32, randomBytes32, 84100 msat, randomKey.publicKey, pp5a :: pp5b :: Nil)
-      val pp6 = PaymentSent.PartialPayment(UUID.randomUUID(), 42000 msat, 1000 msat, randomBytes32, None, timestamp = (System.currentTimeMillis.milliseconds + 10.minutes).toMillis)
-      val e6 = PaymentSent(UUID.randomUUID(), randomBytes32, randomBytes32, 42000 msat, randomKey.publicKey, pp6 :: Nil)
-      val e7 = ChannelEvent(randomBytes32, randomKey.publicKey, 456123000 sat, isFunder = true, isPrivate = false, ChannelEvent.EventType.Closed(MutualClose(null)))
-      val e8 = ChannelErrorOccurred(null, randomBytes32, randomKey.publicKey, null, LocalError(new RuntimeException("oops")), isFatal = true)
-      val e9 = ChannelErrorOccurred(null, randomBytes32, randomKey.publicKey, null, RemoteError(Error(randomBytes32, "remote oops")), isFatal = true)
-      val e10 = TrampolinePaymentRelayed(randomBytes32, Seq(PaymentRelayed.Part(20000 msat, randomBytes32), PaymentRelayed.Part(22000 msat, randomBytes32)), Seq(PaymentRelayed.Part(10000 msat, randomBytes32), PaymentRelayed.Part(12000 msat, randomBytes32), PaymentRelayed.Part(15000 msat, randomBytes32)), randomKey.publicKey, 30000 msat)
-      val multiPartPaymentHash = randomBytes32
-=======
       val e1 = PaymentSent(ZERO_UUID, randomBytes32(), randomBytes32(), 40000 msat, randomKey().publicKey, PaymentSent.PartialPayment(ZERO_UUID, 42000 msat, 1000 msat, randomBytes32(), None) :: Nil)
       val pp2a = PaymentReceived.PartialPayment(42000 msat, randomBytes32())
       val pp2b = PaymentReceived.PartialPayment(42100 msat, randomBytes32())
-      val e2 = PaymentReceived(randomBytes32(), pp2a :: pp2b :: Nil)
+      val e2 = PaymentReceived(randomBytes32, pp2a :: pp2b :: Nil)
       val e3 = ChannelPaymentRelayed(42000 msat, 1000 msat, randomBytes32(), randomBytes32(), randomBytes32())
-      val e4 = NetworkFeePaid(null, randomKey().publicKey, randomBytes32(), Transaction(0, Seq.empty, Seq.empty, 0), 42 sat, "mutual")
+      val e4 = NetworkFeePaid(null, randomKey().publicKey, randomBytes32, new Transaction(0, Seq.empty, Seq.empty, 0), 42 sat, "mutual")
       val pp5a = PaymentSent.PartialPayment(UUID.randomUUID(), 42000 msat, 1000 msat, randomBytes32(), None, timestamp = 0)
       val pp5b = PaymentSent.PartialPayment(UUID.randomUUID(), 42100 msat, 900 msat, randomBytes32(), None, timestamp = 1)
       val e5 = PaymentSent(UUID.randomUUID(), randomBytes32(), randomBytes32(), 84100 msat, randomKey().publicKey, pp5a :: pp5b :: Nil)
       val pp6 = PaymentSent.PartialPayment(UUID.randomUUID(), 42000 msat, 1000 msat, randomBytes32(), None, timestamp = (System.currentTimeMillis.milliseconds + 10.minutes).toMillis)
       val e6 = PaymentSent(UUID.randomUUID(), randomBytes32(), randomBytes32(), 42000 msat, randomKey().publicKey, pp6 :: Nil)
-      val e7 = ChannelEvent(randomBytes32(), randomKey().publicKey, 456123000 sat, isFunder = true, isPrivate = false, ChannelEvent.EventType.Closed(MutualClose(null)))
+      val e7 = ChannelEvent(randomBytes32, randomKey().publicKey, 456123000 sat, isFunder = true, isPrivate = false, ChannelEvent.EventType.Closed(MutualClose(null)))
       val e8 = ChannelErrorOccurred(null, randomBytes32(), randomKey().publicKey, null, LocalError(new RuntimeException("oops")), isFatal = true)
       val e9 = ChannelErrorOccurred(null, randomBytes32(), randomKey().publicKey, null, RemoteError(Error(randomBytes32(), "remote oops")), isFatal = true)
-      val e10 = TrampolinePaymentRelayed(randomBytes32(), Seq(PaymentRelayed.Part(20000 msat, randomBytes32()), PaymentRelayed.Part(22000 msat, randomBytes32())), Seq(PaymentRelayed.Part(10000 msat, randomBytes32()), PaymentRelayed.Part(12000 msat, randomBytes32()), PaymentRelayed.Part(15000 msat, randomBytes32())), randomKey().publicKey, 30000 msat)
+      val e10 = TrampolinePaymentRelayed(randomBytes32(), Seq(PaymentRelayed.Part(20000 msat, randomBytes32()), PaymentRelayed.Part(22000 msat, randomBytes32)), Seq(PaymentRelayed.Part(10000 msat, randomBytes32), PaymentRelayed.Part(12000 msat, randomBytes32), PaymentRelayed.Part(15000 msat, randomBytes32())), randomKey().publicKey, 30000 msat)
       val multiPartPaymentHash = randomBytes32()
->>>>>>> 9a20aade
       val now = System.currentTimeMillis
       val e11 = ChannelPaymentRelayed(13000 msat, 11000 msat, multiPartPaymentHash, randomBytes32(), randomBytes32(), now)
       val e12 = ChannelPaymentRelayed(15000 msat, 12500 msat, multiPartPaymentHash, randomBytes32(), randomBytes32(), now)
@@ -207,21 +188,12 @@
 
     val dbs = TestSqliteDatabases()
 
-<<<<<<< HEAD
-    val ps = PaymentSent(UUID.randomUUID(), randomBytes32, randomBytes32, 42000 msat, new PrivateKey(ByteVector32.One).publicKey, PaymentSent.PartialPayment(UUID.randomUUID(), 42000 msat, 1000 msat, randomBytes32, None) :: Nil)
-    val pp1 = PaymentSent.PartialPayment(UUID.randomUUID(), 42001 msat, 1001 msat, randomBytes32, None)
-    val pp2 = PaymentSent.PartialPayment(UUID.randomUUID(), 42002 msat, 1002 msat, randomBytes32, None)
-    val ps1 = PaymentSent(UUID.randomUUID(), randomBytes32, randomBytes32, 84003 msat, new PrivateKey(ByteVector32.One).publicKey, pp1 :: pp2 :: Nil)
-    val e1 = ChannelErrorOccurred(null, randomBytes32, randomKey.publicKey, null, LocalError(new RuntimeException("oops")), isFatal = true)
-    val e2 = ChannelErrorOccurred(null, randomBytes32, randomKey.publicKey, null, RemoteError(Error(randomBytes32, "remote oops")), isFatal = true)
-=======
-    val ps = PaymentSent(UUID.randomUUID(), randomBytes32(), randomBytes32(), 42000 msat, PrivateKey(ByteVector32.One).publicKey, PaymentSent.PartialPayment(UUID.randomUUID(), 42000 msat, 1000 msat, randomBytes32(), None) :: Nil)
+    val ps = PaymentSent(UUID.randomUUID(), randomBytes32(), randomBytes32(), 42000 msat, new PrivateKey(ByteVector32.One).publicKey, PaymentSent.PartialPayment(UUID.randomUUID(), 42000 msat, 1000 msat, randomBytes32(), None) :: Nil)
     val pp1 = PaymentSent.PartialPayment(UUID.randomUUID(), 42001 msat, 1001 msat, randomBytes32(), None)
     val pp2 = PaymentSent.PartialPayment(UUID.randomUUID(), 42002 msat, 1002 msat, randomBytes32(), None)
-    val ps1 = PaymentSent(UUID.randomUUID(), randomBytes32(), randomBytes32(), 84003 msat, PrivateKey(ByteVector32.One).publicKey, pp1 :: pp2 :: Nil)
+    val ps1 = PaymentSent(UUID.randomUUID(), randomBytes32(), randomBytes32(), 84003 msat, new PrivateKey(ByteVector32.One).publicKey, pp1 :: pp2 :: Nil)
     val e1 = ChannelErrorOccurred(null, randomBytes32(), randomKey().publicKey, null, LocalError(new RuntimeException("oops")), isFatal = true)
     val e2 = ChannelErrorOccurred(null, randomBytes32(), randomKey().publicKey, null, RemoteError(Error(randomBytes32(), "remote oops")), isFatal = true)
->>>>>>> 9a20aade
 
     migrationCheck(
       dbs = dbs,
@@ -329,15 +301,9 @@
 
     val dbs = TestSqliteDatabases()
 
-<<<<<<< HEAD
-    val pp1 = PaymentSent.PartialPayment(UUID.randomUUID(), 500 msat, 10 msat, randomBytes32, None, 100)
-    val pp2 = PaymentSent.PartialPayment(UUID.randomUUID(), 600 msat, 5 msat, randomBytes32, None, 110)
-    val ps1 = PaymentSent(UUID.randomUUID(), randomBytes32, randomBytes32, 1100 msat, new PrivateKey(ByteVector32.One).publicKey, pp1 :: pp2 :: Nil)
-=======
     val pp1 = PaymentSent.PartialPayment(UUID.randomUUID(), 500 msat, 10 msat, randomBytes32(), None, 100)
     val pp2 = PaymentSent.PartialPayment(UUID.randomUUID(), 600 msat, 5 msat, randomBytes32(), None, 110)
-    val ps1 = PaymentSent(UUID.randomUUID(), randomBytes32(), randomBytes32(), 1100 msat, PrivateKey(ByteVector32.One).publicKey, pp1 :: pp2 :: Nil)
->>>>>>> 9a20aade
+    val ps1 = PaymentSent(UUID.randomUUID(), randomBytes32(), randomBytes32(), 1100 msat, new PrivateKey(ByteVector32.One).publicKey, pp1 :: pp2 :: Nil)
 
     val relayed1 = ChannelPaymentRelayed(600 msat, 500 msat, randomBytes32(), randomBytes32(), randomBytes32(), 105)
     val relayed2 = ChannelPaymentRelayed(650 msat, 500 msat, randomBytes32(), randomBytes32(), randomBytes32(), 115)
