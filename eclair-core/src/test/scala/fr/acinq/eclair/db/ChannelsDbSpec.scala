--- conflicted
+++ resolved
@@ -177,11 +177,7 @@
             using(sqlite.prepareStatement("INSERT INTO htlc_infos (channel_id, commitment_number, payment_hash, cltv_expiry) VALUES (?, ?, ?, ?)")) { statement =>
               statement.setBytes(1, testCase.channelId.toByteArray)
               statement.setLong(2, commitmentNumber)
-<<<<<<< HEAD
-              statement.setBytes(3, randomBytes32.toByteArray)
-=======
-              statement.setBytes(3, randomBytes32().toArray)
->>>>>>> 9a20aade
+              statement.setBytes(3, randomBytes32().toByteArray)
               statement.setLong(4, 500000 + Random.nextInt(500000))
               statement.executeUpdate()
             }
@@ -272,11 +268,7 @@
                   using(connection.prepareStatement("INSERT INTO htlc_infos (channel_id, commitment_number, payment_hash, cltv_expiry) VALUES (?, ?, ?, ?)")) { statement =>
                     statement.setBytes(1, testCase.channelId.toByteArray)
                     statement.setLong(2, commitmentNumber)
-<<<<<<< HEAD
-                    statement.setBytes(3, randomBytes32.toByteArray)
-=======
-                    statement.setBytes(3, randomBytes32().toArray)
->>>>>>> 9a20aade
+                    statement.setBytes(3, randomBytes32().toByteArray)
                     statement.setLong(4, 500000 + Random.nextInt(500000))
                     statement.executeUpdate()
                   }
