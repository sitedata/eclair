/*
 * Copyright 2019 ACINQ SAS
 *
 * Licensed under the Apache License, Version 2.0 (the "License");
 * you may not use this file except in compliance with the License.
 * You may obtain a copy of the License at
 *
 *     http://www.apache.org/licenses/LICENSE-2.0
 *
 * Unless required by applicable law or agreed to in writing, software
 * distributed under the License is distributed on an "AS IS" BASIS,
 * WITHOUT WARRANTIES OR CONDITIONS OF ANY KIND, either express or implied.
 * See the License for the specific language governing permissions and
 * limitations under the License.
 */

package fr.acinq.eclair.db

import java.util.UUID

import fr.acinq.bitcoin.PrivateKey
import fr.acinq.bitcoin.{Block, ByteVector32, Crypto}
import fr.acinq.eclair.TestConstants.{TestPgDatabases, TestSqliteDatabases, forAllDbs}
import fr.acinq.eclair.crypto.Sphinx
import fr.acinq.eclair.db.sqlite.SqlitePaymentsDb
import fr.acinq.eclair.payment._
import fr.acinq.eclair.router.Router.{ChannelHop, NodeHop}
import fr.acinq.eclair.wire.{ChannelUpdate, UnknownNextPeer}
import fr.acinq.eclair.{CltvExpiryDelta, LongToBtcAmount, ShortChannelId, TestConstants, randomBytes32, randomBytes64, randomKey}
import org.scalatest.funsuite.AnyFunSuite

import scala.concurrent.duration._

class SqlitePaymentsDbSpec extends AnyFunSuite {

  import SqlitePaymentsDbSpec._

  test("init sqlite 2 times in a row") {
    forAllDbs { dbs =>
      val db1 = dbs.payments()
      val db2 = dbs.payments()
    }
  }

  test("handle version migration 1->4") {
    import fr.acinq.eclair.db.sqlite.SqliteUtils._
    forAllDbs {
      case _: TestPgDatabases => // no migration
      case dbs: TestSqliteDatabases =>
        val connection = dbs.connection

        using(connection.createStatement()) { statement =>
          getVersion(statement, "payments", 1)
          statement.executeUpdate("CREATE TABLE IF NOT EXISTS payments (payment_hash BLOB NOT NULL PRIMARY KEY, amount_msat INTEGER NOT NULL, timestamp INTEGER NOT NULL)")
        }

        using(connection.createStatement()) { statement =>
          assert(getVersion(statement, "payments", 1) == 1) // version 1 is deployed now
        }

        // Changes between version 1 and 2:
        //  - the monolithic payments table has been replaced by two tables, received_payments and sent_payments
        //  - old records from the payments table are ignored (not migrated to the new tables)
        using(connection.prepareStatement("INSERT INTO payments VALUES (?, ?, ?)")) { statement =>
          statement.setBytes(1, paymentHash1.toByteArray)
          statement.setLong(2, (123 msat).toLong)
          statement.setLong(3, 1000) // received_at
          statement.executeUpdate()
        }

        val preMigrationDb = new SqlitePaymentsDb(connection)

        using(connection.createStatement()) { statement =>
          assert(getVersion(statement, "payments", 1) == 4) // version changed from 1 -> 4
        }

        // the existing received payment can NOT be queried anymore
        assert(preMigrationDb.getIncomingPayment(paymentHash1).isEmpty)

        // add a few rows
        val ps1 = OutgoingPayment(UUID.randomUUID(), UUID.randomUUID(), None, paymentHash1, PaymentType.Standard, 12345 msat, 12345 msat, alice, 1000, None, OutgoingPaymentStatus.Pending)
        val i1 = PaymentRequest(Block.TestnetGenesisBlock.hash, Some(500 msat), paymentHash1, davePriv, "Some invoice", CltvExpiryDelta(18), expirySeconds = None, timestamp = 1)
        val pr1 = IncomingPayment(i1, preimage1, PaymentType.Standard, i1.timestamp.seconds.toMillis, IncomingPaymentStatus.Received(550 msat, 1100))

        preMigrationDb.addOutgoingPayment(ps1)
        preMigrationDb.addIncomingPayment(i1, preimage1)
        preMigrationDb.receiveIncomingPayment(i1.paymentHash, 550 msat, 1100)

        assert(preMigrationDb.listIncomingPayments(1, 1500) === Seq(pr1))
        assert(preMigrationDb.listOutgoingPayments(1, 1500) === Seq(ps1))

        val postMigrationDb = new SqlitePaymentsDb(connection)

        using(connection.createStatement()) { statement =>
          assert(getVersion(statement, "payments", 4) == 4) // version still to 4
        }

        assert(postMigrationDb.listIncomingPayments(1, 1500) === Seq(pr1))
        assert(postMigrationDb.listOutgoingPayments(1, 1500) === Seq(ps1))
    }
  }

  test("handle version migration 2->4") {
    import fr.acinq.eclair.db.sqlite.SqliteUtils._
    forAllDbs {
      case _: TestPgDatabases => // no migration
      case dbs: TestSqliteDatabases =>
        val connection = dbs.connection

        using(connection.createStatement()) { statement =>
          getVersion(statement, "payments", 2)
          statement.executeUpdate("CREATE TABLE IF NOT EXISTS received_payments (payment_hash BLOB NOT NULL PRIMARY KEY, preimage BLOB NOT NULL, payment_request TEXT NOT NULL, received_msat INTEGER, created_at INTEGER NOT NULL, expire_at INTEGER, received_at INTEGER)")
          statement.executeUpdate("CREATE TABLE IF NOT EXISTS sent_payments (id TEXT NOT NULL PRIMARY KEY, payment_hash BLOB NOT NULL, preimage BLOB, amount_msat INTEGER NOT NULL, created_at INTEGER NOT NULL, completed_at INTEGER, status VARCHAR NOT NULL)")
          statement.executeUpdate("CREATE INDEX IF NOT EXISTS payment_hash_idx ON sent_payments(payment_hash)")
        }

        using(connection.createStatement()) { statement =>
          assert(getVersion(statement, "payments", 2) == 2) // version 2 is deployed now
        }

        // Insert a bunch of old version 2 rows.
        val id1 = UUID.randomUUID()
        val id2 = UUID.randomUUID()
        val id3 = UUID.randomUUID()
<<<<<<< HEAD
        val ps1 = OutgoingPayment(id1, id1, None, randomBytes32, PaymentType.Standard, 561 msat, 561 msat, new PrivateKey(ByteVector32.One).publicKey, 1000, None, OutgoingPaymentStatus.Pending)
        val ps2 = OutgoingPayment(id2, id2, None, randomBytes32, PaymentType.Standard, 1105 msat, 1105 msat, new PrivateKey(ByteVector32.One).publicKey, 1010, None, OutgoingPaymentStatus.Failed(Nil, 1050))
        val ps3 = OutgoingPayment(id3, id3, None, paymentHash1, PaymentType.Standard, 1729 msat, 1729 msat, new PrivateKey(ByteVector32.One).publicKey, 1040, None, OutgoingPaymentStatus.Succeeded(preimage1, 0 msat, Nil, 1060))
        val i1 = PaymentRequest(Block.TestnetGenesisBlock.hash, Some(12345678 msat), paymentHash1, davePriv, "Some invoice", expirySeconds = None, timestamp = 1)
=======
        val ps1 = OutgoingPayment(id1, id1, None, randomBytes32, PaymentType.Standard, 561 msat, 561 msat, PrivateKey(ByteVector32.One).publicKey, 1000, None, OutgoingPaymentStatus.Pending)
        val ps2 = OutgoingPayment(id2, id2, None, randomBytes32, PaymentType.Standard, 1105 msat, 1105 msat, PrivateKey(ByteVector32.One).publicKey, 1010, None, OutgoingPaymentStatus.Failed(Nil, 1050))
        val ps3 = OutgoingPayment(id3, id3, None, paymentHash1, PaymentType.Standard, 1729 msat, 1729 msat, PrivateKey(ByteVector32.One).publicKey, 1040, None, OutgoingPaymentStatus.Succeeded(preimage1, 0 msat, Nil, 1060))
        val i1 = PaymentRequest(Block.TestnetGenesisBlock.hash, Some(12345678 msat), paymentHash1, davePriv, "Some invoice", CltvExpiryDelta(18), expirySeconds = None, timestamp = 1)
>>>>>>> 5a5a0b96
        val pr1 = IncomingPayment(i1, preimage1, PaymentType.Standard, i1.timestamp.seconds.toMillis, IncomingPaymentStatus.Received(12345678 msat, 1090))
        val i2 = PaymentRequest(Block.TestnetGenesisBlock.hash, Some(12345678 msat), paymentHash2, carolPriv, "Another invoice", CltvExpiryDelta(18), expirySeconds = Some(30), timestamp = 1)
        val pr2 = IncomingPayment(i2, preimage2, PaymentType.Standard, i2.timestamp.seconds.toMillis, IncomingPaymentStatus.Expired)

        // Changes between version 2 and 3 to sent_payments:
        //  - removed the status column
        //  - added optional payment failures
        //  - added optional payment success details (fees paid and route)
        //  - added optional payment request
        //  - added target node ID
        //  - added externalID and parentID

        using(connection.prepareStatement("INSERT INTO sent_payments (id, payment_hash, amount_msat, created_at, status) VALUES (?, ?, ?, ?, ?)")) { statement =>
          statement.setString(1, ps1.id.toString)
          statement.setBytes(2, ps1.paymentHash.toByteArray)
          statement.setLong(3, ps1.amount.toLong)
          statement.setLong(4, ps1.createdAt)
          statement.setString(5, "PENDING")
          statement.executeUpdate()
        }

        using(connection.prepareStatement("INSERT INTO sent_payments (id, payment_hash, amount_msat, created_at, completed_at, status) VALUES (?, ?, ?, ?, ?, ?)")) { statement =>
          statement.setString(1, ps2.id.toString)
          statement.setBytes(2, ps2.paymentHash.toByteArray)
          statement.setLong(3, ps2.amount.toLong)
          statement.setLong(4, ps2.createdAt)
          statement.setLong(5, ps2.status.asInstanceOf[OutgoingPaymentStatus.Failed].completedAt)
          statement.setString(6, "FAILED")
          statement.executeUpdate()
        }

        using(connection.prepareStatement("INSERT INTO sent_payments (id, payment_hash, preimage, amount_msat, created_at, completed_at, status) VALUES (?, ?, ?, ?, ?, ?, ?)")) { statement =>
          statement.setString(1, ps3.id.toString)
          statement.setBytes(2, ps3.paymentHash.toByteArray)
          statement.setBytes(3, ps3.status.asInstanceOf[OutgoingPaymentStatus.Succeeded].paymentPreimage.toByteArray)
          statement.setLong(4, ps3.amount.toLong)
          statement.setLong(5, ps3.createdAt)
          statement.setLong(6, ps3.status.asInstanceOf[OutgoingPaymentStatus.Succeeded].completedAt)
          statement.setString(7, "SUCCEEDED")
          statement.executeUpdate()
        }

        // Changes between version 2 and 3 to received_payments:
        //  - renamed the preimage column
        //  - made expire_at not null

        using(connection.prepareStatement("INSERT INTO received_payments (payment_hash, preimage, payment_request, received_msat, created_at, received_at) VALUES (?, ?, ?, ?, ?, ?)")) { statement =>
          statement.setBytes(1, i1.paymentHash.toByteArray)
          statement.setBytes(2, pr1.paymentPreimage.toByteArray)
          statement.setString(3, PaymentRequest.write(i1))
          statement.setLong(4, pr1.status.asInstanceOf[IncomingPaymentStatus.Received].amount.toLong)
          statement.setLong(5, pr1.createdAt)
          statement.setLong(6, pr1.status.asInstanceOf[IncomingPaymentStatus.Received].receivedAt)
          statement.executeUpdate()
        }

        using(connection.prepareStatement("INSERT INTO received_payments (payment_hash, preimage, payment_request, created_at, expire_at) VALUES (?, ?, ?, ?, ?)")) { statement =>
          statement.setBytes(1, i2.paymentHash.toByteArray)
          statement.setBytes(2, pr2.paymentPreimage.toByteArray)
          statement.setString(3, PaymentRequest.write(i2))
          statement.setLong(4, pr2.createdAt)
          statement.setLong(5, (i2.timestamp + i2.expiry.get).seconds.toMillis)
          statement.executeUpdate()
        }

        val preMigrationDb = new SqlitePaymentsDb(connection)

        using(connection.createStatement()) { statement =>
          assert(getVersion(statement, "payments", 2) == 4) // version changed from 2 -> 4
        }

        assert(preMigrationDb.getIncomingPayment(i1.paymentHash) === Some(pr1))
        assert(preMigrationDb.getIncomingPayment(i2.paymentHash) === Some(pr2))
        assert(preMigrationDb.listOutgoingPayments(1, 2000) === Seq(ps1, ps2, ps3))

        val postMigrationDb = new SqlitePaymentsDb(connection)

        using(connection.createStatement()) { statement =>
          assert(getVersion(statement, "payments", 4) == 4) // version still to 4
        }

        val i3 = PaymentRequest(Block.TestnetGenesisBlock.hash, Some(561 msat), paymentHash3, alicePriv, "invoice #3", CltvExpiryDelta(18), expirySeconds = Some(30))
        val pr3 = IncomingPayment(i3, preimage3, PaymentType.Standard, i3.timestamp.seconds.toMillis, IncomingPaymentStatus.Pending)
        postMigrationDb.addIncomingPayment(i3, pr3.paymentPreimage)

        val ps4 = OutgoingPayment(UUID.randomUUID(), UUID.randomUUID(), Some("1"), randomBytes32, PaymentType.Standard, 123 msat, 123 msat, alice, 1100, Some(i3), OutgoingPaymentStatus.Pending)
        val ps5 = OutgoingPayment(UUID.randomUUID(), UUID.randomUUID(), Some("2"), randomBytes32, PaymentType.Standard, 456 msat, 456 msat, bob, 1150, Some(i2), OutgoingPaymentStatus.Succeeded(preimage1, 42 msat, Nil, 1180))
        val ps6 = OutgoingPayment(UUID.randomUUID(), UUID.randomUUID(), Some("3"), randomBytes32, PaymentType.Standard, 789 msat, 789 msat, bob, 1250, None, OutgoingPaymentStatus.Failed(Nil, 1300))
        postMigrationDb.addOutgoingPayment(ps4)
        postMigrationDb.addOutgoingPayment(ps5.copy(status = OutgoingPaymentStatus.Pending))
        postMigrationDb.updateOutgoingPayment(PaymentSent(ps5.parentId, ps5.paymentHash, preimage1, ps5.amount, ps5.recipientNodeId, Seq(PaymentSent.PartialPayment(ps5.id, ps5.amount, 42 msat, randomBytes32, None, 1180))))
        postMigrationDb.addOutgoingPayment(ps6.copy(status = OutgoingPaymentStatus.Pending))
        postMigrationDb.updateOutgoingPayment(PaymentFailed(ps6.id, ps6.paymentHash, Nil, 1300))

        assert(postMigrationDb.listOutgoingPayments(1, 2000) === Seq(ps1, ps2, ps3, ps4, ps5, ps6))
        assert(postMigrationDb.listIncomingPayments(1, System.currentTimeMillis) === Seq(pr1, pr2, pr3))
        assert(postMigrationDb.listExpiredIncomingPayments(1, 2000) === Seq(pr2))
    }
  }

  test("handle version migration 3->4") {
    forAllDbs {
      case _: TestPgDatabases => // no migration
      case dbs: TestSqliteDatabases =>
        import fr.acinq.eclair.db.sqlite.SqliteUtils._
        val connection = dbs.connection

        using(connection.createStatement()) { statement =>
          getVersion(statement, "payments", 3)
          statement.executeUpdate("CREATE TABLE IF NOT EXISTS received_payments (payment_hash BLOB NOT NULL PRIMARY KEY, payment_preimage BLOB NOT NULL, payment_request TEXT NOT NULL, received_msat INTEGER, created_at INTEGER NOT NULL, expire_at INTEGER NOT NULL, received_at INTEGER)")
          statement.executeUpdate("CREATE TABLE IF NOT EXISTS sent_payments (id TEXT NOT NULL PRIMARY KEY, parent_id TEXT NOT NULL, external_id TEXT, payment_hash BLOB NOT NULL, amount_msat INTEGER NOT NULL, target_node_id BLOB NOT NULL, created_at INTEGER NOT NULL, payment_request TEXT, completed_at INTEGER, payment_preimage BLOB, fees_msat INTEGER, payment_route BLOB, failures BLOB)")

          statement.executeUpdate("CREATE INDEX IF NOT EXISTS sent_parent_id_idx ON sent_payments(parent_id)")
          statement.executeUpdate("CREATE INDEX IF NOT EXISTS sent_payment_hash_idx ON sent_payments(payment_hash)")
          statement.executeUpdate("CREATE INDEX IF NOT EXISTS sent_created_idx ON sent_payments(created_at)")
          statement.executeUpdate("CREATE INDEX IF NOT EXISTS received_created_idx ON received_payments(created_at)")
        }

        using(connection.createStatement()) { statement =>
          assert(getVersion(statement, "payments", 3) == 3) // version 3 is deployed now
        }

        // Insert a bunch of old version 3 rows.
        val (id1, id2, id3) = (UUID.randomUUID(), UUID.randomUUID(), UUID.randomUUID())
        val parentId = UUID.randomUUID()
        val invoice1 = PaymentRequest(Block.TestnetGenesisBlock.hash, Some(2834 msat), paymentHash1, bobPriv, "invoice #1", CltvExpiryDelta(18), expirySeconds = Some(30))
        val ps1 = OutgoingPayment(id1, id1, Some("42"), randomBytes32, PaymentType.Standard, 561 msat, 561 msat, alice, 1000, None, OutgoingPaymentStatus.Failed(Seq(FailureSummary(FailureType.REMOTE, "no candy for you", List(HopSummary(hop_ab), HopSummary(hop_bc)))), 1020))
        val ps2 = OutgoingPayment(id2, parentId, Some("42"), paymentHash1, PaymentType.Standard, 1105 msat, 1105 msat, bob, 1010, Some(invoice1), OutgoingPaymentStatus.Pending)
        val ps3 = OutgoingPayment(id3, parentId, None, paymentHash1, PaymentType.Standard, 1729 msat, 1729 msat, bob, 1040, None, OutgoingPaymentStatus.Succeeded(preimage1, 10 msat, Seq(HopSummary(hop_ab), HopSummary(hop_bc)), 1060))

        using(connection.prepareStatement("INSERT INTO sent_payments (id, parent_id, external_id, payment_hash, amount_msat, target_node_id, created_at, completed_at, failures) VALUES (?, ?, ?, ?, ?, ?, ?, ?, ?)")) { statement =>
          statement.setString(1, ps1.id.toString)
          statement.setString(2, ps1.parentId.toString)
          statement.setString(3, ps1.externalId.get)
          statement.setBytes(4, ps1.paymentHash.toByteArray)
          statement.setLong(5, ps1.amount.toLong)
          statement.setBytes(6, ps1.recipientNodeId.value.toByteArray)
          statement.setLong(7, ps1.createdAt)
          statement.setLong(8, ps1.status.asInstanceOf[OutgoingPaymentStatus.Failed].completedAt)
          statement.setBytes(9, SqlitePaymentsDb.paymentFailuresCodec.encode(ps1.status.asInstanceOf[OutgoingPaymentStatus.Failed].failures.toList).require.toByteArray)
          statement.executeUpdate()
        }

        using(connection.prepareStatement("INSERT INTO sent_payments (id, parent_id, external_id, payment_hash, amount_msat, target_node_id, created_at, payment_request) VALUES (?, ?, ?, ?, ?, ?, ?, ?)")) { statement =>
          statement.setString(1, ps2.id.toString)
          statement.setString(2, ps2.parentId.toString)
          statement.setString(3, ps2.externalId.get)
          statement.setBytes(4, ps2.paymentHash.toByteArray)
          statement.setLong(5, ps2.amount.toLong)
          statement.setBytes(6, ps2.recipientNodeId.value.toByteArray)
          statement.setLong(7, ps2.createdAt)
          statement.setString(8, PaymentRequest.write(invoice1))
          statement.executeUpdate()
        }

        using(connection.prepareStatement("INSERT INTO sent_payments (id, parent_id, payment_hash, amount_msat, target_node_id, created_at, completed_at, payment_preimage, fees_msat, payment_route) VALUES (?, ?, ?, ?, ?, ?, ?, ?, ?, ?)")) { statement =>
          statement.setString(1, ps3.id.toString)
          statement.setString(2, ps3.parentId.toString)
          statement.setBytes(3, ps3.paymentHash.toByteArray)
          statement.setLong(4, ps3.amount.toLong)
          statement.setBytes(5, ps3.recipientNodeId.value.toByteArray)
          statement.setLong(6, ps3.createdAt)
          statement.setLong(7, ps3.status.asInstanceOf[OutgoingPaymentStatus.Succeeded].completedAt)
          statement.setBytes(8, ps3.status.asInstanceOf[OutgoingPaymentStatus.Succeeded].paymentPreimage.toByteArray)
          statement.setLong(9, ps3.status.asInstanceOf[OutgoingPaymentStatus.Succeeded].feesPaid.toLong)
          statement.setBytes(10, SqlitePaymentsDb.paymentRouteCodec.encode(ps3.status.asInstanceOf[OutgoingPaymentStatus.Succeeded].route.toList).require.toByteArray)
          statement.executeUpdate()
        }

        // Changes between version 3 and 4 to sent_payments:
        //  - added final amount column
        //  - added payment type column, with a default to "Standard"
        //  - renamed target_node_id -> recipient_node_id
        //  - re-ordered columns

        val preMigrationDb = new SqlitePaymentsDb(connection)

        using(connection.createStatement()) { statement =>
          assert(getVersion(statement, "payments", 3) == 4) // version changed from 3 -> 4
        }

        assert(preMigrationDb.getOutgoingPayment(id1) === Some(ps1))
        assert(preMigrationDb.listOutgoingPayments(parentId) === Seq(ps2, ps3))

        val postMigrationDb = new SqlitePaymentsDb(connection)

        using(connection.createStatement()) { statement =>
          assert(getVersion(statement, "payments", 4) == 4) // version still to 4
        }
    }
  }

  test("add/retrieve/update incoming payments") {
    forAllDbs { dbs =>
      val db = dbs.payments()

      // can't receive a payment without an invoice associated with it
      assertThrows[IllegalArgumentException](db.receiveIncomingPayment(randomBytes32, 12345678 msat))

      val expiredInvoice1 = PaymentRequest(Block.TestnetGenesisBlock.hash, Some(561 msat), randomBytes32, alicePriv, "invoice #1", CltvExpiryDelta(18), timestamp = 1)
      val expiredInvoice2 = PaymentRequest(Block.TestnetGenesisBlock.hash, Some(1105 msat), randomBytes32, bobPriv, "invoice #2", CltvExpiryDelta(18), timestamp = 2, expirySeconds = Some(30))
      val expiredPayment1 = IncomingPayment(expiredInvoice1, randomBytes32, PaymentType.Standard, expiredInvoice1.timestamp.seconds.toMillis, IncomingPaymentStatus.Expired)
      val expiredPayment2 = IncomingPayment(expiredInvoice2, randomBytes32, PaymentType.Standard, expiredInvoice2.timestamp.seconds.toMillis, IncomingPaymentStatus.Expired)

      val pendingInvoice1 = PaymentRequest(Block.TestnetGenesisBlock.hash, Some(561 msat), randomBytes32, alicePriv, "invoice #3", CltvExpiryDelta(18))
      val pendingInvoice2 = PaymentRequest(Block.TestnetGenesisBlock.hash, Some(1105 msat), randomBytes32, bobPriv, "invoice #4", CltvExpiryDelta(18), expirySeconds = Some(30))
      val pendingPayment1 = IncomingPayment(pendingInvoice1, randomBytes32, PaymentType.Standard, pendingInvoice1.timestamp.seconds.toMillis, IncomingPaymentStatus.Pending)
      val pendingPayment2 = IncomingPayment(pendingInvoice2, randomBytes32, PaymentType.SwapIn, pendingInvoice2.timestamp.seconds.toMillis, IncomingPaymentStatus.Pending)

      val paidInvoice1 = PaymentRequest(Block.TestnetGenesisBlock.hash, Some(561 msat), randomBytes32, alicePriv, "invoice #5", CltvExpiryDelta(18))
      val paidInvoice2 = PaymentRequest(Block.TestnetGenesisBlock.hash, Some(1105 msat), randomBytes32, bobPriv, "invoice #6", CltvExpiryDelta(18), expirySeconds = Some(60))
      val receivedAt1 = System.currentTimeMillis + 1
      val receivedAt2 = System.currentTimeMillis + 2
      val payment1 = IncomingPayment(paidInvoice1, randomBytes32, PaymentType.Standard, paidInvoice1.timestamp.seconds.toMillis, IncomingPaymentStatus.Received(561 msat, receivedAt2))
      val payment2 = IncomingPayment(paidInvoice2, randomBytes32, PaymentType.Standard, paidInvoice2.timestamp.seconds.toMillis, IncomingPaymentStatus.Received(1111 msat, receivedAt2))

      db.addIncomingPayment(pendingInvoice1, pendingPayment1.paymentPreimage)
      db.addIncomingPayment(pendingInvoice2, pendingPayment2.paymentPreimage, PaymentType.SwapIn)
      db.addIncomingPayment(expiredInvoice1, expiredPayment1.paymentPreimage)
      db.addIncomingPayment(expiredInvoice2, expiredPayment2.paymentPreimage)
      db.addIncomingPayment(paidInvoice1, payment1.paymentPreimage)
      db.addIncomingPayment(paidInvoice2, payment2.paymentPreimage)

      assert(db.getIncomingPayment(pendingInvoice1.paymentHash) === Some(pendingPayment1))
      assert(db.getIncomingPayment(expiredInvoice2.paymentHash) === Some(expiredPayment2))
      assert(db.getIncomingPayment(paidInvoice1.paymentHash) === Some(payment1.copy(status = IncomingPaymentStatus.Pending)))

      val now = System.currentTimeMillis
      assert(db.listIncomingPayments(0, now) === Seq(expiredPayment1, expiredPayment2, pendingPayment1, pendingPayment2, payment1.copy(status = IncomingPaymentStatus.Pending), payment2.copy(status = IncomingPaymentStatus.Pending)))
      assert(db.listExpiredIncomingPayments(0, now) === Seq(expiredPayment1, expiredPayment2))
      assert(db.listReceivedIncomingPayments(0, now) === Nil)
      assert(db.listPendingIncomingPayments(0, now) === Seq(pendingPayment1, pendingPayment2, payment1.copy(status = IncomingPaymentStatus.Pending), payment2.copy(status = IncomingPaymentStatus.Pending)))

      db.receiveIncomingPayment(paidInvoice1.paymentHash, 461 msat, receivedAt1)
      db.receiveIncomingPayment(paidInvoice1.paymentHash, 100 msat, receivedAt2) // adding another payment to this invoice should sum
      db.receiveIncomingPayment(paidInvoice2.paymentHash, 1111 msat, receivedAt2)

      assert(db.getIncomingPayment(paidInvoice1.paymentHash) === Some(payment1))
      assert(db.listIncomingPayments(0, now) === Seq(expiredPayment1, expiredPayment2, pendingPayment1, pendingPayment2, payment1, payment2))
      assert(db.listIncomingPayments(now - 60.seconds.toMillis, now) === Seq(pendingPayment1, pendingPayment2, payment1, payment2))
      assert(db.listPendingIncomingPayments(0, now) === Seq(pendingPayment1, pendingPayment2))
      assert(db.listReceivedIncomingPayments(0, now) === Seq(payment1, payment2))
    }
  }

  test("add/retrieve/update outgoing payments") {
    forAllDbs { dbs =>
      val db = dbs.payments()

      val parentId = UUID.randomUUID()
      val i1 = PaymentRequest(Block.TestnetGenesisBlock.hash, Some(123 msat), paymentHash1, davePriv, "Some invoice", CltvExpiryDelta(18), expirySeconds = None, timestamp = 0)
      val s1 = OutgoingPayment(UUID.randomUUID(), parentId, None, paymentHash1, PaymentType.Standard, 123 msat, 600 msat, dave, 100, Some(i1), OutgoingPaymentStatus.Pending)
      val s2 = OutgoingPayment(UUID.randomUUID(), parentId, Some("1"), paymentHash1, PaymentType.SwapOut, 456 msat, 600 msat, dave, 200, None, OutgoingPaymentStatus.Pending)

      assert(db.listOutgoingPayments(0, System.currentTimeMillis).isEmpty)
      db.addOutgoingPayment(s1)
      db.addOutgoingPayment(s2)

      // can't add an outgoing payment in non-pending state
      assertThrows[IllegalArgumentException](db.addOutgoingPayment(s1.copy(status = OutgoingPaymentStatus.Succeeded(randomBytes32, 0 msat, Nil, 110))))

      assert(db.listOutgoingPayments(1, 300).toList == Seq(s1, s2))
      assert(db.listOutgoingPayments(1, 150).toList == Seq(s1))
      assert(db.listOutgoingPayments(150, 250).toList == Seq(s2))
      assert(db.getOutgoingPayment(s1.id) === Some(s1))
      assert(db.getOutgoingPayment(UUID.randomUUID()) === None)
      assert(db.listOutgoingPayments(s2.paymentHash) === Seq(s1, s2))
      assert(db.listOutgoingPayments(s1.id) === Nil)
      assert(db.listOutgoingPayments(parentId) === Seq(s1, s2))
      assert(db.listOutgoingPayments(ByteVector32.Zeroes) === Nil)

      val s3 = s2.copy(id = UUID.randomUUID(), amount = 789 msat, createdAt = 300)
      val s4 = s2.copy(id = UUID.randomUUID(), paymentType = PaymentType.Standard, createdAt = 301)
      db.addOutgoingPayment(s3)
      db.addOutgoingPayment(s4)

      db.updateOutgoingPayment(PaymentFailed(s3.id, s3.paymentHash, Nil, 310))
      val ss3 = s3.copy(status = OutgoingPaymentStatus.Failed(Nil, 310))
      assert(db.getOutgoingPayment(s3.id) === Some(ss3))
      db.updateOutgoingPayment(PaymentFailed(s4.id, s4.paymentHash, Seq(LocalFailure(Seq(hop_ab), new RuntimeException("woops")), RemoteFailure(Seq(hop_ab, hop_bc), Sphinx.DecryptedFailurePacket(carol, UnknownNextPeer))), 320))
      val ss4 = s4.copy(status = OutgoingPaymentStatus.Failed(Seq(FailureSummary(FailureType.LOCAL, "woops", List(HopSummary(alice, bob, Some(ShortChannelId(42))))), FailureSummary(FailureType.REMOTE, "processing node does not know the next peer in the route", List(HopSummary(alice, bob, Some(ShortChannelId(42))), HopSummary(bob, carol, None)))), 320))
      assert(db.getOutgoingPayment(s4.id) === Some(ss4))

      // can't update again once it's in a final state
      assertThrows[IllegalArgumentException](db.updateOutgoingPayment(PaymentSent(parentId, s3.paymentHash, preimage1, s3.recipientAmount, s3.recipientNodeId, Seq(PaymentSent.PartialPayment(s3.id, s3.amount, 42 msat, randomBytes32, None)))))

      val paymentSent = PaymentSent(parentId, paymentHash1, preimage1, 600 msat, carol, Seq(
        PaymentSent.PartialPayment(s1.id, s1.amount, 15 msat, randomBytes32, None, 400),
        PaymentSent.PartialPayment(s2.id, s2.amount, 20 msat, randomBytes32, Some(Seq(hop_ab, hop_bc)), 410)
      ))
      val ss1 = s1.copy(status = OutgoingPaymentStatus.Succeeded(preimage1, 15 msat, Nil, 400))
      val ss2 = s2.copy(status = OutgoingPaymentStatus.Succeeded(preimage1, 20 msat, Seq(HopSummary(alice, bob, Some(ShortChannelId(42))), HopSummary(bob, carol, None)), 410))
      db.updateOutgoingPayment(paymentSent)
      assert(db.getOutgoingPayment(s1.id) === Some(ss1))
      assert(db.getOutgoingPayment(s2.id) === Some(ss2))
      assert(db.listOutgoingPayments(parentId) === Seq(ss1, ss2, ss3, ss4))

      // can't update again once it's in a final state
      assertThrows[IllegalArgumentException](db.updateOutgoingPayment(PaymentFailed(s1.id, s1.paymentHash, Nil)))
    }
  }

  test("high level payments overview") {
    val db = new SqlitePaymentsDb(TestConstants.sqliteInMemory())

    // -- feed db with incoming payments
    val expiredInvoice = PaymentRequest(Block.TestnetGenesisBlock.hash, Some(123 msat), randomBytes32, alicePriv, "incoming #1", CltvExpiryDelta(18), timestamp = 1)
    val expiredPayment = IncomingPayment(expiredInvoice, randomBytes32, PaymentType.Standard, 100, IncomingPaymentStatus.Expired)
    val pendingInvoice = PaymentRequest(Block.TestnetGenesisBlock.hash, Some(456 msat), randomBytes32, alicePriv, "incoming #2", CltvExpiryDelta(18))
    val pendingPayment = IncomingPayment(pendingInvoice, randomBytes32, PaymentType.Standard, 120, IncomingPaymentStatus.Pending)
    val paidInvoice1 = PaymentRequest(Block.TestnetGenesisBlock.hash, Some(789 msat), randomBytes32, alicePriv, "incoming #3", CltvExpiryDelta(18))
    val receivedAt1 = 150
    val receivedPayment1 = IncomingPayment(paidInvoice1, randomBytes32, PaymentType.Standard, 130, IncomingPaymentStatus.Received(561 msat, receivedAt1))
    val paidInvoice2 = PaymentRequest(Block.TestnetGenesisBlock.hash, Some(888 msat), randomBytes32, alicePriv, "incoming #4", CltvExpiryDelta(18))
    val receivedAt2 = 160
    val receivedPayment2 = IncomingPayment(paidInvoice2, randomBytes32, PaymentType.Standard, paidInvoice2.timestamp.seconds.toMillis, IncomingPaymentStatus.Received(889 msat, receivedAt2))
    db.addIncomingPayment(pendingInvoice, pendingPayment.paymentPreimage)
    db.addIncomingPayment(expiredInvoice, expiredPayment.paymentPreimage)
    db.addIncomingPayment(paidInvoice1, receivedPayment1.paymentPreimage)
    db.addIncomingPayment(paidInvoice2, receivedPayment2.paymentPreimage)
    db.receiveIncomingPayment(paidInvoice1.paymentHash, 461 msat, receivedAt1)
    db.receiveIncomingPayment(paidInvoice2.paymentHash, 666 msat, receivedAt2)

    // -- feed db with outgoing payments
    val parentId1 = UUID.randomUUID()
    val parentId2 = UUID.randomUUID()
    val invoice = PaymentRequest(Block.TestnetGenesisBlock.hash, Some(1337 msat), paymentHash1, davePriv, "outgoing #1", CltvExpiryDelta(18), expirySeconds = None, timestamp = 0)

    // 1st attempt, pending -> failed
    val outgoing1 = OutgoingPayment(UUID.randomUUID(), parentId1, None, paymentHash1, PaymentType.Standard, 123 msat, 123 msat, alice, 200, Some(invoice), OutgoingPaymentStatus.Pending)
    db.addOutgoingPayment(outgoing1)
    db.updateOutgoingPayment(PaymentFailed(outgoing1.id, outgoing1.paymentHash, Nil, 210))
    // 2nd attempt: pending
    val outgoing2 = OutgoingPayment(UUID.randomUUID(), parentId1, None, paymentHash1, PaymentType.Standard, 123 msat, 123 msat, alice, 211, Some(invoice), OutgoingPaymentStatus.Pending)
    db.addOutgoingPayment(outgoing2)

    // -- 1st check: result contains 2 incoming PAID, 1 outgoing PENDING. Outgoing1 must not be overridden by Outgoing2
    val check1 = db.listPaymentsOverview(10)
    assert(check1.size == 3)
    assert(check1.head.paymentHash == paymentHash1)
    assert(check1.head.isInstanceOf[PlainOutgoingPayment])
    assert(check1.head.asInstanceOf[PlainOutgoingPayment].status == OutgoingPaymentStatus.Pending)

    // failed #2 and add a successful payment (made of 2 partial payments)
    db.updateOutgoingPayment(PaymentFailed(outgoing2.id, outgoing2.paymentHash, Nil, 250))
    val outgoing3 = OutgoingPayment(UUID.randomUUID(), parentId2, None, paymentHash1, PaymentType.Standard, 200 msat, 500 msat, bob, 300, Some(invoice), OutgoingPaymentStatus.Pending)
    val outgoing4 = OutgoingPayment(UUID.randomUUID(), parentId2, None, paymentHash1, PaymentType.Standard, 300 msat, 500 msat, bob, 310, Some(invoice), OutgoingPaymentStatus.Pending)
    db.addOutgoingPayment(outgoing3)
    db.addOutgoingPayment(outgoing4)
    // complete #2 and #3 partial payments
    val sent = PaymentSent(parentId2, paymentHash1, preimage1, outgoing3.recipientAmount, outgoing3.recipientNodeId, Seq(
      PaymentSent.PartialPayment(outgoing3.id, outgoing3.amount, 15 msat, randomBytes32, None, 400),
      PaymentSent.PartialPayment(outgoing4.id, outgoing4.amount, 20 msat, randomBytes32, None, 410)
    ))
    db.updateOutgoingPayment(sent)

    // -- 2nd check: result contains 2 incoming PAID, 1 outgoing FAILED and 1 outgoing SUCCEEDED, in correct order
    val check2 = db.listPaymentsOverview(10)
    assert(check2.size == 4)
    assert(check2.head.paymentHash == paymentHash1)
    assert(check2.head.isInstanceOf[PlainOutgoingPayment])
    assert(check2.head.asInstanceOf[PlainOutgoingPayment].status.isInstanceOf[OutgoingPaymentStatus.Succeeded])

    assert(check2(1).paymentHash == paymentHash1)
    assert(check2(1).isInstanceOf[PlainOutgoingPayment])
    assert(check2(1).asInstanceOf[PlainOutgoingPayment].status.isInstanceOf[OutgoingPaymentStatus.Failed])

    assert(check2(2).paymentHash == paidInvoice2.paymentHash)
    assert(check2(2).isInstanceOf[PlainIncomingPayment])
    assert(check2(2).asInstanceOf[PlainIncomingPayment].status.isInstanceOf[IncomingPaymentStatus.Received])

    assert(check2(3).paymentHash == paidInvoice1.paymentHash)
    assert(check2(3).isInstanceOf[PlainIncomingPayment])
    assert(check2(3).asInstanceOf[PlainIncomingPayment].status.isInstanceOf[IncomingPaymentStatus.Received])
  }

}

object SqlitePaymentsDbSpec {
  val (alicePriv, bobPriv, carolPriv, davePriv) = (randomKey, randomKey, randomKey, randomKey)
  val (alice, bob, carol, dave) = (alicePriv.publicKey, bobPriv.publicKey, carolPriv.publicKey, davePriv.publicKey)
  val hop_ab = ChannelHop(alice, bob, ChannelUpdate(randomBytes64, randomBytes32, ShortChannelId(42), 1, 0, 0, CltvExpiryDelta(12), 1 msat, 1 msat, 1, None))
  val hop_bc = NodeHop(bob, carol, CltvExpiryDelta(14), 1 msat)
  val (preimage1, preimage2, preimage3, preimage4) = (randomBytes32, randomBytes32, randomBytes32, randomBytes32)
  val (paymentHash1, paymentHash2, paymentHash3, paymentHash4) = (new ByteVector32(Crypto.sha256(preimage1)), new ByteVector32(Crypto.sha256(preimage2)), new ByteVector32(Crypto.sha256(preimage3)), new ByteVector32(Crypto.sha256(preimage4)))
}<|MERGE_RESOLUTION|>--- conflicted
+++ resolved
@@ -122,17 +122,10 @@
         val id1 = UUID.randomUUID()
         val id2 = UUID.randomUUID()
         val id3 = UUID.randomUUID()
-<<<<<<< HEAD
         val ps1 = OutgoingPayment(id1, id1, None, randomBytes32, PaymentType.Standard, 561 msat, 561 msat, new PrivateKey(ByteVector32.One).publicKey, 1000, None, OutgoingPaymentStatus.Pending)
         val ps2 = OutgoingPayment(id2, id2, None, randomBytes32, PaymentType.Standard, 1105 msat, 1105 msat, new PrivateKey(ByteVector32.One).publicKey, 1010, None, OutgoingPaymentStatus.Failed(Nil, 1050))
         val ps3 = OutgoingPayment(id3, id3, None, paymentHash1, PaymentType.Standard, 1729 msat, 1729 msat, new PrivateKey(ByteVector32.One).publicKey, 1040, None, OutgoingPaymentStatus.Succeeded(preimage1, 0 msat, Nil, 1060))
-        val i1 = PaymentRequest(Block.TestnetGenesisBlock.hash, Some(12345678 msat), paymentHash1, davePriv, "Some invoice", expirySeconds = None, timestamp = 1)
-=======
-        val ps1 = OutgoingPayment(id1, id1, None, randomBytes32, PaymentType.Standard, 561 msat, 561 msat, PrivateKey(ByteVector32.One).publicKey, 1000, None, OutgoingPaymentStatus.Pending)
-        val ps2 = OutgoingPayment(id2, id2, None, randomBytes32, PaymentType.Standard, 1105 msat, 1105 msat, PrivateKey(ByteVector32.One).publicKey, 1010, None, OutgoingPaymentStatus.Failed(Nil, 1050))
-        val ps3 = OutgoingPayment(id3, id3, None, paymentHash1, PaymentType.Standard, 1729 msat, 1729 msat, PrivateKey(ByteVector32.One).publicKey, 1040, None, OutgoingPaymentStatus.Succeeded(preimage1, 0 msat, Nil, 1060))
         val i1 = PaymentRequest(Block.TestnetGenesisBlock.hash, Some(12345678 msat), paymentHash1, davePriv, "Some invoice", CltvExpiryDelta(18), expirySeconds = None, timestamp = 1)
->>>>>>> 5a5a0b96
         val pr1 = IncomingPayment(i1, preimage1, PaymentType.Standard, i1.timestamp.seconds.toMillis, IncomingPaymentStatus.Received(12345678 msat, 1090))
         val i2 = PaymentRequest(Block.TestnetGenesisBlock.hash, Some(12345678 msat), paymentHash2, carolPriv, "Another invoice", CltvExpiryDelta(18), expirySeconds = Some(30), timestamp = 1)
         val pr2 = IncomingPayment(i2, preimage2, PaymentType.Standard, i2.timestamp.seconds.toMillis, IncomingPaymentStatus.Expired)
