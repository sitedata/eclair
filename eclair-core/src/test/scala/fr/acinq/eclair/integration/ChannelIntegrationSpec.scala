--- conflicted
+++ resolved
@@ -21,12 +21,8 @@
 import akka.testkit.TestProbe
 import com.google.common.net.HostAndPort
 import com.typesafe.config.ConfigFactory
-<<<<<<< HEAD
-import fr.acinq.bitcoin.{Base58, Base58Check, Bech32, BtcDouble, ByteVector32, Crypto, OP_0, OP_CHECKSIG, OP_DUP, OP_EQUAL, OP_EQUALVERIFY, OP_HASH160, OP_PUSHDATA, OutPoint, PublicKey, SatoshiLong, Script, ScriptFlags, Transaction}
-=======
-import fr.acinq.bitcoin.Crypto.PublicKey
+import fr.acinq.bitcoin.PublicKey
 import fr.acinq.bitcoin.{Base58, Base58Check, Bech32, Block, BtcDouble, ByteVector32, Crypto, OP_0, OP_CHECKSIG, OP_DUP, OP_EQUAL, OP_EQUALVERIFY, OP_HASH160, OP_PUSHDATA, OutPoint, SatoshiLong, Script, ScriptFlags, Transaction}
->>>>>>> afb1b41e
 import fr.acinq.eclair.blockchain.bitcoind.BitcoindService.BitcoinReq
 import fr.acinq.eclair.blockchain.bitcoind.rpc.ExtendedBitcoinClient
 import fr.acinq.eclair.channel._
@@ -151,7 +147,7 @@
     val htlcReceiver = TestProbe()
     nodes("F").paymentHandler ! new ForwardHandler(htlcReceiver.ref)
     val preimage = randomBytes32()
-    val paymentHash = Crypto.sha256(preimage)
+    val paymentHash = preimage.sha256()
     // A sends a payment to F
     val paymentReq = SendPayment(100000000 msat, PaymentRequest(Block.RegtestGenesisBlock.hash, None, paymentHash, nodes("F").nodeParams.privateKey, "test", finalCltvExpiryDelta), maxAttempts = 1, routeParams = integrationTestRouteParams)
     val paymentSender = TestProbe()
@@ -677,7 +673,7 @@
     sender.send(nodes("C").paymentInitiator, SendPayment(amountMsat, pr, maxAttempts = 1, fallbackFinalExpiryDelta = finalCltvExpiryDelta))
     val paymentId = sender.expectMsgType[UUID]
     val preimage = sender.expectMsgType[PreimageReceived].paymentPreimage
-    assert(Crypto.sha256(preimage) === pr.paymentHash)
+    assert(preimage.sha256() === pr.paymentHash)
     val ps = sender.expectMsgType[PaymentSent](60 seconds)
     assert(ps.id == paymentId)
 
