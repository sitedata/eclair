--- conflicted
+++ resolved
@@ -45,11 +45,7 @@
 import grizzled.slf4j.Logging
 import org.json4s.JsonAST.JValue
 import org.json4s.{DefaultFormats, JString}
-<<<<<<< HEAD
 import org.scalatest.{BeforeAndAfterAll, FunSuiteLike, Ignore}
-=======
-import org.scalatest.{BeforeAndAfterAll, FunSuiteLike}
->>>>>>> fa1b2e4c
 
 import scala.concurrent.Await
 import scala.concurrent.ExecutionContext.Implicits.global
@@ -58,11 +54,7 @@
 /**
   * Created by PM on 15/03/2017.
   */
-<<<<<<< HEAD
 @Ignore
-=======
-
->>>>>>> fa1b2e4c
 class IntegrationSpec extends TestKit(ActorSystem("test")) with BitcoindService with FunSuiteLike with BeforeAndAfterAll with Logging {
 
   var nodes: Map[String, Kit] = Map()
