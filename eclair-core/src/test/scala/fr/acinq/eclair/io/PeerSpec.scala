/*
 * Copyright 2019 ACINQ SAS
 *
 * Licensed under the Apache License, Version 2.0 (the "License");
 * you may not use this file except in compliance with the License.
 * You may obtain a copy of the License at
 *
 *     http://www.apache.org/licenses/LICENSE-2.0
 *
 * Unless required by applicable law or agreed to in writing, software
 * distributed under the License is distributed on an "AS IS" BASIS,
 * WITHOUT WARRANTIES OR CONDITIONS OF ANY KIND, either express or implied.
 * See the License for the specific language governing permissions and
 * limitations under the License.
 */

package fr.acinq.eclair.io

import akka.actor.Status.Failure
import akka.actor.{ActorContext, ActorRef, FSM}
import akka.testkit.{TestFSMRef, TestProbe}
import com.google.common.net.HostAndPort
import fr.acinq.bitcoin.PublicKey
import fr.acinq.bitcoin.{Block, Btc, SatoshiLong, Script}
import fr.acinq.eclair.FeatureSupport.Optional
import fr.acinq.eclair.Features.{AnchorOutputs, StaticRemoteKey, Wumbo}
import fr.acinq.eclair.TestConstants._
import fr.acinq.eclair._
import fr.acinq.eclair.blockchain.fee.FeeratesPerKw
import fr.acinq.eclair.blockchain.{EclairWallet, TestWallet}
import fr.acinq.eclair.channel._
import fr.acinq.eclair.io.Peer._
import fr.acinq.eclair.wire.internal.channel.ChannelCodecsSpec
import fr.acinq.eclair.wire.protocol
import fr.acinq.eclair.wire.protocol._
import KotlinUtils._
import org.scalatest.funsuite.FixtureAnyFunSuiteLike
import org.scalatest.{Outcome, ParallelTestExecution, Tag}
import scodec.bits.ByteVector

import java.net.{InetAddress, ServerSocket, Socket}
import java.util.concurrent.Executors
import scala.concurrent.duration._
import scala.concurrent.{ExecutionContext, Future}

class PeerSpec extends TestKitBaseClass with FixtureAnyFunSuiteLike with ParallelTestExecution {

  val fakeIPAddress: NodeAddress = NodeAddress.fromParts("1.2.3.4", 42000).get

  case class FixtureParam(nodeParams: NodeParams, remoteNodeId: PublicKey, peer: TestFSMRef[Peer.State, Peer.Data, Peer], peerConnection: TestProbe, channel: TestProbe)

  case class FakeChannelFactory(channel: TestProbe) extends ChannelFactory {
    override def spawn(context: ActorContext, remoteNodeId: PublicKey, origin_opt: Option[ActorRef]): ActorRef = {
      assert(remoteNodeId === Bob.nodeParams.nodeId)
      channel.ref
    }
  }

  override protected def withFixture(test: OneArgTest): Outcome = {
    val wallet: EclairWallet = new TestWallet()
    val remoteNodeId = Bob.nodeParams.nodeId
    val peerConnection = TestProbe()
    val channel = TestProbe()

    import com.softwaremill.quicklens._
    val aliceParams = TestConstants.Alice.nodeParams
      .modify(_.features).setToIf(test.tags.contains("static_remotekey"))(Features(StaticRemoteKey -> Optional))
      .modify(_.features).setToIf(test.tags.contains("wumbo"))(Features(Wumbo -> Optional))
      .modify(_.features).setToIf(test.tags.contains("anchor_outputs"))(Features(StaticRemoteKey -> Optional, AnchorOutputs -> Optional))
      .modify(_.maxFundingSatoshis).setToIf(test.tags.contains("high-max-funding-satoshis"))(Btc(0.9))
      .modify(_.autoReconnect).setToIf(test.tags.contains("auto_reconnect"))(true)

    if (test.tags.contains("with_node_announcement")) {
      val bobAnnouncement = NodeAnnouncement(randomBytes64, Features.empty, 1, Bob.nodeParams.nodeId, Color(100.toByte, 200.toByte, 300.toByte), "node-alias", fakeIPAddress :: Nil)
      aliceParams.db.network.addNode(bobAnnouncement)
    }

    val peer: TestFSMRef[Peer.State, Peer.Data, Peer] = TestFSMRef(new Peer(aliceParams, remoteNodeId, wallet, FakeChannelFactory(channel)))
    withFixture(test.toNoArgTest(FixtureParam(aliceParams, remoteNodeId, peer, peerConnection, channel)))
  }

  def connect(remoteNodeId: PublicKey, peer: TestFSMRef[Peer.State, Peer.Data, Peer], peerConnection: TestProbe, channels: Set[HasCommitments] = Set.empty, remoteInit: protocol.Init = protocol.Init(Bob.nodeParams.features)): Unit = {
    // let's simulate a connection
    val switchboard = TestProbe()
    switchboard.send(peer, Peer.Init(channels))
    val localInit = protocol.Init(peer.underlyingActor.nodeParams.features)
    switchboard.send(peer, PeerConnection.ConnectionReady(peerConnection.ref, remoteNodeId, fakeIPAddress.socketAddress, outgoing = true, localInit, remoteInit))
    val probe = TestProbe()
    probe.send(peer, Peer.GetPeerInfo)
    assert(probe.expectMsgType[Peer.PeerInfo].state == "CONNECTED")
  }

  test("restore existing channels") { f =>
    import f._
    val probe = TestProbe()
    connect(remoteNodeId, peer, peerConnection, channels = Set(ChannelCodecsSpec.normal))
    probe.send(peer, Peer.GetPeerInfo)
    probe.expectMsg(PeerInfo(remoteNodeId, "CONNECTED", Some(fakeIPAddress.socketAddress), 1))
  }

  test("fail to connect if no address provided or found") { f =>
    import f._

    val probe = TestProbe()
    probe.send(peer, Peer.Init(Set.empty))
    probe.send(peer, Peer.Connect(remoteNodeId, address_opt = None))
    probe.expectMsg(PeerConnection.ConnectionResult.NoAddressFound)
  }

  test("successfully connect to peer at user request") { f =>
    import f._

    // this actor listens to connection requests and creates connections
    system.actorOf(ClientSpawner.props(nodeParams.keyPair, nodeParams.socksProxy_opt, nodeParams.peerConnectionConf, TestProbe().ref, TestProbe().ref))

    // we create a dummy tcp server and update bob's announcement to point to it
    val mockServer = new ServerSocket(0, 1, InetAddress.getLocalHost) // port will be assigned automatically
    val mockAddress = HostAndPort.fromParts(mockServer.getInetAddress.getHostAddress, mockServer.getLocalPort)

    val probe = TestProbe()
    probe.send(peer, Peer.Init(Set.empty))
    // we have auto-reconnect=false so we need to manually tell the peer to reconnect
    probe.send(peer, Peer.Connect(remoteNodeId, Some(mockAddress)))

    // assert our mock server got an incoming connection (the client was spawned with the address from node_announcement)
    val res = TestProbe()
    Future {
      val socket = mockServer.accept()
      res.ref ! socket
    }(ExecutionContext.fromExecutorService(Executors.newFixedThreadPool(1)))
    res.expectMsgType[Socket](10 seconds)

    mockServer.close()
  }

  test("successfully reconnect to peer at startup when there are existing channels", Tag("auto_reconnect")) { f =>
    import f._

    // this actor listens to connection requests and creates connections
    system.actorOf(ClientSpawner.props(nodeParams.keyPair, nodeParams.socksProxy_opt, nodeParams.peerConnectionConf, TestProbe().ref, TestProbe().ref))

    // we create a dummy tcp server and update bob's announcement to point to it
    val mockServer = new ServerSocket(0, 1, InetAddress.getLocalHost) // port will be assigned automatically
    val mockAddress = NodeAddress.fromParts(mockServer.getInetAddress.getHostAddress, mockServer.getLocalPort).get

    // we put the server address in the node db
    val ann = NodeAnnouncement(randomBytes64, Features.empty, 1, Bob.nodeParams.nodeId, Color(100.toByte, 200.toByte, 300.toByte), "node-alias", mockAddress :: Nil)
    nodeParams.db.network.addNode(ann)

    val probe = TestProbe()
    probe.send(peer, Peer.Init(Set(ChannelCodecsSpec.normal)))

    // assert our mock server got an incoming connection (the client was spawned with the address from node_announcement)
    val res = TestProbe()
    Future {
      val socket = mockServer.accept()
      res.ref ! socket
    }(ExecutionContext.fromExecutorService(Executors.newFixedThreadPool(1)))
    res.expectMsgType[Socket](10 seconds)

    mockServer.close()
  }

  test("reject connection attempts in state CONNECTED") { f =>
    import f._

    val probe = TestProbe()
    connect(remoteNodeId, peer, peerConnection, channels = Set(ChannelCodecsSpec.normal))

    probe.send(peer, Peer.Connect(remoteNodeId, None))
    probe.expectMsg(PeerConnection.ConnectionResult.AlreadyConnected)
  }

  test("handle unknown messages") { f =>
    import f._

    val listener = TestProbe()
    system.eventStream.subscribe(listener.ref, classOf[UnknownMessageReceived])
    connect(remoteNodeId, peer, peerConnection, channels = Set(ChannelCodecsSpec.normal))

    peerConnection.send(peer, UnknownMessage(tag = TestConstants.pluginParams.messageTags.head, data = ByteVector.empty))
    listener.expectMsgType[UnknownMessageReceived]
    peerConnection.send(peer, UnknownMessage(tag = 60005, data = ByteVector.empty)) // No plugin is subscribed to this tag
    listener.expectNoMessage()
  }

  test("handle disconnect in state CONNECTED") { f =>
    import f._

    val probe = TestProbe()
    connect(remoteNodeId, peer, peerConnection, channels = Set(ChannelCodecsSpec.normal))

    probe.send(peer, Peer.GetPeerInfo)
    assert(probe.expectMsgType[Peer.PeerInfo].state == "CONNECTED")

    probe.send(peer, Peer.Disconnect(f.remoteNodeId))
    probe.expectMsg("disconnecting")
  }

  test("handle new connection in state CONNECTED") { f =>
    import f._

    val peerConnection1 = peerConnection
    val peerConnection2 = TestProbe()
    val peerConnection3 = TestProbe()

    connect(remoteNodeId, peer, peerConnection, channels = Set(ChannelCodecsSpec.normal))
    channel.expectMsg(INPUT_RESTORED(ChannelCodecsSpec.normal))
    val (localInit, remoteInit) = {
      val inputReconnected = channel.expectMsgType[INPUT_RECONNECTED]
      assert(inputReconnected.remote === peerConnection1.ref)
      (inputReconnected.localInit, inputReconnected.remoteInit)
    }

    peerConnection2.send(peer, PeerConnection.ConnectionReady(peerConnection2.ref, remoteNodeId, fakeIPAddress.socketAddress, outgoing = false, localInit, remoteInit))
    // peer should kill previous connection
    peerConnection1.expectMsg(PeerConnection.Kill(PeerConnection.KillReason.ConnectionReplaced))
    channel.expectMsg(INPUT_DISCONNECTED)
    channel.expectMsg(INPUT_RECONNECTED(peerConnection2.ref, localInit, remoteInit))
    awaitCond(peer.stateData.asInstanceOf[Peer.ConnectedData].peerConnection === peerConnection2.ref)

    peerConnection3.send(peer, PeerConnection.ConnectionReady(peerConnection3.ref, remoteNodeId, fakeIPAddress.socketAddress, outgoing = false, localInit, remoteInit))
    // peer should kill previous connection
    peerConnection2.expectMsg(PeerConnection.Kill(PeerConnection.KillReason.ConnectionReplaced))
    channel.expectMsg(INPUT_DISCONNECTED)
    channel.expectMsg(INPUT_RECONNECTED(peerConnection3.ref, localInit, remoteInit))
    awaitCond(peer.stateData.asInstanceOf[Peer.ConnectedData].peerConnection === peerConnection3.ref)
  }

  test("send state transitions to child reconnection actor", Tag("auto_reconnect"), Tag("with_node_announcement")) { f =>
    import f._

    // monitor state changes of child reconnection task
    val monitor = TestProbe()
    val reconnectionTask = peer.underlyingActor.context.child("reconnection-task").get
    monitor.send(reconnectionTask, FSM.SubscribeTransitionCallBack(monitor.ref))
    monitor.expectMsg(FSM.CurrentState(reconnectionTask, ReconnectionTask.IDLE))

    val probe = TestProbe()
    probe.send(peer, Peer.Init(Set(ChannelCodecsSpec.normal)))

    // the reconnection task will wait a little...
    monitor.expectMsg(FSM.Transition(reconnectionTask, ReconnectionTask.IDLE, ReconnectionTask.WAITING))
    // then it will trigger a reconnection request (which will be left unhandled because there is no listener)
    monitor.expectMsg(FSM.Transition(reconnectionTask, ReconnectionTask.WAITING, ReconnectionTask.CONNECTING))

    // we simulate a success
    val dummyInit = protocol.Init(peer.underlyingActor.nodeParams.features)
    probe.send(peer, PeerConnection.ConnectionReady(peerConnection.ref, remoteNodeId, fakeIPAddress.socketAddress, outgoing = true, dummyInit, dummyInit))

    // we make sure that the reconnection task has done a full circle
    monitor.expectMsg(FSM.Transition(reconnectionTask, ReconnectionTask.CONNECTING, ReconnectionTask.IDLE))
  }

  test("don't spawn a channel with duplicate temporary channel id") { f =>
    import f._

    val probe = TestProbe()
    system.eventStream.subscribe(probe.ref, classOf[ChannelCreated])
    connect(remoteNodeId, peer, peerConnection)
    assert(peer.stateData.channels.isEmpty)

    val open = protocol.OpenChannel(Block.RegtestGenesisBlock.hash, randomBytes32, 25000 sat, 0 msat, 483 sat, UInt64(100), 1000 sat, 1 msat, TestConstants.feeratePerKw, CltvExpiryDelta(144), 10, randomKey.publicKey, randomKey.publicKey, randomKey.publicKey, randomKey.publicKey, randomKey.publicKey, randomKey.publicKey, 0)
    peerConnection.send(peer, open)
    awaitCond(peer.stateData.channels.nonEmpty)
    assert(channel.expectMsgType[INPUT_INIT_FUNDEE].temporaryChannelId === open.temporaryChannelId)
    channel.expectMsg(open)

    // open_channel messages with the same temporary channel id should simply be ignored
    peerConnection.send(peer, open.copy(fundingSatoshis = 100000 sat, fundingPubkey = randomKey.publicKey))
    channel.expectNoMsg(100 millis)
    peerConnection.expectNoMsg(100 millis)
    assert(peer.stateData.channels.size === 1)
  }

  test("don't spawn a wumbo channel if wumbo feature isn't enabled") { f =>
    import f._

    val probe = TestProbe()
    val fundingAmountBig = Channel.MAX_FUNDING plus  10000.sat
    system.eventStream.subscribe(probe.ref, classOf[ChannelCreated])
    connect(remoteNodeId, peer, peerConnection)

    assert(peer.stateData.channels.isEmpty)
    probe.send(peer, Peer.OpenChannel(remoteNodeId, fundingAmountBig, 0 msat, None, None, None, None))

    assert(probe.expectMsgType[Failure].cause.getMessage == s"fundingSatoshis=$fundingAmountBig is too big, you must enable large channels support in 'eclair.features' to use funding above ${Channel.MAX_FUNDING} (see eclair.conf)")
  }

  test("don't spawn a wumbo channel if remote doesn't support wumbo", Tag("wumbo")) { f =>
    import f._

    val probe = TestProbe()
    val fundingAmountBig = Channel.MAX_FUNDING plus 10000.sat
    system.eventStream.subscribe(probe.ref, classOf[ChannelCreated])
    connect(remoteNodeId, peer, peerConnection) // Bob doesn't support wumbo, Alice does

    assert(peer.stateData.channels.isEmpty)
    probe.send(peer, Peer.OpenChannel(remoteNodeId, fundingAmountBig, 0 msat, None, None, None, None))

    assert(probe.expectMsgType[Failure].cause.getMessage == s"fundingSatoshis=$fundingAmountBig is too big, the remote peer doesn't support wumbo")
  }

  test("don't spawn a channel if fundingSatoshis is greater than maxFundingSatoshis", Tag("high-max-funding-satoshis"), Tag("wumbo")) { f =>
    import f._

    val probe = TestProbe()
    val fundingAmountBig = Btc(1).toSatoshi
    system.eventStream.subscribe(probe.ref, classOf[ChannelCreated])
    connect(remoteNodeId, peer, peerConnection, remoteInit = protocol.Init(Features(Wumbo -> Optional))) // Bob supports wumbo

    assert(peer.stateData.channels.isEmpty)
    probe.send(peer, Peer.OpenChannel(remoteNodeId, fundingAmountBig, 0 msat, None, None, None, None))

    assert(probe.expectMsgType[Failure].cause.getMessage == s"fundingSatoshis=$fundingAmountBig is too big for the current settings, increase 'eclair.max-funding-satoshis' (see eclair.conf)")
  }

  test("use correct fee rates when spawning a channel") { f =>
    import f._

    val probe = TestProbe()
    connect(remoteNodeId, peer, peerConnection)
    assert(peer.stateData.channels.isEmpty)

    val relayFees = Some(100 msat, 1000)
    probe.send(peer, Peer.OpenChannel(remoteNodeId, 12300 sat, 0 msat, None, relayFees, None, None))
    val init = channel.expectMsgType[INPUT_INIT_FUNDER]
    assert(init.channelVersion === ChannelVersion.STANDARD)
    assert(init.fundingAmount === 12300.sat)
    assert(init.initialRelayFees_opt === relayFees)
    awaitCond(peer.stateData.channels.nonEmpty)
  }

  test("use correct on-chain fee rates when spawning a channel (anchor outputs)", Tag("anchor_outputs")) { f =>
    import f._

    val probe = TestProbe()
    connect(remoteNodeId, peer, peerConnection, remoteInit = protocol.Init(Features(StaticRemoteKey -> Optional, AnchorOutputs -> Optional)))
    assert(peer.stateData.channels.isEmpty)

    // We ensure the current network feerate is higher than the default anchor output feerate.
    val feeEstimator = nodeParams.onChainFeeConf.feeEstimator.asInstanceOf[TestFeeEstimator]
    feeEstimator.setFeerate(FeeratesPerKw.single(TestConstants.anchorOutputsFeeratePerKw * 2))
    probe.send(peer, Peer.OpenChannel(remoteNodeId, 15000 sat, 0 msat, None, None, None, None))
    val init = channel.expectMsgType[INPUT_INIT_FUNDER]
    assert(init.channelVersion.hasAnchorOutputs)
    assert(init.fundingAmount === 15000.sat)
    assert(init.initialRelayFees_opt === None)
    assert(init.initialFeeratePerKw === TestConstants.anchorOutputsFeeratePerKw)
    assert(init.fundingTxFeeratePerKw === feeEstimator.getFeeratePerKw(nodeParams.onChainFeeConf.feeTargets.fundingBlockTarget))
  }

  test("use correct final script if option_static_remotekey is negotiated", Tag("static_remotekey")) { f =>
    import f._

    val probe = TestProbe()
    connect(remoteNodeId, peer, peerConnection, remoteInit = protocol.Init(Features(StaticRemoteKey -> Optional)))
    probe.send(peer, Peer.OpenChannel(remoteNodeId, 24000 sat, 0 msat, None, None, None, None))
<<<<<<< HEAD
    awaitCond(peer.stateData.channels.nonEmpty)
    peer.stateData.channels.foreach { case (_, channelRef) =>
      probe.send(channelRef, CMD_GETINFO(probe.ref))
      val info = probe.expectMsgType[RES_GETINFO]
      assert(info.state == WAIT_FOR_ACCEPT_CHANNEL)
      val inputInit = info.data.asInstanceOf[DATA_WAIT_FOR_ACCEPT_CHANNEL].initFunder
      assert(inputInit.channelVersion.hasStaticRemotekey)
      assert(inputInit.localParams.walletStaticPaymentBasepoint.isDefined)
      assert(inputInit.localParams.defaultFinalScriptPubKey.contentEquals(Script.write(Script.pay2wpkh(inputInit.localParams.walletStaticPaymentBasepoint.get))))
=======
    val init = channel.expectMsgType[INPUT_INIT_FUNDER]
    assert(init.channelVersion.hasStaticRemotekey)
    assert(init.localParams.walletStaticPaymentBasepoint.isDefined)
    assert(init.localParams.defaultFinalScriptPubKey === Script.write(Script.pay2wpkh(init.localParams.walletStaticPaymentBasepoint.get)))
  }

  test("set origin_opt when spawning a channel") { f =>
    import f._

    val probe = TestProbe()
    val channelFactory = new ChannelFactory {
      override def spawn(context: ActorContext, remoteNodeId: PublicKey, origin_opt: Option[ActorRef]): ActorRef = {
        assert(origin_opt === Some(probe.ref))
        channel.ref
      }
>>>>>>> 13217610
    }
    val peer = TestFSMRef(new Peer(TestConstants.Alice.nodeParams, remoteNodeId, new TestWallet, channelFactory))
    connect(remoteNodeId, peer, peerConnection)
    probe.send(peer, Peer.OpenChannel(remoteNodeId, 15000 sat, 100 msat, None, None, None, None))
    val init = channel.expectMsgType[INPUT_INIT_FUNDER]
    assert(init.fundingAmount === 15000.sat)
    assert(init.pushAmount === 100.msat)
  }
}<|MERGE_RESOLUTION|>--- conflicted
+++ resolved
@@ -356,21 +356,10 @@
     val probe = TestProbe()
     connect(remoteNodeId, peer, peerConnection, remoteInit = protocol.Init(Features(StaticRemoteKey -> Optional)))
     probe.send(peer, Peer.OpenChannel(remoteNodeId, 24000 sat, 0 msat, None, None, None, None))
-<<<<<<< HEAD
-    awaitCond(peer.stateData.channels.nonEmpty)
-    peer.stateData.channels.foreach { case (_, channelRef) =>
-      probe.send(channelRef, CMD_GETINFO(probe.ref))
-      val info = probe.expectMsgType[RES_GETINFO]
-      assert(info.state == WAIT_FOR_ACCEPT_CHANNEL)
-      val inputInit = info.data.asInstanceOf[DATA_WAIT_FOR_ACCEPT_CHANNEL].initFunder
-      assert(inputInit.channelVersion.hasStaticRemotekey)
-      assert(inputInit.localParams.walletStaticPaymentBasepoint.isDefined)
-      assert(inputInit.localParams.defaultFinalScriptPubKey.contentEquals(Script.write(Script.pay2wpkh(inputInit.localParams.walletStaticPaymentBasepoint.get))))
-=======
     val init = channel.expectMsgType[INPUT_INIT_FUNDER]
     assert(init.channelVersion.hasStaticRemotekey)
     assert(init.localParams.walletStaticPaymentBasepoint.isDefined)
-    assert(init.localParams.defaultFinalScriptPubKey === Script.write(Script.pay2wpkh(init.localParams.walletStaticPaymentBasepoint.get)))
+    assert(init.localParams.defaultFinalScriptPubKey.contentEquals(Script.write(Script.pay2wpkh(init.localParams.walletStaticPaymentBasepoint.get))))
   }
 
   test("set origin_opt when spawning a channel") { f =>
@@ -382,7 +371,6 @@
         assert(origin_opt === Some(probe.ref))
         channel.ref
       }
->>>>>>> 13217610
     }
     val peer = TestFSMRef(new Peer(TestConstants.Alice.nodeParams, remoteNodeId, new TestWallet, channelFactory))
     connect(remoteNodeId, peer, peerConnection)
