/*
 * Copyright 2019 ACINQ SAS
 *
 * Licensed under the Apache License, Version 2.0 (the "License");
 * you may not use this file except in compliance with the License.
 * You may obtain a copy of the License at
 *
 *     http://www.apache.org/licenses/LICENSE-2.0
 *
 * Unless required by applicable law or agreed to in writing, software
 * distributed under the License is distributed on an "AS IS" BASIS,
 * WITHOUT WARRANTIES OR CONDITIONS OF ANY KIND, either express or implied.
 * See the License for the specific language governing permissions and
 * limitations under the License.
 */

package fr.acinq.eclair.payment

import akka.actor.ActorRef
import akka.actor.Status.Failure
import akka.testkit.{TestActorRef, TestProbe}
import fr.acinq.bitcoin.{ByteVector32, Crypto}
import fr.acinq.eclair.FeatureSupport.{Mandatory, Optional}
import fr.acinq.eclair.Features._
import fr.acinq.eclair.TestConstants.Alice
import fr.acinq.eclair.channel.{CMD_FAIL_HTLC, CMD_FULFILL_HTLC, Register}
import fr.acinq.eclair.db.IncomingPaymentStatus
import fr.acinq.eclair.payment.PaymentReceived.PartialPayment
import fr.acinq.eclair.payment.PaymentRequest.ExtraHop
import fr.acinq.eclair.payment.receive.MultiPartHandler.{GetPendingPayments, PendingPayments, ReceivePayment}
import fr.acinq.eclair.payment.receive.MultiPartPaymentFSM.HtlcPart
import fr.acinq.eclair.payment.receive.{MultiPartPaymentFSM, PaymentHandler}
import fr.acinq.eclair.wire.protocol.Onion.FinalTlvPayload
import fr.acinq.eclair.wire.protocol._
import fr.acinq.eclair.{CltvExpiry, CltvExpiryDelta, Features, MilliSatoshiLong, NodeParams, ShortChannelId, TestConstants, TestKitBaseClass, randomBytes32, randomKey}
import fr.acinq.eclair.KotlinUtils._
import org.scalatest.Outcome
import org.scalatest.funsuite.FixtureAnyFunSuiteLike

import scala.concurrent.duration._

/**
 * Created by PM on 24/03/2017.
 */

class MultiPartHandlerSpec extends TestKitBaseClass with FixtureAnyFunSuiteLike {

  val featuresWithoutMpp = Features(
    VariableLengthOnion -> Mandatory,
    PaymentSecret -> Mandatory,
  )

  val featuresWithMpp = Features(
    VariableLengthOnion -> Mandatory,
    PaymentSecret -> Mandatory,
    BasicMultiPartPayment -> Optional
  )

  val featuresWithKeySend = Features(
    VariableLengthOnion -> Mandatory,
    PaymentSecret -> Mandatory,
    KeySend -> Optional
  )

  case class FixtureParam(nodeParams: NodeParams, defaultExpiry: CltvExpiry, register: TestProbe, eventListener: TestProbe, sender: TestProbe) {
    lazy val handlerWithoutMpp = TestActorRef[PaymentHandler](PaymentHandler.props(nodeParams.copy(features = featuresWithoutMpp), register.ref))
    lazy val handlerWithMpp = TestActorRef[PaymentHandler](PaymentHandler.props(nodeParams.copy(features = featuresWithMpp), register.ref))
    lazy val handlerWithKeySend = TestActorRef[PaymentHandler](PaymentHandler.props(nodeParams.copy(features = featuresWithKeySend), register.ref))
  }

  override def withFixture(test: OneArgTest): Outcome = {
    within(30 seconds) {
      val nodeParams = Alice.nodeParams
      val register = TestProbe()
      val eventListener = TestProbe()
      system.eventStream.subscribe(eventListener.ref, classOf[PaymentEvent])
      withFixture(test.toNoArgTest(FixtureParam(nodeParams, nodeParams.minFinalExpiryDelta.toCltvExpiry(nodeParams.currentBlockHeight), register, eventListener, TestProbe())))
    }
  }

  test("PaymentHandler should reply with a fulfill/fail, emit a PaymentReceived and add payment in DB") { f =>
    import f._

    val amountMsat = 42000 msat

    {
      sender.send(handlerWithoutMpp, ReceivePayment(Some(amountMsat), "1 coffee"))
      val pr = sender.expectMsgType[PaymentRequest]
      val incoming = nodeParams.db.payments.getIncomingPayment(pr.paymentHash)
      assert(incoming.isDefined)
      assert(incoming.get.status === IncomingPaymentStatus.Pending)
      assert(!incoming.get.paymentRequest.isExpired)
      assert(incoming.get.paymentPreimage.sha256() === pr.paymentHash)

      val add = UpdateAddHtlc(ByteVector32.One, 0, amountMsat, pr.paymentHash, defaultExpiry, TestConstants.emptyOnionPacket)
      sender.send(handlerWithoutMpp, IncomingPacket.FinalPacket(add, Onion.createSinglePartPayload(add.amountMsat, add.cltvExpiry, pr.paymentSecret.get)))
      register.expectMsgType[Register.Forward[CMD_FULFILL_HTLC]]

      val paymentReceived = eventListener.expectMsgType[PaymentReceived]
      assert(paymentReceived.copy(parts = paymentReceived.parts.map(_.copy(timestamp = 0))) === PaymentReceived(add.paymentHash, PartialPayment(amountMsat, add.channelId, timestamp = 0) :: Nil))
      val received = nodeParams.db.payments.getIncomingPayment(pr.paymentHash)
      assert(received.isDefined && received.get.status.isInstanceOf[IncomingPaymentStatus.Received])
      assert(received.get.status.asInstanceOf[IncomingPaymentStatus.Received].copy(receivedAt = 0) === IncomingPaymentStatus.Received(amountMsat, 0))

      sender.expectNoMessage(50 millis)
    }

    {
      sender.send(handlerWithMpp, ReceivePayment(Some(amountMsat), "another coffee with multi-part"))
      val pr = sender.expectMsgType[PaymentRequest]
      assert(pr.features.allowMultiPart)
      assert(nodeParams.db.payments.getIncomingPayment(pr.paymentHash).get.status === IncomingPaymentStatus.Pending)

      val add = UpdateAddHtlc(ByteVector32.One, 0, amountMsat, pr.paymentHash, defaultExpiry, TestConstants.emptyOnionPacket)
      sender.send(handlerWithMpp, IncomingPacket.FinalPacket(add, Onion.createSinglePartPayload(add.amountMsat, add.cltvExpiry, pr.paymentSecret.get)))
      register.expectMsgType[Register.Forward[CMD_FULFILL_HTLC]]

      val paymentReceived = eventListener.expectMsgType[PaymentReceived]
      assert(paymentReceived.copy(parts = paymentReceived.parts.map(_.copy(timestamp = 0))) === PaymentReceived(add.paymentHash, PartialPayment(amountMsat, add.channelId, timestamp = 0) :: Nil))
      val received = nodeParams.db.payments.getIncomingPayment(pr.paymentHash)
      assert(received.isDefined && received.get.status.isInstanceOf[IncomingPaymentStatus.Received])
      assert(received.get.status.asInstanceOf[IncomingPaymentStatus.Received].copy(receivedAt = 0) === IncomingPaymentStatus.Received(amountMsat, 0))

      sender.expectNoMessage(50 millis)
    }

    {
      sender.send(handlerWithMpp, ReceivePayment(Some(amountMsat), "bad expiry"))
      val pr = sender.expectMsgType[PaymentRequest]
      assert(nodeParams.db.payments.getIncomingPayment(pr.paymentHash).get.status === IncomingPaymentStatus.Pending)

      val add = UpdateAddHtlc(ByteVector32.One, 0, amountMsat, pr.paymentHash, CltvExpiryDelta(3).toCltvExpiry(nodeParams.currentBlockHeight), TestConstants.emptyOnionPacket)
      sender.send(handlerWithMpp, IncomingPacket.FinalPacket(add, Onion.createSinglePartPayload(add.amountMsat, add.cltvExpiry, pr.paymentSecret.get)))
      val cmd = register.expectMsgType[Register.Forward[CMD_FAIL_HTLC]].message
      assert(cmd.reason == Right(IncorrectOrUnknownPaymentDetails(amountMsat, nodeParams.currentBlockHeight)))
      assert(nodeParams.db.payments.getIncomingPayment(pr.paymentHash).get.status === IncomingPaymentStatus.Pending)

      eventListener.expectNoMessage(100 milliseconds)
      sender.expectNoMessage(50 millis)
    }
  }

  test("Payment request generation should fail when the amount is not valid") { f =>
    import f._

    // negative amount should fail
    sender.send(handlerWithMpp, ReceivePayment(Some(-50 msat), "1 coffee"))
    val negativeError = sender.expectMsgType[Failure]
    assert(negativeError.cause.getMessage.contains("amount is not valid"))

    // amount = 0 should fail
    sender.send(handlerWithMpp, ReceivePayment(Some(0 msat), "1 coffee"))
    val zeroError = sender.expectMsgType[Failure]
    assert(zeroError.cause.getMessage.contains("amount is not valid"))

    // success with 1 mBTC
    sender.send(handlerWithMpp, ReceivePayment(Some(100000000 msat), "1 coffee"))
    val pr = sender.expectMsgType[PaymentRequest]
    assert(pr.amount.contains(100000000 msat) && pr.nodeId.toString == nodeParams.nodeId.toString)
  }

  test("Payment request generation should succeed when the amount is not set") { f =>
    import f._

    sender.send(handlerWithMpp, ReceivePayment(None, "This is a donation PR"))
    val pr = sender.expectMsgType[PaymentRequest]
    assert(pr.amount.isEmpty && pr.nodeId.toString == Alice.nodeParams.nodeId.toString)
  }

  test("Payment request generation should handle custom expiries or use the default otherwise") { f =>
    import f._

    sender.send(handlerWithMpp, ReceivePayment(Some(42000 msat), "1 coffee"))
    val pr1 = sender.expectMsgType[PaymentRequest]
    assert(pr1.minFinalCltvExpiryDelta === Some(nodeParams.minFinalExpiryDelta))
    assert(pr1.expiry === Some(Alice.nodeParams.paymentRequestExpiry.toSeconds))

    sender.send(handlerWithMpp, ReceivePayment(Some(42000 msat), "1 coffee with custom expiry", expirySeconds_opt = Some(60)))
    val pr2 = sender.expectMsgType[PaymentRequest]
    assert(pr2.minFinalCltvExpiryDelta === Some(nodeParams.minFinalExpiryDelta))
    assert(pr2.expiry === Some(60))
  }

  test("Payment request generation with trampoline support") { _ =>
    val sender = TestProbe()

    {
      val handler = TestActorRef[PaymentHandler](PaymentHandler.props(Alice.nodeParams.copy(enableTrampolinePayment = false, features = featuresWithoutMpp), TestProbe().ref))
      sender.send(handler, ReceivePayment(Some(42 msat), "1 coffee"))
      val pr = sender.expectMsgType[PaymentRequest]
      assert(!pr.features.allowMultiPart)
      assert(!pr.features.allowTrampoline)
    }

    {
      val handler = TestActorRef[PaymentHandler](PaymentHandler.props(Alice.nodeParams.copy(enableTrampolinePayment = false, features = featuresWithMpp), TestProbe().ref))
      sender.send(handler, ReceivePayment(Some(42 msat), "1 coffee"))
      val pr = sender.expectMsgType[PaymentRequest]
      assert(pr.features.allowMultiPart)
      assert(!pr.features.allowTrampoline)
    }

    {
      val handler = TestActorRef[PaymentHandler](PaymentHandler.props(Alice.nodeParams.copy(enableTrampolinePayment = true, features = featuresWithoutMpp), TestProbe().ref))
      sender.send(handler, ReceivePayment(Some(42 msat), "1 coffee"))
      val pr = sender.expectMsgType[PaymentRequest]
      assert(!pr.features.allowMultiPart)
      assert(pr.features.allowTrampoline)
    }

    {
      val handler = TestActorRef[PaymentHandler](PaymentHandler.props(Alice.nodeParams.copy(enableTrampolinePayment = true, features = featuresWithMpp), TestProbe().ref))
      sender.send(handler, ReceivePayment(Some(42 msat), "1 coffee"))
      val pr = sender.expectMsgType[PaymentRequest]
      assert(pr.features.allowMultiPart)
      assert(pr.features.allowTrampoline)
    }
  }

  test("Generated payment request contains the provided extra hops") { f =>
    import f._

    val x = randomKey().publicKey
    val y = randomKey().publicKey
    val extraHop_x_y = ExtraHop(x, ShortChannelId(1), 10 msat, 11, CltvExpiryDelta(12))
    val extraHop_y_z = ExtraHop(y, ShortChannelId(2), 20 msat, 21, CltvExpiryDelta(22))
    val extraHop_x_t = ExtraHop(x, ShortChannelId(3), 30 msat, 31, CltvExpiryDelta(32))
    val route_x_z = extraHop_x_y :: extraHop_y_z :: Nil
    val route_x_t = extraHop_x_t :: Nil

    sender.send(handlerWithMpp, ReceivePayment(Some(42000 msat), "1 coffee with additional routing info", extraHops = List(route_x_z, route_x_t)))
    assert(sender.expectMsgType[PaymentRequest].routingInfo === Seq(route_x_z, route_x_t))

    sender.send(handlerWithMpp, ReceivePayment(Some(42000 msat), "1 coffee without routing info"))
    assert(sender.expectMsgType[PaymentRequest].routingInfo === Nil)
  }

  test("PaymentHandler should reject incoming payments if the payment request is expired") { f =>
    import f._

    sender.send(handlerWithoutMpp, ReceivePayment(Some(1000 msat), "some desc", expirySeconds_opt = Some(0)))
    val pr = sender.expectMsgType[PaymentRequest]
    assert(!pr.features.allowMultiPart)
    assert(pr.isExpired)

    val add = UpdateAddHtlc(ByteVector32.One, 0, 1000 msat, pr.paymentHash, defaultExpiry, TestConstants.emptyOnionPacket)
    sender.send(handlerWithoutMpp, IncomingPacket.FinalPacket(add, Onion.createSinglePartPayload(add.amountMsat, add.cltvExpiry, pr.paymentSecret.get)))
    register.expectMsgType[Register.Forward[CMD_FAIL_HTLC]]
    val Some(incoming) = nodeParams.db.payments.getIncomingPayment(pr.paymentHash)
    assert(incoming.paymentRequest.isExpired && incoming.status === IncomingPaymentStatus.Expired)
  }

  test("PaymentHandler should reject incoming multi-part payment if the payment request is expired") { f =>
    import f._

    sender.send(handlerWithMpp, ReceivePayment(Some(1000 msat), "multi-part expired", expirySeconds_opt = Some(0)))
    val pr = sender.expectMsgType[PaymentRequest]
    assert(pr.features.allowMultiPart)
    assert(pr.isExpired)

    val add = UpdateAddHtlc(ByteVector32.One, 0, 800 msat, pr.paymentHash, defaultExpiry, TestConstants.emptyOnionPacket)
    sender.send(handlerWithMpp, IncomingPacket.FinalPacket(add, Onion.createMultiPartPayload(add.amountMsat, 1000 msat, add.cltvExpiry, pr.paymentSecret.get)))
    val cmd = register.expectMsgType[Register.Forward[CMD_FAIL_HTLC]].message
    assert(cmd.reason == Right(IncorrectOrUnknownPaymentDetails(1000 msat, nodeParams.currentBlockHeight)))
    val Some(incoming) = nodeParams.db.payments.getIncomingPayment(pr.paymentHash)
    assert(incoming.paymentRequest.isExpired && incoming.status === IncomingPaymentStatus.Expired)
  }

  test("PaymentHandler should reject incoming multi-part payment if the payment request does not allow it") { f =>
    import f._

    sender.send(handlerWithoutMpp, ReceivePayment(Some(1000 msat), "no multi-part support"))
    val pr = sender.expectMsgType[PaymentRequest]
    assert(!pr.features.allowMultiPart)

    val add = UpdateAddHtlc(ByteVector32.One, 0, 800 msat, pr.paymentHash, defaultExpiry, TestConstants.emptyOnionPacket)
    sender.send(handlerWithoutMpp, IncomingPacket.FinalPacket(add, Onion.createMultiPartPayload(add.amountMsat, 1000 msat, add.cltvExpiry, pr.paymentSecret.get)))
    val cmd = register.expectMsgType[Register.Forward[CMD_FAIL_HTLC]].message
    assert(cmd.reason == Right(IncorrectOrUnknownPaymentDetails(1000 msat, nodeParams.currentBlockHeight)))
    assert(nodeParams.db.payments.getIncomingPayment(pr.paymentHash).get.status === IncomingPaymentStatus.Pending)
  }

  test("PaymentHandler should reject incoming multi-part payment with an invalid expiry") { f =>
    import f._

    sender.send(handlerWithMpp, ReceivePayment(Some(1000 msat), "multi-part invalid expiry"))
    val pr = sender.expectMsgType[PaymentRequest]
    assert(pr.features.allowMultiPart)

    val lowCltvExpiry = nodeParams.fulfillSafetyBeforeTimeout.toCltvExpiry(nodeParams.currentBlockHeight)
    val add = UpdateAddHtlc(ByteVector32.One, 0, 800 msat, pr.paymentHash, lowCltvExpiry, TestConstants.emptyOnionPacket)
    sender.send(handlerWithMpp, IncomingPacket.FinalPacket(add, Onion.createMultiPartPayload(add.amountMsat, 1000 msat, add.cltvExpiry, pr.paymentSecret.get)))
    val cmd = register.expectMsgType[Register.Forward[CMD_FAIL_HTLC]].message
    assert(cmd.reason == Right(IncorrectOrUnknownPaymentDetails(1000 msat, nodeParams.currentBlockHeight)))
    assert(nodeParams.db.payments.getIncomingPayment(pr.paymentHash).get.status === IncomingPaymentStatus.Pending)
  }

  test("PaymentHandler should reject incoming multi-part payment with an unknown payment hash") { f =>
    import f._

    sender.send(handlerWithMpp, ReceivePayment(Some(1000 msat), "multi-part unknown payment hash"))
    val pr = sender.expectMsgType[PaymentRequest]
    assert(pr.features.allowMultiPart)

    val add = UpdateAddHtlc(ByteVector32.One, 0, 800 msat, pr.paymentHash.reversed(), defaultExpiry, TestConstants.emptyOnionPacket)
    sender.send(handlerWithMpp, IncomingPacket.FinalPacket(add, Onion.createMultiPartPayload(add.amountMsat, 1000 msat, add.cltvExpiry, pr.paymentSecret.get)))
    val cmd = register.expectMsgType[Register.Forward[CMD_FAIL_HTLC]].message
    assert(cmd.reason == Right(IncorrectOrUnknownPaymentDetails(1000 msat, nodeParams.currentBlockHeight)))
    assert(nodeParams.db.payments.getIncomingPayment(pr.paymentHash).get.status === IncomingPaymentStatus.Pending)
  }

  test("PaymentHandler should reject incoming multi-part payment with a total amount too low") { f =>
    import f._

    sender.send(handlerWithMpp, ReceivePayment(Some(1000 msat), "multi-part total amount too low"))
    val pr = sender.expectMsgType[PaymentRequest]
    assert(pr.features.allowMultiPart)

    val add = UpdateAddHtlc(ByteVector32.One, 0, 800 msat, pr.paymentHash, defaultExpiry, TestConstants.emptyOnionPacket)
    sender.send(handlerWithMpp, IncomingPacket.FinalPacket(add, Onion.createMultiPartPayload(add.amountMsat, 999 msat, add.cltvExpiry, pr.paymentSecret.get)))
    val cmd = register.expectMsgType[Register.Forward[CMD_FAIL_HTLC]].message
    assert(cmd.reason == Right(IncorrectOrUnknownPaymentDetails(999 msat, nodeParams.currentBlockHeight)))
    assert(nodeParams.db.payments.getIncomingPayment(pr.paymentHash).get.status === IncomingPaymentStatus.Pending)
  }

  test("PaymentHandler should reject incoming multi-part payment with a total amount too high") { f =>
    import f._

    sender.send(handlerWithMpp, ReceivePayment(Some(1000 msat), "multi-part total amount too low"))
    val pr = sender.expectMsgType[PaymentRequest]
    assert(pr.features.allowMultiPart)

    val add = UpdateAddHtlc(ByteVector32.One, 0, 800 msat, pr.paymentHash, defaultExpiry, TestConstants.emptyOnionPacket)
    sender.send(handlerWithMpp, IncomingPacket.FinalPacket(add, Onion.createMultiPartPayload(add.amountMsat, 2001 msat, add.cltvExpiry, pr.paymentSecret.get)))
    val cmd = register.expectMsgType[Register.Forward[CMD_FAIL_HTLC]].message
    assert(cmd.reason == Right(IncorrectOrUnknownPaymentDetails(2001 msat, nodeParams.currentBlockHeight)))
    assert(nodeParams.db.payments.getIncomingPayment(pr.paymentHash).get.status === IncomingPaymentStatus.Pending)
  }

  test("PaymentHandler should reject incoming multi-part payment with an invalid payment secret") { f =>
    import f._

    sender.send(handlerWithMpp, ReceivePayment(Some(1000 msat), "multi-part invalid payment secret"))
    val pr = sender.expectMsgType[PaymentRequest]
    assert(pr.features.allowMultiPart)

    // Invalid payment secret.
    val add = UpdateAddHtlc(ByteVector32.One, 0, 800 msat, pr.paymentHash, defaultExpiry, TestConstants.emptyOnionPacket)
    sender.send(handlerWithMpp, IncomingPacket.FinalPacket(add, Onion.createMultiPartPayload(add.amountMsat, 1000 msat, add.cltvExpiry, pr.paymentSecret.get.reversed())))
    val cmd = register.expectMsgType[Register.Forward[CMD_FAIL_HTLC]].message
    assert(cmd.reason == Right(IncorrectOrUnknownPaymentDetails(1000 msat, nodeParams.currentBlockHeight)))
    assert(nodeParams.db.payments.getIncomingPayment(pr.paymentHash).get.status === IncomingPaymentStatus.Pending)
  }

  test("PaymentHandler should handle multi-part payment timeout") { f =>
    val nodeParams = Alice.nodeParams.copy(multiPartPaymentExpiry = 200 millis, features = featuresWithMpp)
    val handler = TestActorRef[PaymentHandler](PaymentHandler.props(nodeParams, f.register.ref))

    // Partial payment missing additional parts.
    f.sender.send(handler, ReceivePayment(Some(1000 msat), "1 slow coffee"))
    val pr1 = f.sender.expectMsgType[PaymentRequest]
    val add1 = UpdateAddHtlc(ByteVector32.One, 0, 800 msat, pr1.paymentHash, f.defaultExpiry, TestConstants.emptyOnionPacket)
    f.sender.send(handler, IncomingPacket.FinalPacket(add1, Onion.createMultiPartPayload(add1.amountMsat, 1000 msat, add1.cltvExpiry, pr1.paymentSecret.get)))

    // Partial payment exceeding the invoice amount, but incomplete because it promises to overpay.
    f.sender.send(handler, ReceivePayment(Some(1500 msat), "1 slow latte"))
    val pr2 = f.sender.expectMsgType[PaymentRequest]
    val add2 = UpdateAddHtlc(ByteVector32.One, 1, 1600 msat, pr2.paymentHash, f.defaultExpiry, TestConstants.emptyOnionPacket)
    f.sender.send(handler, IncomingPacket.FinalPacket(add2, Onion.createMultiPartPayload(add2.amountMsat, 2000 msat, add2.cltvExpiry, pr2.paymentSecret.get)))

    awaitCond {
      f.sender.send(handler, GetPendingPayments)
      f.sender.expectMsgType[PendingPayments].paymentHashes.nonEmpty
    }

    val commands = f.register.expectMsgType[Register.Forward[CMD_FAIL_HTLC]] :: f.register.expectMsgType[Register.Forward[CMD_FAIL_HTLC]] :: Nil
    assert(commands.toSet === Set(
      Register.Forward(ActorRef.noSender, ByteVector32.One, CMD_FAIL_HTLC(0, Right(PaymentTimeout), commit = true)),
      Register.Forward(ActorRef.noSender, ByteVector32.One, CMD_FAIL_HTLC(1, Right(PaymentTimeout), commit = true))
    ))
    awaitCond({
      f.sender.send(handler, GetPendingPayments)
      f.sender.expectMsgType[PendingPayments].paymentHashes.isEmpty
    })

    // Extraneous HTLCs should be failed.
    f.sender.send(handler, MultiPartPaymentFSM.ExtraPaymentReceived(pr1.paymentHash, HtlcPart(1000 msat, UpdateAddHtlc(ByteVector32.One, 42, 200 msat, pr1.paymentHash, add1.cltvExpiry, add1.onionRoutingPacket)), Some(PaymentTimeout)))
    f.register.expectMsg(Register.Forward(ActorRef.noSender, ByteVector32.One, CMD_FAIL_HTLC(42, Right(PaymentTimeout), commit = true)))

    // The payment should still be pending in DB.
    val Some(incomingPayment) = nodeParams.db.payments.getIncomingPayment(pr1.paymentHash)
    assert(incomingPayment.status === IncomingPaymentStatus.Pending)
  }

  test("PaymentHandler should handle multi-part payment success") { f =>
    val nodeParams = Alice.nodeParams.copy(multiPartPaymentExpiry = 500 millis, features = featuresWithMpp)
    val handler = TestActorRef[PaymentHandler](PaymentHandler.props(nodeParams, f.register.ref))

    val preimage = randomBytes32()
    f.sender.send(handler, ReceivePayment(Some(1000 msat), "1 fast coffee", paymentPreimage_opt = Some(preimage)))
    val pr = f.sender.expectMsgType[PaymentRequest]

    val add1 = UpdateAddHtlc(ByteVector32.One, 0, 800 msat, pr.paymentHash, f.defaultExpiry, TestConstants.emptyOnionPacket)
    f.sender.send(handler, IncomingPacket.FinalPacket(add1, Onion.createMultiPartPayload(add1.amountMsat, 1000 msat, add1.cltvExpiry, pr.paymentSecret.get)))
    // Invalid payment secret -> should be rejected.
    val add2 = UpdateAddHtlc(ByteVector32.Zeroes, 42, 200 msat, pr.paymentHash, f.defaultExpiry, TestConstants.emptyOnionPacket)
    f.sender.send(handler, IncomingPacket.FinalPacket(add2, Onion.createMultiPartPayload(add2.amountMsat, 1000 msat, add2.cltvExpiry, pr.paymentSecret.get.reversed())))
    val add3 = add2.copy(id = 43)
    f.sender.send(handler, IncomingPacket.FinalPacket(add3, Onion.createMultiPartPayload(add3.amountMsat, 1000 msat, add3.cltvExpiry, pr.paymentSecret.get)))

<<<<<<< HEAD
    f.register.expectMsg(Register.Forward(ActorRef.noSender, add2.channelId, CMD_FAIL_HTLC(add2.id, Right(IncorrectOrUnknownPaymentDetails(1000 msat, nodeParams.currentBlockHeight)), commit = true)))
    val cmd1 = f.register.expectMsgType[Register.Forward[CMD_FULFILL_HTLC]]
    assert(cmd1.message.id === add1.id)
    assert(cmd1.channelId === add1.channelId)
    assert(cmd1.message.r.sha256() === pr.paymentHash)
    f.register.expectMsg(Register.Forward(ActorRef.noSender, add3.channelId, CMD_FULFILL_HTLC(add3.id, cmd1.message.r, commit = true)))
=======
    f.register.expectMsgAllOf(
      Register.Forward(ActorRef.noSender, add2.channelId, CMD_FAIL_HTLC(add2.id, Right(IncorrectOrUnknownPaymentDetails(1000 msat, nodeParams.currentBlockHeight)), commit = true)),
      Register.Forward(ActorRef.noSender, add1.channelId, CMD_FULFILL_HTLC(add1.id, preimage, commit = true)),
      Register.Forward(ActorRef.noSender, add3.channelId, CMD_FULFILL_HTLC(add3.id, preimage, commit = true))
    )
>>>>>>> 3f1c2506

    val paymentReceived = f.eventListener.expectMsgType[PaymentReceived]
    assert(paymentReceived.parts.map(_.copy(timestamp = 0)).toSet === Set(PartialPayment(800 msat, ByteVector32.One, 0), PartialPayment(200 msat, ByteVector32.Zeroes, 0)))
    val received = nodeParams.db.payments.getIncomingPayment(pr.paymentHash)
    assert(received.isDefined && received.get.status.isInstanceOf[IncomingPaymentStatus.Received])
    assert(received.get.status.asInstanceOf[IncomingPaymentStatus.Received].amount === 1000.msat)
    awaitCond({
      f.sender.send(handler, GetPendingPayments)
      f.sender.expectMsgType[PendingPayments].paymentHashes.isEmpty
    })

    // Extraneous HTLCs should be fulfilled.
    f.sender.send(handler, MultiPartPaymentFSM.ExtraPaymentReceived(pr.paymentHash, HtlcPart(1000 msat, UpdateAddHtlc(ByteVector32.One, 44, 200 msat, pr.paymentHash, add1.cltvExpiry, add1.onionRoutingPacket)), None))
    f.register.expectMsg(Register.Forward(ActorRef.noSender, ByteVector32.One, CMD_FULFILL_HTLC(44, preimage, commit = true)))
    assert(f.eventListener.expectMsgType[PaymentReceived].amount === 200.msat)
    val received2 = nodeParams.db.payments.getIncomingPayment(pr.paymentHash)
    assert(received2.get.status.asInstanceOf[IncomingPaymentStatus.Received].amount === 1200.msat)

    f.sender.send(handler, GetPendingPayments)
    f.sender.expectMsgType[PendingPayments].paymentHashes.isEmpty
  }

  test("PaymentHandler should handle multi-part payment timeout then success") { f =>
    val nodeParams = Alice.nodeParams.copy(multiPartPaymentExpiry = 250 millis, features = featuresWithMpp)
    val handler = TestActorRef[PaymentHandler](PaymentHandler.props(nodeParams, f.register.ref))

    val preimage = randomBytes32()
    f.sender.send(handler, ReceivePayment(Some(1000 msat), "1 coffee, no sugar", paymentPreimage_opt = Some(preimage)))
    val pr = f.sender.expectMsgType[PaymentRequest]
    assert(pr.features.allowMultiPart)
    assert(pr.paymentHash == Crypto.sha256(preimage))

    val add1 = UpdateAddHtlc(ByteVector32.One, 0, 800 msat, pr.paymentHash, f.defaultExpiry, TestConstants.emptyOnionPacket)
    f.sender.send(handler, IncomingPacket.FinalPacket(add1, Onion.createMultiPartPayload(add1.amountMsat, 1000 msat, add1.cltvExpiry, pr.paymentSecret.get)))
    f.register.expectMsg(Register.Forward(ActorRef.noSender, ByteVector32.One, CMD_FAIL_HTLC(0, Right(PaymentTimeout), commit = true)))
    awaitCond({
      f.sender.send(handler, GetPendingPayments)
      f.sender.expectMsgType[PendingPayments].paymentHashes.isEmpty
    })

    val add2 = UpdateAddHtlc(ByteVector32.One, 2, 300 msat, pr.paymentHash, f.defaultExpiry, TestConstants.emptyOnionPacket)
    f.sender.send(handler, IncomingPacket.FinalPacket(add2, Onion.createMultiPartPayload(add2.amountMsat, 1000 msat, add2.cltvExpiry, pr.paymentSecret.get)))
    val add3 = UpdateAddHtlc(ByteVector32.Zeroes, 5, 700 msat, pr.paymentHash, f.defaultExpiry, TestConstants.emptyOnionPacket)
    f.sender.send(handler, IncomingPacket.FinalPacket(add3, Onion.createMultiPartPayload(add3.amountMsat, 1000 msat, add3.cltvExpiry, pr.paymentSecret.get)))

<<<<<<< HEAD
    val cmd1 = f.register.expectMsgType[Register.Forward[CMD_FULFILL_HTLC]]
    assert(cmd1.channelId === add2.channelId)
    assert(cmd1.message.id === 2)
    assert(cmd1.message.r.sha256() === pr.paymentHash)
    f.register.expectMsg(Register.Forward(ActorRef.noSender, add3.channelId, CMD_FULFILL_HTLC(5, cmd1.message.r, commit = true)))
=======
    // the fulfill are not necessarily in the same order as the commands
    f.register.expectMsgAllOf(
      Register.Forward(ActorRef.noSender, add2.channelId, CMD_FULFILL_HTLC(2, preimage, commit = true)),
      Register.Forward(ActorRef.noSender, add3.channelId, CMD_FULFILL_HTLC(5, preimage, commit = true))
    )
>>>>>>> 3f1c2506

    val paymentReceived = f.eventListener.expectMsgType[PaymentReceived]
    assert(paymentReceived.paymentHash === pr.paymentHash)
    assert(paymentReceived.parts.map(_.copy(timestamp = 0)).toSet === Set(PartialPayment(300 msat, ByteVector32.One, 0), PartialPayment(700 msat, ByteVector32.Zeroes, 0)))
    val received = nodeParams.db.payments.getIncomingPayment(pr.paymentHash)
    assert(received.isDefined && received.get.status.isInstanceOf[IncomingPaymentStatus.Received])
    assert(received.get.status.asInstanceOf[IncomingPaymentStatus.Received].amount === 1000.msat)
    awaitCond({
      f.sender.send(handler, GetPendingPayments)
      f.sender.expectMsgType[PendingPayments].paymentHashes.isEmpty
    })
  }

  test("PaymentHandler should handle single-part KeySend payment") { f =>
    import f._

    val amountMsat = 42000 msat
    val paymentPreimage = randomBytes32()
    val paymentHash = Crypto.sha256(paymentPreimage)
    val paymentSecret = randomBytes32()
    val payload = FinalTlvPayload(TlvStream(Seq(OnionTlv.AmountToForward(amountMsat), OnionTlv.OutgoingCltv(defaultExpiry), OnionTlv.PaymentData(paymentSecret, 0 msat), OnionTlv.KeySend(paymentPreimage))))

    assert(nodeParams.db.payments.getIncomingPayment(paymentHash) === None)

    val add = UpdateAddHtlc(ByteVector32.One, 0, amountMsat, paymentHash, defaultExpiry, TestConstants.emptyOnionPacket)
    sender.send(handlerWithKeySend, IncomingPacket.FinalPacket(add, payload))
    register.expectMsgType[Register.Forward[CMD_FULFILL_HTLC]]

    val paymentReceived = eventListener.expectMsgType[PaymentReceived]
    assert(paymentReceived.copy(parts = paymentReceived.parts.map(_.copy(timestamp = 0))) === PaymentReceived(add.paymentHash, PartialPayment(amountMsat, add.channelId, timestamp = 0) :: Nil))
    val received = nodeParams.db.payments.getIncomingPayment(paymentHash)
    assert(received.isDefined && received.get.status.isInstanceOf[IncomingPaymentStatus.Received])
    assert(received.get.status.asInstanceOf[IncomingPaymentStatus.Received].copy(receivedAt = 0) === IncomingPaymentStatus.Received(amountMsat, 0))
  }

  test("PaymentHandler should reject KeySend payment when feature is disabled") { f =>
    import f._

    val amountMsat = 42000 msat
    val paymentPreimage = randomBytes32()
    val paymentHash = Crypto.sha256(paymentPreimage)
    val paymentSecret = randomBytes32()
    val payload = FinalTlvPayload(TlvStream(Seq(OnionTlv.AmountToForward(amountMsat), OnionTlv.OutgoingCltv(defaultExpiry), OnionTlv.PaymentData(paymentSecret, 0 msat), OnionTlv.KeySend(paymentPreimage))))

    assert(nodeParams.db.payments.getIncomingPayment(paymentHash) === None)

    val add = UpdateAddHtlc(ByteVector32.One, 0, amountMsat, paymentHash, defaultExpiry, TestConstants.emptyOnionPacket)
    sender.send(handlerWithMpp, IncomingPacket.FinalPacket(add, payload))

    f.register.expectMsg(Register.Forward(ActorRef.noSender, add.channelId, CMD_FAIL_HTLC(add.id, Right(IncorrectOrUnknownPaymentDetails(42000 msat, nodeParams.currentBlockHeight)), commit = true)))
    assert(nodeParams.db.payments.getIncomingPayment(paymentHash) === None)
  }
}<|MERGE_RESOLUTION|>--- conflicted
+++ resolved
@@ -408,20 +408,11 @@
     val add3 = add2.copy(id = 43)
     f.sender.send(handler, IncomingPacket.FinalPacket(add3, Onion.createMultiPartPayload(add3.amountMsat, 1000 msat, add3.cltvExpiry, pr.paymentSecret.get)))
 
-<<<<<<< HEAD
-    f.register.expectMsg(Register.Forward(ActorRef.noSender, add2.channelId, CMD_FAIL_HTLC(add2.id, Right(IncorrectOrUnknownPaymentDetails(1000 msat, nodeParams.currentBlockHeight)), commit = true)))
-    val cmd1 = f.register.expectMsgType[Register.Forward[CMD_FULFILL_HTLC]]
-    assert(cmd1.message.id === add1.id)
-    assert(cmd1.channelId === add1.channelId)
-    assert(cmd1.message.r.sha256() === pr.paymentHash)
-    f.register.expectMsg(Register.Forward(ActorRef.noSender, add3.channelId, CMD_FULFILL_HTLC(add3.id, cmd1.message.r, commit = true)))
-=======
     f.register.expectMsgAllOf(
       Register.Forward(ActorRef.noSender, add2.channelId, CMD_FAIL_HTLC(add2.id, Right(IncorrectOrUnknownPaymentDetails(1000 msat, nodeParams.currentBlockHeight)), commit = true)),
       Register.Forward(ActorRef.noSender, add1.channelId, CMD_FULFILL_HTLC(add1.id, preimage, commit = true)),
       Register.Forward(ActorRef.noSender, add3.channelId, CMD_FULFILL_HTLC(add3.id, preimage, commit = true))
     )
->>>>>>> 3f1c2506
 
     val paymentReceived = f.eventListener.expectMsgType[PaymentReceived]
     assert(paymentReceived.parts.map(_.copy(timestamp = 0)).toSet === Set(PartialPayment(800 msat, ByteVector32.One, 0), PartialPayment(200 msat, ByteVector32.Zeroes, 0)))
@@ -452,7 +443,7 @@
     f.sender.send(handler, ReceivePayment(Some(1000 msat), "1 coffee, no sugar", paymentPreimage_opt = Some(preimage)))
     val pr = f.sender.expectMsgType[PaymentRequest]
     assert(pr.features.allowMultiPart)
-    assert(pr.paymentHash == Crypto.sha256(preimage))
+    assert(pr.paymentHash == preimage.sha256())
 
     val add1 = UpdateAddHtlc(ByteVector32.One, 0, 800 msat, pr.paymentHash, f.defaultExpiry, TestConstants.emptyOnionPacket)
     f.sender.send(handler, IncomingPacket.FinalPacket(add1, Onion.createMultiPartPayload(add1.amountMsat, 1000 msat, add1.cltvExpiry, pr.paymentSecret.get)))
@@ -467,19 +458,11 @@
     val add3 = UpdateAddHtlc(ByteVector32.Zeroes, 5, 700 msat, pr.paymentHash, f.defaultExpiry, TestConstants.emptyOnionPacket)
     f.sender.send(handler, IncomingPacket.FinalPacket(add3, Onion.createMultiPartPayload(add3.amountMsat, 1000 msat, add3.cltvExpiry, pr.paymentSecret.get)))
 
-<<<<<<< HEAD
-    val cmd1 = f.register.expectMsgType[Register.Forward[CMD_FULFILL_HTLC]]
-    assert(cmd1.channelId === add2.channelId)
-    assert(cmd1.message.id === 2)
-    assert(cmd1.message.r.sha256() === pr.paymentHash)
-    f.register.expectMsg(Register.Forward(ActorRef.noSender, add3.channelId, CMD_FULFILL_HTLC(5, cmd1.message.r, commit = true)))
-=======
     // the fulfill are not necessarily in the same order as the commands
     f.register.expectMsgAllOf(
       Register.Forward(ActorRef.noSender, add2.channelId, CMD_FULFILL_HTLC(2, preimage, commit = true)),
       Register.Forward(ActorRef.noSender, add3.channelId, CMD_FULFILL_HTLC(5, preimage, commit = true))
     )
->>>>>>> 3f1c2506
 
     val paymentReceived = f.eventListener.expectMsgType[PaymentReceived]
     assert(paymentReceived.paymentHash === pr.paymentHash)
