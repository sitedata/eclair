/*
 * Copyright 2019 ACINQ SAS
 *
 * Licensed under the Apache License, Version 2.0 (the "License");
 * you may not use this file except in compliance with the License.
 * You may obtain a copy of the License at
 *
 *     http://www.apache.org/licenses/LICENSE-2.0
 *
 * Unless required by applicable law or agreed to in writing, software
 * distributed under the License is distributed on an "AS IS" BASIS,
 * WITHOUT WARRANTIES OR CONDITIONS OF ANY KIND, either express or implied.
 * See the License for the specific language governing permissions and
 * limitations under the License.
 */

package fr.acinq.eclair.payment

import akka.actor.ActorRef
import fr.acinq.bitcoin.PublicKey
import fr.acinq.bitcoin.DeterministicWallet.ExtendedPrivateKey
import fr.acinq.bitcoin.{Block, ByteVector32, Crypto, DeterministicWallet, OutPoint, Satoshi, SatoshiLong, TxOut}
import fr.acinq.eclair.Features._
import fr.acinq.eclair.channel._
import fr.acinq.eclair.crypto.Sphinx
import fr.acinq.eclair.payment.IncomingPacket.{ChannelRelayPacket, FinalPacket, NodeRelayPacket, decrypt}
import fr.acinq.eclair.payment.OutgoingPacket._
import fr.acinq.eclair.payment.PaymentRequest.PaymentRequestFeatures
import fr.acinq.eclair.router.Router.{ChannelHop, NodeHop}
import fr.acinq.eclair.transactions.Transactions.InputInfo
import fr.acinq.eclair.wire.protocol.Onion.{ChannelRelayTlvPayload, FinalTlvPayload}
import fr.acinq.eclair.wire.protocol.OnionTlv.{AmountToForward, OutgoingCltv, PaymentData}
import fr.acinq.eclair.wire.protocol._
import fr.acinq.eclair.{CltvExpiry, CltvExpiryDelta, MilliSatoshi, MilliSatoshiLong, ShortChannelId, TestConstants, UInt64, nodeFee, randomBytes32, randomKey}
import fr.acinq.eclair.KotlinUtils._
import org.scalatest.BeforeAndAfterAll
import org.scalatest.funsuite.AnyFunSuite
import scodec.Attempt
import scodec.bits.{ByteVector, HexStringSyntax}

import java.util.UUID

/**
 * Created by PM on 31/05/2016.
 */

class PaymentPacketSpec extends AnyFunSuite with BeforeAndAfterAll {

  import PaymentPacketSpec._

  implicit val log: akka.event.LoggingAdapter = akka.event.NoLogging

  test("compute fees") {
    val feeBaseMsat = 150000 msat
    val feeProportionalMillionth = 4L
    val htlcAmountMsat = 42000000 msat
    // spec: fee-base-msat + htlc-amount-msat * fee-proportional-millionths / 1000000
    val ref = feeBaseMsat + htlcAmountMsat * feeProportionalMillionth / 1000000
    val fee = nodeFee(feeBaseMsat, feeProportionalMillionth, htlcAmountMsat)
    assert(ref === fee)
  }

  def testBuildOnion(): Unit = {
    val finalPayload = FinalTlvPayload(TlvStream(AmountToForward(finalAmount), OutgoingCltv(finalExpiry), PaymentData(paymentSecret, 0 msat)))
    val (firstAmount, firstExpiry, onion) = buildPacket(Sphinx.PaymentPacket)(paymentHash, hops, finalPayload)
    assert(firstAmount === amount_ab)
    assert(firstExpiry === expiry_ab)
    assert(onion.packet.payload.length === Sphinx.PaymentPacket.PayloadLength)

    // let's peel the onion
    testPeelOnion(onion.packet)
  }

  def testPeelOnion(packet_b: OnionRoutingPacket): Unit = {
    val add_b = UpdateAddHtlc(randomBytes32(), 0, amount_ab, paymentHash, expiry_ab, packet_b)
    val Right(relay_b@ChannelRelayPacket(add_b2, payload_b, packet_c)) = decrypt(add_b, priv_b.privateKey)
    assert(add_b2 === add_b)
    assert(packet_c.payload.length === Sphinx.PaymentPacket.PayloadLength)
    assert(payload_b.amountToForward === amount_bc)
    assert(payload_b.outgoingCltv === expiry_bc)
    assert(payload_b.outgoingChannelId === channelUpdate_bc.shortChannelId)
    assert(relay_b.relayFeeMsat === fee_b)
    assert(relay_b.expiryDelta === channelUpdate_bc.cltvExpiryDelta)

    val add_c = UpdateAddHtlc(randomBytes32(), 1, amount_bc, paymentHash, expiry_bc, packet_c)
    val Right(relay_c@ChannelRelayPacket(add_c2, payload_c, packet_d)) = decrypt(add_c, priv_c.privateKey)
    assert(add_c2 === add_c)
    assert(packet_d.payload.length === Sphinx.PaymentPacket.PayloadLength)
    assert(payload_c.amountToForward === amount_cd)
    assert(payload_c.outgoingCltv === expiry_cd)
    assert(payload_c.outgoingChannelId === channelUpdate_cd.shortChannelId)
    assert(relay_c.relayFeeMsat === fee_c)
    assert(relay_c.expiryDelta === channelUpdate_cd.cltvExpiryDelta)

    val add_d = UpdateAddHtlc(randomBytes32(), 2, amount_cd, paymentHash, expiry_cd, packet_d)
    val Right(relay_d@ChannelRelayPacket(add_d2, payload_d, packet_e)) = decrypt(add_d, priv_d.privateKey)
    assert(add_d2 === add_d)
    assert(packet_e.payload.length === Sphinx.PaymentPacket.PayloadLength)
    assert(payload_d.amountToForward === amount_de)
    assert(payload_d.outgoingCltv === expiry_de)
    assert(payload_d.outgoingChannelId === channelUpdate_de.shortChannelId)
    assert(relay_d.relayFeeMsat === fee_d)
    assert(relay_d.expiryDelta === channelUpdate_de.cltvExpiryDelta)

    val add_e = UpdateAddHtlc(randomBytes32(), 2, amount_de, paymentHash, expiry_de, packet_e)
    val Right(FinalPacket(add_e2, payload_e)) = decrypt(add_e, priv_e.privateKey)
    assert(add_e2 === add_e)
    assert(payload_e.amount === finalAmount)
    assert(payload_e.totalAmount === finalAmount)
    assert(payload_e.expiry === finalExpiry)
    assert(payload_e.paymentSecret === paymentSecret)
  }

  test("build onion with final payload") {
    testBuildOnion()
  }

  test("build a command including the onion") {
    val (add, _) = buildCommand(ActorRef.noSender, Upstream.Local(UUID.randomUUID), paymentHash, hops, Onion.createSinglePartPayload(finalAmount, finalExpiry, paymentSecret))
    assert(add.amount > finalAmount)
    assert(add.cltvExpiry === finalExpiry + channelUpdate_de.cltvExpiryDelta + channelUpdate_cd.cltvExpiryDelta + channelUpdate_bc.cltvExpiryDelta)
    assert(add.paymentHash === paymentHash)
    assert(add.onion.payload.length === Sphinx.PaymentPacket.PayloadLength)

    // let's peel the onion
    testPeelOnion(add.onion)
  }

  test("build a command with no hops") {
    val (add, _) = buildCommand(ActorRef.noSender, Upstream.Local(UUID.randomUUID()), paymentHash, hops.take(1), Onion.createSinglePartPayload(finalAmount, finalExpiry, paymentSecret))
    assert(add.amount === finalAmount)
    assert(add.cltvExpiry === finalExpiry)
    assert(add.paymentHash === paymentHash)
    assert(add.onion.payload.length === Sphinx.PaymentPacket.PayloadLength)

    // let's peel the onion
    val add_b = UpdateAddHtlc(randomBytes32(), 0, finalAmount, paymentHash, finalExpiry, add.onion)
    val Right(FinalPacket(add_b2, payload_b)) = decrypt(add_b, priv_b.privateKey)
    assert(add_b2 === add_b)
    assert(payload_b.amount === finalAmount)
    assert(payload_b.totalAmount === finalAmount)
    assert(payload_b.expiry === finalExpiry)
    assert(payload_b.paymentSecret === paymentSecret)
  }

  test("build a trampoline payment") {
    // simple trampoline route to e:
    //             .--.   .--.
    //            /    \ /    \
    // a -> b -> c      d      e

    val (amount_ac, expiry_ac, trampolineOnion) = buildPacket(Sphinx.TrampolinePacket)(paymentHash, trampolineHops, Onion.createMultiPartPayload(finalAmount, finalAmount * 3, finalExpiry, paymentSecret))
    assert(amount_ac === amount_bc)
    assert(expiry_ac === expiry_bc)

    val (firstAmount, firstExpiry, onion) = buildPacket(Sphinx.PaymentPacket)(paymentHash, trampolineChannelHops, Onion.createTrampolinePayload(amount_ac, amount_ac, expiry_ac, randomBytes32(), trampolineOnion.packet))
    assert(firstAmount === amount_ab)
    assert(firstExpiry === expiry_ab)

    val add_b = UpdateAddHtlc(randomBytes32(), 1, firstAmount, paymentHash, firstExpiry, onion.packet)
    val Right(ChannelRelayPacket(add_b2, payload_b, packet_c)) = decrypt(add_b, priv_b.privateKey)
    assert(add_b2 === add_b)
    assert(payload_b === ChannelRelayTlvPayload(channelUpdate_bc.shortChannelId, amount_bc, expiry_bc))

    val add_c = UpdateAddHtlc(randomBytes32(), 2, amount_bc, paymentHash, expiry_bc, packet_c)
    val Right(NodeRelayPacket(add_c2, outer_c, inner_c, packet_d)) = decrypt(add_c, priv_c.privateKey)
    assert(add_c2 === add_c)
    assert(outer_c.amount === amount_bc)
    assert(outer_c.totalAmount === amount_bc)
    assert(outer_c.expiry === expiry_bc)
    assert(inner_c.amountToForward === amount_cd)
    assert(inner_c.outgoingCltv === expiry_cd)
    assert(inner_c.outgoingNodeId === d)
    assert(inner_c.invoiceRoutingInfo === None)
    assert(inner_c.invoiceFeatures === None)
    assert(inner_c.paymentSecret === None)

    // c forwards the trampoline payment to d.
    val (amount_d, expiry_d, onion_d) = buildPacket(Sphinx.PaymentPacket)(paymentHash, ChannelHop(c, d, channelUpdate_cd) :: Nil, Onion.createTrampolinePayload(amount_cd, amount_cd, expiry_cd, randomBytes32(), packet_d))
    assert(amount_d === amount_cd)
    assert(expiry_d === expiry_cd)
    val add_d = UpdateAddHtlc(randomBytes32(), 3, amount_d, paymentHash, expiry_d, onion_d.packet)
    val Right(NodeRelayPacket(add_d2, outer_d, inner_d, packet_e)) = decrypt(add_d, priv_d.privateKey)
    assert(add_d2 === add_d)
    assert(outer_d.amount === amount_cd)
    assert(outer_d.totalAmount === amount_cd)
    assert(outer_d.expiry === expiry_cd)
    assert(inner_d.amountToForward === amount_de)
    assert(inner_d.outgoingCltv === expiry_de)
    assert(inner_d.outgoingNodeId === e)
    assert(inner_d.invoiceRoutingInfo === None)
    assert(inner_d.invoiceFeatures === None)
    assert(inner_d.paymentSecret === None)

    // d forwards the trampoline payment to e.
    val (amount_e, expiry_e, onion_e) = buildPacket(Sphinx.PaymentPacket)(paymentHash, ChannelHop(d, e, channelUpdate_de) :: Nil, Onion.createTrampolinePayload(amount_de, amount_de, expiry_de, randomBytes32(), packet_e))
    assert(amount_e === amount_de)
    assert(expiry_e === expiry_de)
    val add_e = UpdateAddHtlc(randomBytes32(), 4, amount_e, paymentHash, expiry_e, onion_e.packet)
    val Right(FinalPacket(add_e2, payload_e)) = decrypt(add_e, priv_e.privateKey)
    assert(add_e2 === add_e)
    assert(payload_e === FinalTlvPayload(TlvStream(AmountToForward(finalAmount), OutgoingCltv(finalExpiry), PaymentData(paymentSecret, finalAmount * 3))))
  }

  test("build a trampoline payment with non-trampoline recipient") {
    // simple trampoline route to e where e doesn't support trampoline:
    //             .--.
    //            /    \
    // a -> b -> c      d -> e

    val routingHints = List(List(PaymentRequest.ExtraHop(randomKey().publicKey, ShortChannelId(42), 10 msat, 100, CltvExpiryDelta(144))))
    val invoiceFeatures = PaymentRequestFeatures(VariableLengthOnion.mandatory, PaymentSecret.mandatory, BasicMultiPartPayment.optional)
    val invoice = PaymentRequest(Block.RegtestGenesisBlock.hash, Some(finalAmount), paymentHash, priv_a.privateKey, "#reckless", CltvExpiryDelta(18), None, None, routingHints, features = invoiceFeatures)
    val (amount_ac, expiry_ac, trampolineOnion) = buildTrampolineToLegacyPacket(invoice, trampolineHops, Onion.createSinglePartPayload(finalAmount, finalExpiry, invoice.paymentSecret.get))
    assert(amount_ac === amount_bc)
    assert(expiry_ac === expiry_bc)

    val (firstAmount, firstExpiry, onion) = buildPacket(Sphinx.PaymentPacket)(paymentHash, trampolineChannelHops, Onion.createTrampolinePayload(amount_ac, amount_ac, expiry_ac, randomBytes32(), trampolineOnion.packet))
    assert(firstAmount === amount_ab)
    assert(firstExpiry === expiry_ab)

    val add_b = UpdateAddHtlc(randomBytes32(), 1, firstAmount, paymentHash, firstExpiry, onion.packet)
    val Right(ChannelRelayPacket(_, _, packet_c)) = decrypt(add_b, priv_b.privateKey)

    val add_c = UpdateAddHtlc(randomBytes32(), 2, amount_bc, paymentHash, expiry_bc, packet_c)
    val Right(NodeRelayPacket(_, outer_c, inner_c, packet_d)) = decrypt(add_c, priv_c.privateKey)
    assert(outer_c.amount === amount_bc)
    assert(outer_c.totalAmount === amount_bc)
    assert(outer_c.expiry === expiry_bc)
    assert(outer_c.paymentSecret !== invoice.paymentSecret)
    assert(inner_c.amountToForward === amount_cd)
    assert(inner_c.outgoingCltv === expiry_cd)
    assert(inner_c.outgoingNodeId === d)
    assert(inner_c.invoiceRoutingInfo === None)
    assert(inner_c.invoiceFeatures === None)
    assert(inner_c.paymentSecret === None)

    // c forwards the trampoline payment to d.
    val (amount_d, expiry_d, onion_d) = buildPacket(Sphinx.PaymentPacket)(paymentHash, ChannelHop(c, d, channelUpdate_cd) :: Nil, Onion.createTrampolinePayload(amount_cd, amount_cd, expiry_cd, randomBytes32(), packet_d))
    assert(amount_d === amount_cd)
    assert(expiry_d === expiry_cd)
    val add_d = UpdateAddHtlc(randomBytes32(), 3, amount_d, paymentHash, expiry_d, onion_d.packet)
    val Right(NodeRelayPacket(_, outer_d, inner_d, _)) = decrypt(add_d, priv_d.privateKey)
    assert(outer_d.amount === amount_cd)
    assert(outer_d.totalAmount === amount_cd)
    assert(outer_d.expiry === expiry_cd)
    assert(outer_d.paymentSecret !== invoice.paymentSecret)
    assert(inner_d.amountToForward === finalAmount)
    assert(inner_d.outgoingCltv === expiry_de)
    assert(inner_d.outgoingNodeId === e)
    assert(inner_d.totalAmount === finalAmount)
    assert(inner_d.paymentSecret === invoice.paymentSecret)
    assert(inner_d.invoiceFeatures === Some(hex"024100")) // var_onion_optin, payment_secret, basic_mpp
    assert(inner_d.invoiceRoutingInfo === Some(routingHints))
  }

  test("fail to build a trampoline payment when too much invoice data is provided") {
    val routingHintOverflow = List(List.fill(7)(PaymentRequest.ExtraHop(randomKey().publicKey, ShortChannelId(1), 10 msat, 100, CltvExpiryDelta(12))))
    val invoice = PaymentRequest(Block.RegtestGenesisBlock.hash, Some(finalAmount), paymentHash, priv_a.privateKey, "#reckless", CltvExpiryDelta(18), None, None, routingHintOverflow)
    assertThrows[IllegalArgumentException](
      buildTrampolineToLegacyPacket(invoice, trampolineHops, Onion.createSinglePartPayload(finalAmount, finalExpiry, invoice.paymentSecret.get))
    )
  }

  test("fail to decrypt when the onion is invalid") {
    val (firstAmount, firstExpiry, onion) = buildPacket(Sphinx.PaymentPacket)(paymentHash, hops, Onion.createSinglePartPayload(finalAmount, finalExpiry, paymentSecret))
    val add = UpdateAddHtlc(randomBytes32(), 1, firstAmount, paymentHash, firstExpiry, onion.packet.copy(payload = onion.packet.payload.reverse))
    val Left(failure) = decrypt(add, priv_b.privateKey)
    assert(failure.isInstanceOf[InvalidOnionHmac])
  }

  test("fail to decrypt when the trampoline onion is invalid") {
    val (amount_ac, expiry_ac, trampolineOnion) = buildPacket(Sphinx.TrampolinePacket)(paymentHash, trampolineHops, Onion.createMultiPartPayload(finalAmount, finalAmount * 2, finalExpiry, paymentSecret))
    val (firstAmount, firstExpiry, onion) = buildPacket(Sphinx.PaymentPacket)(paymentHash, trampolineChannelHops, Onion.createTrampolinePayload(amount_ac, amount_ac, expiry_ac, randomBytes32(), trampolineOnion.packet.copy(payload = trampolineOnion.packet.payload.reverse)))
    val add_b = UpdateAddHtlc(randomBytes32(), 1, firstAmount, paymentHash, firstExpiry, onion.packet)
    val Right(ChannelRelayPacket(_, _, packet_c)) = decrypt(add_b, priv_b.privateKey)
    val add_c = UpdateAddHtlc(randomBytes32(), 2, amount_bc, paymentHash, expiry_bc, packet_c)
    val Left(failure) = decrypt(add_c, priv_c.privateKey)
    assert(failure.isInstanceOf[InvalidOnionHmac])
  }

  test("fail to decrypt when payment hash doesn't match associated data") {
    val (firstAmount, firstExpiry, onion) = buildPacket(Sphinx.PaymentPacket)(paymentHash.reversed(), hops, Onion.createSinglePartPayload(finalAmount, finalExpiry, paymentSecret))
    val add = UpdateAddHtlc(randomBytes32(), 1, firstAmount, paymentHash, firstExpiry, onion.packet)
    val Left(failure) = decrypt(add, priv_b.privateKey)
    assert(failure.isInstanceOf[InvalidOnionHmac])
  }

  test("fail to decrypt at the final node when amount has been modified by next-to-last node") {
    val (firstAmount, firstExpiry, onion) = buildPacket(Sphinx.PaymentPacket)(paymentHash, hops.take(1), Onion.createSinglePartPayload(finalAmount, finalExpiry, paymentSecret))
    val add = UpdateAddHtlc(randomBytes32(), 1, firstAmount - 100.msat, paymentHash, firstExpiry, onion.packet)
    val Left(failure) = decrypt(add, priv_b.privateKey)
    assert(failure === FinalIncorrectHtlcAmount(firstAmount - 100.msat))
  }

  test("fail to decrypt at the final node when expiry has been modified by next-to-last node") {
    val (firstAmount, firstExpiry, onion) = buildPacket(Sphinx.PaymentPacket)(paymentHash, hops.take(1), Onion.createSinglePartPayload(finalAmount, finalExpiry, paymentSecret))
    val add = UpdateAddHtlc(randomBytes32(), 1, firstAmount, paymentHash, firstExpiry - CltvExpiryDelta(12), onion.packet)
    val Left(failure) = decrypt(add, priv_b.privateKey)
    assert(failure === FinalIncorrectCltvExpiry(firstExpiry - CltvExpiryDelta(12)))
  }

  test("fail to decrypt at the final trampoline node when amount has been modified by next-to-last trampoline") {
    val (amount_ac, expiry_ac, trampolineOnion) = buildPacket(Sphinx.TrampolinePacket)(paymentHash, trampolineHops, Onion.createMultiPartPayload(finalAmount, finalAmount, finalExpiry, paymentSecret))
    val (firstAmount, firstExpiry, onion) = buildPacket(Sphinx.PaymentPacket)(paymentHash, trampolineChannelHops, Onion.createTrampolinePayload(amount_ac, amount_ac, expiry_ac, randomBytes32(), trampolineOnion.packet))
    val Right(ChannelRelayPacket(_, _, packet_c)) = decrypt(UpdateAddHtlc(randomBytes32(), 1, firstAmount, paymentHash, firstExpiry, onion.packet), priv_b.privateKey)
    val Right(NodeRelayPacket(_, _, _, packet_d)) = decrypt(UpdateAddHtlc(randomBytes32(), 2, amount_bc, paymentHash, expiry_bc, packet_c), priv_c.privateKey)
    // c forwards the trampoline payment to d.
    val (amount_d, expiry_d, onion_d) = buildPacket(Sphinx.PaymentPacket)(paymentHash, ChannelHop(c, d, channelUpdate_cd) :: Nil, Onion.createTrampolinePayload(amount_cd, amount_cd, expiry_cd, randomBytes32(), packet_d))
    val Right(NodeRelayPacket(_, _, _, packet_e)) = decrypt(UpdateAddHtlc(randomBytes32(), 3, amount_d, paymentHash, expiry_d, onion_d.packet), priv_d.privateKey)
    // d forwards an invalid amount to e (the outer total amount doesn't match the inner amount).
    val invalidTotalAmount = amount_de + 100.msat
    val (amount_e, expiry_e, onion_e) = buildPacket(Sphinx.PaymentPacket)(paymentHash, ChannelHop(d, e, channelUpdate_de) :: Nil, Onion.createTrampolinePayload(amount_de, invalidTotalAmount, expiry_de, randomBytes32(), packet_e))
    val Left(failure) = decrypt(UpdateAddHtlc(randomBytes32(), 4, amount_e, paymentHash, expiry_e, onion_e.packet), priv_e.privateKey)
    assert(failure === FinalIncorrectHtlcAmount(invalidTotalAmount))
  }

  test("fail to decrypt at the final trampoline node when expiry has been modified by next-to-last trampoline") {
    val (amount_ac, expiry_ac, trampolineOnion) = buildPacket(Sphinx.TrampolinePacket)(paymentHash, trampolineHops, Onion.createMultiPartPayload(finalAmount, finalAmount, finalExpiry, paymentSecret))
    val (firstAmount, firstExpiry, onion) = buildPacket(Sphinx.PaymentPacket)(paymentHash, trampolineChannelHops, Onion.createTrampolinePayload(amount_ac, amount_ac, expiry_ac, randomBytes32(), trampolineOnion.packet))
    val Right(ChannelRelayPacket(_, _, packet_c)) = decrypt(UpdateAddHtlc(randomBytes32(), 1, firstAmount, paymentHash, firstExpiry, onion.packet), priv_b.privateKey)
    val Right(NodeRelayPacket(_, _, _, packet_d)) = decrypt(UpdateAddHtlc(randomBytes32(), 2, amount_bc, paymentHash, expiry_bc, packet_c), priv_c.privateKey)
    // c forwards the trampoline payment to d.
    val (amount_d, expiry_d, onion_d) = buildPacket(Sphinx.PaymentPacket)(paymentHash, ChannelHop(c, d, channelUpdate_cd) :: Nil, Onion.createTrampolinePayload(amount_cd, amount_cd, expiry_cd, randomBytes32(), packet_d))
    val Right(NodeRelayPacket(_, _, _, packet_e)) = decrypt(UpdateAddHtlc(randomBytes32(), 3, amount_d, paymentHash, expiry_d, onion_d.packet), priv_d.privateKey)
    // d forwards an invalid expiry to e (the outer expiry doesn't match the inner expiry).
    val invalidExpiry = expiry_de - CltvExpiryDelta(12)
    val (amount_e, expiry_e, onion_e) = buildPacket(Sphinx.PaymentPacket)(paymentHash, ChannelHop(d, e, channelUpdate_de) :: Nil, Onion.createTrampolinePayload(amount_de, amount_de, invalidExpiry, randomBytes32(), packet_e))
    val Left(failure) = decrypt(UpdateAddHtlc(randomBytes32(), 4, amount_e, paymentHash, expiry_e, onion_e.packet), priv_e.privateKey)
    assert(failure === FinalIncorrectCltvExpiry(invalidExpiry))
  }

  test("fail to decrypt at intermediate trampoline node when amount is invalid") {
    val (amount_ac, expiry_ac, trampolineOnion) = buildPacket(Sphinx.TrampolinePacket)(paymentHash, trampolineHops, Onion.createSinglePartPayload(finalAmount, finalExpiry, paymentSecret))
    val (firstAmount, firstExpiry, onion) = buildPacket(Sphinx.PaymentPacket)(paymentHash, trampolineChannelHops, Onion.createTrampolinePayload(amount_ac, amount_ac, expiry_ac, randomBytes32(), trampolineOnion.packet))
    val Right(ChannelRelayPacket(_, _, packet_c)) = decrypt(UpdateAddHtlc(randomBytes32(), 1, firstAmount, paymentHash, firstExpiry, onion.packet), priv_b.privateKey)
    // A trampoline relay is very similar to a final node: it can validate that the HTLC amount matches the onion outer amount.
    val Left(failure) = decrypt(UpdateAddHtlc(randomBytes32(), 2, amount_bc - 100.msat, paymentHash, expiry_bc, packet_c), priv_c.privateKey)
    assert(failure === FinalIncorrectHtlcAmount(amount_bc - 100.msat))
  }

  test("fail to decrypt at intermediate trampoline node when expiry is invalid") {
    val (amount_ac, expiry_ac, trampolineOnion) = buildPacket(Sphinx.TrampolinePacket)(paymentHash, trampolineHops, Onion.createSinglePartPayload(finalAmount, finalExpiry, paymentSecret))
    val (firstAmount, firstExpiry, onion) = buildPacket(Sphinx.PaymentPacket)(paymentHash, trampolineChannelHops, Onion.createTrampolinePayload(amount_ac, amount_ac, expiry_ac, randomBytes32(), trampolineOnion.packet))
    val Right(ChannelRelayPacket(_, _, packet_c)) = decrypt(UpdateAddHtlc(randomBytes32(), 1, firstAmount, paymentHash, firstExpiry, onion.packet), priv_b.privateKey)
    // A trampoline relay is very similar to a final node: it can validate that the HTLC expiry matches the onion outer expiry.
    val Left(failure) = decrypt(UpdateAddHtlc(randomBytes32(), 2, amount_bc, paymentHash, expiry_bc - CltvExpiryDelta(12), packet_c), priv_c.privateKey)
    assert(failure === FinalIncorrectCltvExpiry(expiry_bc - CltvExpiryDelta(12)))
  }

}

object PaymentPacketSpec {

  /** Build onion from arbitrary tlv stream (potentially invalid). */
  def buildTlvOnion[T <: Onion.PacketType](packetType: Sphinx.OnionRoutingPacket[T])(nodes: Seq[PublicKey], payloads: Seq[TlvStream[OnionTlv]], associatedData: ByteVector32): OnionRoutingPacket = {
    require(nodes.size == payloads.size)
    val sessionKey = randomKey()
    val payloadsBin: Seq[ByteVector] = payloads.map(OnionCodecs.tlvPerHopPayloadCodec.encode)
      .map {
        case Attempt.Successful(bitVector) => bitVector.bytes
        case Attempt.Failure(cause) => throw new RuntimeException(s"serialization error: $cause")
      }
    packetType.create(sessionKey, nodes, payloadsBin, associatedData).packet
  }

  def makeCommitments(channelId: ByteVector32, testAvailableBalanceForSend: MilliSatoshi = 50000000 msat, testAvailableBalanceForReceive: MilliSatoshi = 50000000 msat, testCapacity: Satoshi = 100000 sat): Commitments = {
    val params = LocalParams(null, null, null, null, null, null, null, 0, isFunder = true, null, None, null)
<<<<<<< HEAD
    val remoteParams = RemoteParams(randomKey().publicKey, null, null, null, null, null, maxAcceptedHtlcs = 0, null, null, null, null, null, null)
    val commitInput = InputInfo(new OutPoint(randomBytes32(), 1), new TxOut(testCapacity, Nil), Nil)
    new Commitments(ChannelVersion.STANDARD, params, remoteParams, 0.toByte, null, null, null, null, 0, 0, Map.empty, null, commitInput, null, channelId) {
=======
    val remoteParams = RemoteParams(randomKey().publicKey, null, null, null, null, null, maxAcceptedHtlcs = 0, null, null, null, null, null, null, None)
    val commitInput = InputInfo(OutPoint(randomBytes32(), 1), TxOut(testCapacity, Nil), Nil)
    new Commitments(channelId, ChannelConfig.standard, ChannelFeatures(), params, remoteParams, 0.toByte, null, null, null, null, 0, 0, Map.empty, null, commitInput, null) {
>>>>>>> ca51a2d1
      override lazy val availableBalanceForSend: MilliSatoshi = testAvailableBalanceForSend.max(0 msat)
      override lazy val availableBalanceForReceive: MilliSatoshi = testAvailableBalanceForReceive.max(0 msat)
    }
  }

  def randomExtendedPrivateKey: ExtendedPrivateKey = DeterministicWallet.generate(randomBytes32())

  val (priv_a, priv_b, priv_c, priv_d, priv_e) = (TestConstants.Alice.nodeKeyManager.nodeKey, TestConstants.Bob.nodeKeyManager.nodeKey, randomExtendedPrivateKey, randomExtendedPrivateKey, randomExtendedPrivateKey)
  val (a, b, c, d, e) = (priv_a.publicKey, priv_b.publicKey, priv_c.publicKey, priv_d.publicKey, priv_e.publicKey)
  val sig = Crypto.sign(Crypto.sha256(ByteVector.empty), priv_a.privateKey)
  val defaultChannelUpdate = ChannelUpdate(sig, Block.RegtestGenesisBlock.hash, ShortChannelId(0), 0, 1, 0, CltvExpiryDelta(0), 42000 msat, 0 msat, 0, Some(500000000 msat))
  val channelUpdate_ab = defaultChannelUpdate.copy(shortChannelId = ShortChannelId(1), cltvExpiryDelta = CltvExpiryDelta(4), feeBaseMsat = 642000 msat, feeProportionalMillionths = 7)
  val channelUpdate_bc = defaultChannelUpdate.copy(shortChannelId = ShortChannelId(2), cltvExpiryDelta = CltvExpiryDelta(5), feeBaseMsat = 153000 msat, feeProportionalMillionths = 4)
  val channelUpdate_cd = defaultChannelUpdate.copy(shortChannelId = ShortChannelId(3), cltvExpiryDelta = CltvExpiryDelta(10), feeBaseMsat = 60000 msat, feeProportionalMillionths = 1)
  val channelUpdate_de = defaultChannelUpdate.copy(shortChannelId = ShortChannelId(4), cltvExpiryDelta = CltvExpiryDelta(7), feeBaseMsat = 766000 msat, feeProportionalMillionths = 10)

  // simple route a -> b -> c -> d -> e

  val hops =
    ChannelHop(a, b, channelUpdate_ab) ::
      ChannelHop(b, c, channelUpdate_bc) ::
      ChannelHop(c, d, channelUpdate_cd) ::
      ChannelHop(d, e, channelUpdate_de) :: Nil

  val finalAmount = 42000000 msat
  val currentBlockCount = 400000
  val finalExpiry = CltvExpiry(currentBlockCount) + Channel.MIN_CLTV_EXPIRY_DELTA
  val paymentPreimage = randomBytes32()
  val paymentHash = paymentPreimage.sha256()
  val paymentSecret = randomBytes32()

  val expiry_de = finalExpiry
  val amount_de = finalAmount
  val fee_d = nodeFee(channelUpdate_de.feeBaseMsat, channelUpdate_de.feeProportionalMillionths, amount_de)

  val expiry_cd = expiry_de + channelUpdate_de.cltvExpiryDelta
  val amount_cd = amount_de + fee_d
  val fee_c = nodeFee(channelUpdate_cd.feeBaseMsat, channelUpdate_cd.feeProportionalMillionths, amount_cd)

  val expiry_bc = expiry_cd + channelUpdate_cd.cltvExpiryDelta
  val amount_bc = amount_cd + fee_c
  val fee_b = nodeFee(channelUpdate_bc.feeBaseMsat, channelUpdate_bc.feeProportionalMillionths, amount_bc)

  val expiry_ab = expiry_bc + channelUpdate_bc.cltvExpiryDelta
  val amount_ab = amount_bc + fee_b

  // simple trampoline route to e:
  //             .--.   .--.
  //            /    \ /    \
  // a -> b -> c      d      e

  val trampolineHops =
    NodeHop(a, c, channelUpdate_ab.cltvExpiryDelta + channelUpdate_bc.cltvExpiryDelta, fee_b) ::
      NodeHop(c, d, channelUpdate_cd.cltvExpiryDelta, fee_c) ::
      NodeHop(d, e, channelUpdate_de.cltvExpiryDelta, fee_d) :: Nil

  val trampolineChannelHops =
    ChannelHop(a, b, channelUpdate_ab) ::
      ChannelHop(b, c, channelUpdate_bc) :: Nil

}<|MERGE_RESOLUTION|>--- conflicted
+++ resolved
@@ -366,15 +366,9 @@
 
   def makeCommitments(channelId: ByteVector32, testAvailableBalanceForSend: MilliSatoshi = 50000000 msat, testAvailableBalanceForReceive: MilliSatoshi = 50000000 msat, testCapacity: Satoshi = 100000 sat): Commitments = {
     val params = LocalParams(null, null, null, null, null, null, null, 0, isFunder = true, null, None, null)
-<<<<<<< HEAD
-    val remoteParams = RemoteParams(randomKey().publicKey, null, null, null, null, null, maxAcceptedHtlcs = 0, null, null, null, null, null, null)
+    val remoteParams = RemoteParams(randomKey().publicKey, null, null, null, null, null, maxAcceptedHtlcs = 0, null, null, null, null, null, null, None)
     val commitInput = InputInfo(new OutPoint(randomBytes32(), 1), new TxOut(testCapacity, Nil), Nil)
-    new Commitments(ChannelVersion.STANDARD, params, remoteParams, 0.toByte, null, null, null, null, 0, 0, Map.empty, null, commitInput, null, channelId) {
-=======
-    val remoteParams = RemoteParams(randomKey().publicKey, null, null, null, null, null, maxAcceptedHtlcs = 0, null, null, null, null, null, null, None)
-    val commitInput = InputInfo(OutPoint(randomBytes32(), 1), TxOut(testCapacity, Nil), Nil)
     new Commitments(channelId, ChannelConfig.standard, ChannelFeatures(), params, remoteParams, 0.toByte, null, null, null, null, 0, 0, Map.empty, null, commitInput, null) {
->>>>>>> ca51a2d1
       override lazy val availableBalanceForSend: MilliSatoshi = testAvailableBalanceForSend.max(0 msat)
       override lazy val availableBalanceForReceive: MilliSatoshi = testAvailableBalanceForReceive.max(0 msat)
     }
