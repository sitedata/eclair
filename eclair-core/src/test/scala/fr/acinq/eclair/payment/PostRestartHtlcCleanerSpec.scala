/*
 * Copyright 2019 ACINQ SAS
 *
 * Licensed under the Apache License, Version 2.0 (the "License");
 * you may not use this file except in compliance with the License.
 * You may obtain a copy of the License at
 *
 *     http://www.apache.org/licenses/LICENSE-2.0
 *
 * Unless required by applicable law or agreed to in writing, software
 * distributed under the License is distributed on an "AS IS" BASIS,
 * WITHOUT WARRANTIES OR CONDITIONS OF ANY KIND, either express or implied.
 * See the License for the specific language governing permissions and
 * limitations under the License.
 */

package fr.acinq.eclair.payment

import akka.Done
import akka.actor.ActorRef
import akka.event.LoggingAdapter
import akka.testkit.TestProbe
import fr.acinq.bitcoin.PublicKey
import fr.acinq.bitcoin.{Block, ByteVector32, Crypto, Satoshi, SatoshiLong}
import fr.acinq.eclair.blockchain.bitcoind.ZmqWatcher.WatchTxConfirmedTriggered
import fr.acinq.eclair.channel._
import fr.acinq.eclair.channel.states.StateTestsHelperMethods
import fr.acinq.eclair.db.{OutgoingPayment, OutgoingPaymentStatus, PaymentType}
import fr.acinq.eclair.payment.OutgoingPacket.{Upstream, buildCommand}
import fr.acinq.eclair.payment.PaymentPacketSpec._
import fr.acinq.eclair.payment.relay.{PostRestartHtlcCleaner, Relayer}
import fr.acinq.eclair.router.Router.ChannelHop
import fr.acinq.eclair.transactions.{DirectedHtlc, IncomingHtlc, OutgoingHtlc}
import fr.acinq.eclair.wire.protocol.Onion.FinalLegacyPayload
import fr.acinq.eclair.wire.protocol._
import fr.acinq.eclair.wire.internal.channel.ChannelCodecsSpec
import fr.acinq.eclair.{CltvExpiry, CltvExpiryDelta, CustomCommitmentsPlugin, MilliSatoshi, MilliSatoshiLong, NodeParams, TestConstants, TestKitBaseClass, randomBytes32}
import fr.acinq.eclair.KotlinUtils._
import org.scalatest.Outcome
import org.scalatest.funsuite.FixtureAnyFunSuiteLike
import org.scalatest.{Outcome, ParallelTestExecution}
import scodec.bits.ByteVector

import java.util.UUID
import scala.concurrent.Promise
import scala.concurrent.duration._

/**
 * Created by t-bast on 21/11/2019.
 */

class PostRestartHtlcCleanerSpec extends TestKitBaseClass with FixtureAnyFunSuiteLike with ParallelTestExecution with StateTestsHelperMethods {

  import PostRestartHtlcCleanerSpec._

  case class FixtureParam(nodeParams: NodeParams, register: TestProbe, sender: TestProbe, eventListener: TestProbe) {
    def createRelayer(nodeParams1: NodeParams): ActorRef = {
      system.actorOf(Relayer.props(nodeParams1, TestProbe().ref, register.ref, TestProbe().ref))
    }
  }

  override def withFixture(test: OneArgTest): Outcome = {
    within(30 seconds) {
      val nodeParams = TestConstants.Bob.nodeParams
      val register = TestProbe()
      val eventListener = TestProbe()
      system.eventStream.subscribe(eventListener.ref, classOf[PaymentEvent])
      withFixture(test.toNoArgTest(FixtureParam(nodeParams, register, TestProbe(), eventListener)))
    }
  }

  test("clean up upstream HTLCs that weren't relayed downstream") { f =>
    import f._

    // We simulate the following state:
    //          (channel AB1)
    //    +-<-<- 2, 3 -<-<-<-<-<-+
    //    +->->- 0, 1, 4, 5 ->->-+
    //    |                      |
    //    A                      B ---> relayed (AB1, 0), (AB1, 5), (AB2, 2)
    //    |                      |
    //    +->->- 0, 2, 4  ->->->-+
    //    +-<-<- 1, 3 -<-<-<-<-<-+
    //          (channel AB2)

    val relayedPaymentHash = randomBytes32()
    val relayed = Origin.ChannelRelayedCold(channelId_ab_1, 5, 10 msat, 10 msat)
    val trampolineRelayedPaymentHash = randomBytes32()
    val trampolineRelayed = Origin.TrampolineRelayedCold((channelId_ab_1, 0L) :: (channelId_ab_2, 2L) :: Nil)

    val htlc_ab_1 = Seq(
      buildHtlcIn(0, channelId_ab_1, trampolineRelayedPaymentHash),
      buildHtlcIn(1, channelId_ab_1, randomBytes32()), // not relayed
      buildHtlcOut(2, channelId_ab_1, randomBytes32()),
      buildHtlcOut(3, channelId_ab_1, randomBytes32()),
      buildHtlcIn(4, channelId_ab_1, randomBytes32()), // not relayed
      buildHtlcIn(5, channelId_ab_1, relayedPaymentHash)
    )
    val htlc_ab_2 = Seq(
      buildHtlcIn(0, channelId_ab_2, randomBytes32()), // not relayed
      buildHtlcOut(1, channelId_ab_2, randomBytes32()),
      buildHtlcIn(2, channelId_ab_2, trampolineRelayedPaymentHash),
      buildHtlcOut(3, channelId_ab_2, randomBytes32()),
      buildHtlcIn(4, channelId_ab_2, randomBytes32()) // not relayed
    )

    val channels = Seq(
      ChannelCodecsSpec.makeChannelDataNormal(htlc_ab_1, Map(51L -> relayed, 1L -> trampolineRelayed)),
      ChannelCodecsSpec.makeChannelDataNormal(htlc_ab_2, Map(4L -> trampolineRelayed))
    )

    // Prepare channels state before restart.
    channels.foreach(c => nodeParams.db.channels.addOrUpdateChannel(c))

    val channel = TestProbe()
    f.createRelayer(nodeParams)
    register.expectNoMsg(100 millis) // nothing should happen while channels are still offline.

    // channel 1 goes to NORMAL state:
    system.eventStream.publish(ChannelStateChanged(channel.ref, channels.head.commitments.channelId, system.deadLetters, a, OFFLINE, NORMAL, Some(channels.head.commitments)))
    val fails_ab_1 = channel.expectMsgType[CMD_FAIL_HTLC] :: channel.expectMsgType[CMD_FAIL_HTLC] :: Nil
    assert(fails_ab_1.toSet === Set(CMD_FAIL_HTLC(1, Right(TemporaryNodeFailure), commit = true), CMD_FAIL_HTLC(4, Right(TemporaryNodeFailure), commit = true)))
    channel.expectNoMsg(100 millis)

    // channel 2 goes to NORMAL state:
    system.eventStream.publish(ChannelStateChanged(channel.ref, channels(1).commitments.channelId, system.deadLetters, a, OFFLINE, NORMAL, Some(channels(1).commitments)))
    val fails_ab_2 = channel.expectMsgType[CMD_FAIL_HTLC] :: channel.expectMsgType[CMD_FAIL_HTLC] :: Nil
    assert(fails_ab_2.toSet === Set(CMD_FAIL_HTLC(0, Right(TemporaryNodeFailure), commit = true), CMD_FAIL_HTLC(4, Right(TemporaryNodeFailure), commit = true)))
    channel.expectNoMsg(100 millis)

    // let's assume that channel 1 was disconnected before having signed the fails, and gets connected again:
    system.eventStream.publish(ChannelStateChanged(channel.ref, channels.head.channelId, system.deadLetters, a, OFFLINE, NORMAL, Some(channels.head.commitments)))
    val fails_ab_1_bis = channel.expectMsgType[CMD_FAIL_HTLC] :: channel.expectMsgType[CMD_FAIL_HTLC] :: Nil
    assert(fails_ab_1_bis.toSet === Set(CMD_FAIL_HTLC(1, Right(TemporaryNodeFailure), commit = true), CMD_FAIL_HTLC(4, Right(TemporaryNodeFailure), commit = true)))
    channel.expectNoMsg(100 millis)

    // let's now assume that channel 1 gets reconnected, and it had the time to fail the htlcs:
    val data1 = channels.head.copy(commitments = channels.head.commitments.copy(localCommit = channels.head.commitments.localCommit.copy(spec = channels.head.commitments.localCommit.spec.copy(htlcs = Set.empty))))
    system.eventStream.publish(ChannelStateChanged(channel.ref, data1.channelId, system.deadLetters, a, OFFLINE, NORMAL, Some(data1.commitments)))
    channel.expectNoMsg(100 millis)

    // post-restart cleaner has cleaned up the htlcs, so next time it won't fail them anymore, even if we artificially submit the former state:
    system.eventStream.publish(ChannelStateChanged(channel.ref, channels.head.channelId, system.deadLetters, a, OFFLINE, NORMAL, Some(channels.head.commitments)))
    channel.expectNoMsg(100 millis)
  }

  test("clean up upstream HTLCs for which we're the final recipient") { f =>
    import f._

    val preimage = randomBytes32()
    val paymentHash = Crypto.sha256(preimage)
    val invoice = PaymentRequest(Block.TestnetGenesisBlock.hash, Some(500 msat), paymentHash, TestConstants.Bob.nodeKeyManager.nodeKey.privateKey, "Some invoice", CltvExpiryDelta(18))
    nodeParams.db.payments.addIncomingPayment(invoice, preimage)
    nodeParams.db.payments.receiveIncomingPayment(paymentHash, 5000 msat)

    val htlc_ab_1 = Seq(
      buildFinalHtlc(0, channelId_ab_1, randomBytes32()),
      buildFinalHtlc(3, channelId_ab_1, paymentHash),
      buildFinalHtlc(5, channelId_ab_1, paymentHash),
      buildFinalHtlc(7, channelId_ab_1, randomBytes32())
    )
    val htlc_ab_2 = Seq(
      buildFinalHtlc(1, channelId_ab_2, randomBytes32()),
      buildFinalHtlc(3, channelId_ab_2, randomBytes32()),
      buildFinalHtlc(4, channelId_ab_2, paymentHash),
      buildFinalHtlc(9, channelId_ab_2, randomBytes32())
    )

    val channels = Seq(
      ChannelCodecsSpec.makeChannelDataNormal(htlc_ab_1, Map.empty),
      ChannelCodecsSpec.makeChannelDataNormal(htlc_ab_2, Map.empty)
    )

    // Prepare channels state before restart.
    channels.foreach(c => nodeParams.db.channels.addOrUpdateChannel(c))

    val channel = TestProbe()
    f.createRelayer(nodeParams)
    register.expectNoMsg(100 millis) // nothing should happen while channels are still offline.

    // channel 1 goes to NORMAL state:
    system.eventStream.publish(ChannelStateChanged(channel.ref, channels.head.channelId, system.deadLetters, a, OFFLINE, NORMAL, Some(channels.head.commitments)))
    val expected1 = Set(
      CMD_FAIL_HTLC(0, Right(TemporaryNodeFailure), commit = true),
      CMD_FULFILL_HTLC(3, preimage, commit = true),
      CMD_FULFILL_HTLC(5, preimage, commit = true),
      CMD_FAIL_HTLC(7, Right(TemporaryNodeFailure), commit = true)
    )
    val received1 = expected1.map(_ => channel.expectMsgType[Command])
    assert(received1 === expected1)
    channel.expectNoMsg(100 millis)

    // channel 2 goes to NORMAL state:
    system.eventStream.publish(ChannelStateChanged(channel.ref, channels(1).channelId, system.deadLetters, a, OFFLINE, NORMAL, Some(channels(1).commitments)))
    val expected2 = Set(
      CMD_FAIL_HTLC(1, Right(TemporaryNodeFailure), commit = true),
      CMD_FAIL_HTLC(3, Right(TemporaryNodeFailure), commit = true),
      CMD_FULFILL_HTLC(4, preimage, commit = true),
      CMD_FAIL_HTLC(9, Right(TemporaryNodeFailure), commit = true)
    )
    val received2 = expected2.map(_ => channel.expectMsgType[Command])
    assert(received2 === expected2)
    channel.expectNoMsg(100 millis)

    // let's assume that channel 1 was disconnected before having signed the updates, and gets connected again:
    system.eventStream.publish(ChannelStateChanged(channel.ref, channels.head.channelId, system.deadLetters, a, OFFLINE, NORMAL, Some(channels.head.commitments)))
    val received3 = expected1.map(_ => channel.expectMsgType[Command])
    assert(received3 === expected1)
    channel.expectNoMsg(100 millis)

    // let's now assume that channel 1 gets reconnected, and it had the time to sign the htlcs:
    val data1 = channels.head.copy(commitments = channels.head.commitments.copy(localCommit = channels.head.commitments.localCommit.copy(spec = channels.head.commitments.localCommit.spec.copy(htlcs = Set.empty))))
    system.eventStream.publish(ChannelStateChanged(channel.ref, data1.channelId, system.deadLetters, a, OFFLINE, NORMAL, Some(data1.commitments)))
    channel.expectNoMsg(100 millis)

    // post-restart cleaner has cleaned up the htlcs, so next time it won't fail them anymore, even if we artificially submit the former state:
    system.eventStream.publish(ChannelStateChanged(channel.ref, channels.head.channelId, system.deadLetters, a, OFFLINE, NORMAL, Some(channels.head.commitments)))
    channel.expectNoMsg(100 millis)
  }

  test("handle a local payment htlc-fail") { f =>
    import f._

    val testCase = setupLocalPayments(nodeParams)
    val relayer = createRelayer(nodeParams)
    register.expectNoMsg(100 millis)

    sender.send(relayer, testCase.fails(1))
    eventListener.expectNoMsg(100 millis)
    // This is a multi-part payment, the second part is still pending.
    assert(nodeParams.db.payments.getOutgoingPayment(testCase.childIds(2)).get.status === OutgoingPaymentStatus.Pending)

    sender.send(relayer, testCase.fails(2))
    val e1 = eventListener.expectMsgType[PaymentFailed]
    assert(e1.id === testCase.parentId)
    assert(e1.paymentHash === paymentHash2)
    assert(nodeParams.db.payments.getOutgoingPayment(testCase.childIds(1)).get.status.isInstanceOf[OutgoingPaymentStatus.Failed])
    assert(nodeParams.db.payments.getOutgoingPayment(testCase.childIds(2)).get.status.isInstanceOf[OutgoingPaymentStatus.Failed])
    assert(nodeParams.db.payments.getOutgoingPayment(testCase.childIds.head).get.status === OutgoingPaymentStatus.Pending)

    sender.send(relayer, testCase.fails.head)
    val e2 = eventListener.expectMsgType[PaymentFailed]
    assert(e2.id === testCase.childIds.head)
    assert(e2.paymentHash === paymentHash1)
    assert(nodeParams.db.payments.getOutgoingPayment(testCase.childIds.head).get.status.isInstanceOf[OutgoingPaymentStatus.Failed])

    register.expectNoMsg(100 millis)
  }

  test("handle a local payment htlc-fulfill") { f =>
    import f._

    val testCase = setupLocalPayments(nodeParams)
    val relayer = f.createRelayer(nodeParams)
    register.expectNoMsg(100 millis)

    sender.send(relayer, testCase.fulfills(1))
    eventListener.expectNoMsg(100 millis)
    // This is a multi-part payment, the second part is still pending.
    assert(nodeParams.db.payments.getOutgoingPayment(testCase.childIds(2)).get.status === OutgoingPaymentStatus.Pending)

    sender.send(relayer, testCase.fulfills(2))
    val e1 = eventListener.expectMsgType[PaymentSent]
    assert(e1.id === testCase.parentId)
    assert(e1.paymentPreimage === preimage2)
    assert(e1.paymentHash === paymentHash2)
    assert(e1.parts.length === 2)
    assert(e1.amountWithFees === 2834.msat)
    assert(e1.recipientAmount === 2500.msat)
    assert(nodeParams.db.payments.getOutgoingPayment(testCase.childIds(1)).get.status.isInstanceOf[OutgoingPaymentStatus.Succeeded])
    assert(nodeParams.db.payments.getOutgoingPayment(testCase.childIds(2)).get.status.isInstanceOf[OutgoingPaymentStatus.Succeeded])
    assert(nodeParams.db.payments.getOutgoingPayment(testCase.childIds.head).get.status === OutgoingPaymentStatus.Pending)

    sender.send(relayer, testCase.fulfills.head)
    val e2 = eventListener.expectMsgType[PaymentSent]
    assert(e2.id === testCase.childIds.head)
    assert(e2.paymentPreimage === preimage1)
    assert(e2.paymentHash === paymentHash1)
    assert(e2.parts.length === 1)
    assert(e2.recipientAmount === 561.msat)
    assert(nodeParams.db.payments.getOutgoingPayment(testCase.childIds.head).get.status.isInstanceOf[OutgoingPaymentStatus.Succeeded])

    register.expectNoMsg(100 millis)
  }

  test("ignore htlcs in closing downstream channels that have already been settled upstream") { f =>
    import f._

    val testCase = setupTrampolinePayments(nodeParams)
    val initialized = Promise[Done]()
    val postRestart = system.actorOf(PostRestartHtlcCleaner.props(nodeParams, register.ref, Some(initialized)))
    awaitCond(initialized.isCompleted)
    register.expectNoMsg(100 millis)

    val probe = TestProbe()
    probe.send(postRestart, PostRestartHtlcCleaner.GetBrokenHtlcs)
    val brokenHtlcs = probe.expectMsgType[PostRestartHtlcCleaner.BrokenHtlcs]
    assert(brokenHtlcs.notRelayed.map(htlc => (htlc.add.id, htlc.add.channelId)).toSet === testCase.notRelayed)
    assert(brokenHtlcs.relayedOut === Map(
      testCase.origin_1 -> Set(testCase.downstream_1_1).map(htlc => (htlc.channelId, htlc.id)),
      testCase.origin_2 -> Set(testCase.downstream_2_1, testCase.downstream_2_2, testCase.downstream_2_3).map(htlc => (htlc.channelId, htlc.id))
    ))
  }

  test("ignore htlcs in closing downstream channels that have been settled on-chain") { f =>
    import f._

    // There are three pending payments.
    // Payment 1:
    //  * 2 upstream htlcs
    //  * 1 downstream htlc that timed out on-chain
    //  * 1 downstream dust htlc that wasn't included in the on-chain commitment tx
    //  * 1 downstream htlc that was signed only locally and wasn't included in the on-chain commitment tx
    //  * this payment should be failed instantly when the upstream channels come back online
    // Payment 2:
    //  * 2 upstream htlcs
    //  * 1 downstream htlc that timed out on-chain
    //  * 1 downstream htlc that will be resolved on-chain
    //  * this payment should be fulfilled upstream once we receive the preimage
    // Payment 3:
    //  * 1 upstream htlc
    //  * 1 downstream htlc that timed out on-chain but doesn't have enough confirmations
    //  * this payment should not be failed when the upstream channels come back online: we should wait for the htlc-timeout
    //    transaction to have enough confirmations

    // Upstream HTLCs.
    val htlc_upstream_1 = Seq(buildHtlcIn(0, channelId_ab_1, paymentHash1), buildHtlcIn(5, channelId_ab_1, paymentHash2))
    val htlc_upstream_2 = Seq(buildHtlcIn(7, channelId_ab_2, paymentHash1), buildHtlcIn(9, channelId_ab_2, paymentHash2))
    val htlc_upstream_3 = Seq(buildHtlcIn(11, randomBytes32(), paymentHash3))
    val upstream_1 = Upstream.Trampoline(htlc_upstream_1.head.add :: htlc_upstream_2.head.add :: Nil)
    val upstream_2 = Upstream.Trampoline(htlc_upstream_1(1).add :: htlc_upstream_2(1).add :: Nil)
    val upstream_3 = Upstream.Trampoline(htlc_upstream_3.head.add :: Nil)
    val data_upstream_1 = ChannelCodecsSpec.makeChannelDataNormal(htlc_upstream_1, Map.empty)
    val data_upstream_2 = ChannelCodecsSpec.makeChannelDataNormal(htlc_upstream_2, Map.empty)
    val data_upstream_3 = ChannelCodecsSpec.makeChannelDataNormal(htlc_upstream_3, Map.empty)

    // Downstream HTLCs in closing channel.
    val (data_downstream, htlc_2_2) = {
      val setup = init()
      import setup._
      reachNormal(setup)
      val currentBlockHeight = alice.underlyingActor.nodeParams.currentBlockHeight

      {
        // Will be timed out.
        val (_, cmd) = makeCmdAdd(20000000 msat, bob.underlyingActor.nodeParams.nodeId, currentBlockHeight, preimage1, upstream_1)
        addHtlc(cmd, alice, bob, alice2bob, bob2alice)
      }
      {
        // Dust, will not reach the blockchain.
        val (_, cmd) = makeCmdAdd(300000 msat, bob.underlyingActor.nodeParams.nodeId, currentBlockHeight, preimage1, upstream_1)
        addHtlc(cmd, alice, bob, alice2bob, bob2alice)
      }
      {
        // Will be timed out.
        val (_, cmd) = makeCmdAdd(25000000 msat, bob.underlyingActor.nodeParams.nodeId, currentBlockHeight, preimage2, upstream_2)
        addHtlc(cmd, alice, bob, alice2bob, bob2alice)
      }
      val htlc_2_2 = {
        // Will be fulfilled.
        val (_, cmd) = makeCmdAdd(30000000 msat, bob.underlyingActor.nodeParams.nodeId, currentBlockHeight, preimage2, upstream_2)
        addHtlc(cmd, alice, bob, alice2bob, bob2alice)
      }
      {
        // Will be timed out but waiting for on-chain confirmations.
        val (_, cmd) = makeCmdAdd(31000000 msat, bob.underlyingActor.nodeParams.nodeId, currentBlockHeight + 5, preimage3, upstream_3)
        addHtlc(cmd, alice, bob, alice2bob, bob2alice)
      }
      crossSign(alice, bob, alice2bob, bob2alice)

      {
        // Only signed locally, will not reach the blockchain.
        val (_, cmd) = makeCmdAdd(22000000 msat, bob.underlyingActor.nodeParams.nodeId, currentBlockHeight, preimage1, upstream_1)
        addHtlc(cmd, alice, bob, alice2bob, bob2alice)
        sender.send(alice, CMD_SIGN())
        alice2bob.expectMsgType[CommitSig]
      }

      val closingState = localClose(alice, alice2blockchain)
      alice ! WatchTxConfirmedTriggered(42, 0, closingState.commitTx)
      // All committed htlcs timed out except the last two; one will be fulfilled later and the other will timeout later.
      assert(closingState.htlcTxs.size === 4)
      assert(getHtlcTimeoutTxs(closingState).length === 4)
      val htlcTxs = getHtlcTimeoutTxs(closingState).sortBy(_.tx.txOut.map(_.amount).sum)
      htlcTxs.reverse.drop(2).zipWithIndex.foreach {
        case (htlcTx, i) => alice ! WatchTxConfirmedTriggered(201, i, htlcTx.tx)
      }
      (alice.stateData.asInstanceOf[DATA_CLOSING], htlc_2_2)
    }

    nodeParams.db.channels.addOrUpdateChannel(data_upstream_1)
    nodeParams.db.channels.addOrUpdateChannel(data_upstream_2)
    nodeParams.db.channels.addOrUpdateChannel(data_upstream_3)
    nodeParams.db.channels.addOrUpdateChannel(data_downstream)

    val relayer = f.createRelayer(nodeParams)
    register.expectNoMsg(100 millis) // nothing should happen while channels are still offline.

    val (channel_upstream_1, channel_upstream_2, channel_upstream_3) = (TestProbe(), TestProbe(), TestProbe())
    system.eventStream.publish(ChannelStateChanged(channel_upstream_1.ref, data_upstream_1.channelId, system.deadLetters, a, OFFLINE, NORMAL, Some(data_upstream_1.commitments)))
    system.eventStream.publish(ChannelStateChanged(channel_upstream_2.ref, data_upstream_2.channelId, system.deadLetters, a, OFFLINE, NORMAL, Some(data_upstream_2.commitments)))
    system.eventStream.publish(ChannelStateChanged(channel_upstream_3.ref, data_upstream_3.channelId, system.deadLetters, a, OFFLINE, NORMAL, Some(data_upstream_3.commitments)))

    // Payment 1 should fail instantly.
    channel_upstream_1.expectMsg(CMD_FAIL_HTLC(0, Right(TemporaryNodeFailure), commit = true))
    channel_upstream_2.expectMsg(CMD_FAIL_HTLC(7, Right(TemporaryNodeFailure), commit = true))
    channel_upstream_1.expectNoMsg(100 millis)
    channel_upstream_2.expectNoMsg(100 millis)

    // we need a reference to the post-htlc-restart child actor
    sender.send(relayer, Relayer.GetChildActors(sender.ref))
    val postRestartHtlcCleaner = sender.expectMsgType[Relayer.ChildActors].postRestartCleaner

    // Payment 2 should fulfill once we receive the preimage.
    val origin_2 = Origin.TrampolineRelayedCold(upstream_2.adds.map(u => (u.channelId, u.id)).toList)
    sender.send(relayer, RES_ADD_SETTLED(origin_2, htlc_2_2, HtlcResult.OnChainFulfill(preimage2)))
    register.expectMsgAllOf(
      Register.Forward(replyTo = ActorRef.noSender, channelId_ab_1, CMD_FULFILL_HTLC(5, preimage2, commit = true)),
      Register.Forward(replyTo = ActorRef.noSender, channelId_ab_2, CMD_FULFILL_HTLC(9, preimage2, commit = true))
    )

    // Payment 3 should not be failed: we are still waiting for on-chain confirmation.
    channel_upstream_3.expectNoMsg(100 millis)
  }

  test("handle a channel relay htlc-fail") { f =>
    import f._

    val testCase = setupChannelRelayedPayments(nodeParams)
    val relayer = f.createRelayer(nodeParams)
    register.expectNoMsg(100 millis)

    sender.send(relayer, buildForwardFail(testCase.downstream, testCase.origin))
    register.expectMsgType[Register.Forward[CMD_FAIL_HTLC]]

    sender.send(relayer, buildForwardFail(testCase.downstream, testCase.origin))
    register.expectNoMsg(100 millis) // the payment has already been failed upstream
    eventListener.expectNoMsg(100 millis)
  }

  test("handle a channel relay htlc-fulfill") { f =>
    import f._

    val testCase = setupChannelRelayedPayments(nodeParams)
    val relayer = f.createRelayer(nodeParams)
    register.expectNoMsg(100 millis)

    // we need a reference to the post-htlc-restart child actor
    sender.send(relayer, Relayer.GetChildActors(sender.ref))
    val postRestartHtlcCleaner = sender.expectMsgType[Relayer.ChildActors].postRestartCleaner

    sender.send(relayer, buildForwardFulfill(testCase.downstream, testCase.origin, preimage1))
    register.expectMsg(Register.Forward(ActorRef.noSender, testCase.origin.originChannelId, CMD_FULFILL_HTLC(testCase.origin.originHtlcId, preimage1, commit = true)))
    eventListener.expectMsgType[ChannelPaymentRelayed]

    sender.send(relayer, buildForwardFulfill(testCase.downstream, testCase.origin, preimage1))
    register.expectNoMsg(100 millis) // the payment has already been fulfilled upstream
    eventListener.expectNoMsg(100 millis)
  }

  test("handle a trampoline relay htlc-fail") { f =>
    import f._

    val testCase = setupTrampolinePayments(nodeParams)
    val relayer = f.createRelayer(nodeParams)
    register.expectNoMsg(100 millis)

    // we need a reference to the post-htlc-restart child actor
    sender.send(relayer, Relayer.GetChildActors(sender.ref))
    val postRestartHtlcCleaner = sender.expectMsgType[Relayer.ChildActors].postRestartCleaner

    // This downstream HTLC has two upstream HTLCs.
    sender.send(relayer, buildForwardFail(testCase.downstream_1_1, testCase.origin_1))
    val fails = register.expectMsgType[Register.Forward[CMD_FAIL_HTLC]] :: register.expectMsgType[Register.Forward[CMD_FAIL_HTLC]] :: Nil
    assert(fails.toSet === testCase.origin_1.htlcs.map {
      case (channelId, htlcId) => Register.Forward(ActorRef.noSender, channelId, CMD_FAIL_HTLC(htlcId, Right(TemporaryNodeFailure), commit = true))
    }.toSet)

    sender.send(relayer, buildForwardFail(testCase.downstream_1_1, testCase.origin_1))
    register.expectNoMsg(100 millis) // a duplicate failure should be ignored

    sender.send(relayer, buildForwardOnChainFail(testCase.downstream_2_1, testCase.origin_2))
    sender.send(relayer, buildForwardFail(testCase.downstream_2_2, testCase.origin_2))
    register.expectNoMsg(100 millis) // there is still a third downstream payment pending

    sender.send(relayer, buildForwardFail(testCase.downstream_2_3, testCase.origin_2))
    register.expectMsg(testCase.origin_2.htlcs.map {
      case (channelId, htlcId) => Register.Forward(ActorRef.noSender, channelId, CMD_FAIL_HTLC(htlcId, Right(TemporaryNodeFailure), commit = true))
    }.head)

    register.expectNoMsg(100 millis)
    eventListener.expectNoMsg(100 millis)
  }

  test("handle a trampoline relay htlc-fulfill") { f =>
    import f._

    val testCase = setupTrampolinePayments(nodeParams)
    val relayer = f.createRelayer(nodeParams)
    register.expectNoMsg(100 millis)

    // we need a reference to the post-htlc-restart child actor
    sender.send(relayer, Relayer.GetChildActors(sender.ref))
    val postRestartHtlcCleaner = sender.expectMsgType[Relayer.ChildActors].postRestartCleaner

    // This downstream HTLC has two upstream HTLCs.
    sender.send(relayer, buildForwardFulfill(testCase.downstream_1_1, testCase.origin_1, preimage1))
    val fulfills = register.expectMsgType[Register.Forward[CMD_FULFILL_HTLC]] :: register.expectMsgType[Register.Forward[CMD_FULFILL_HTLC]] :: Nil
    assert(fulfills.toSet === testCase.origin_1.htlcs.map {
      case (channelId, htlcId) => Register.Forward(ActorRef.noSender, channelId, CMD_FULFILL_HTLC(htlcId, preimage1, commit = true))
    }.toSet)

    sender.send(relayer, buildForwardFulfill(testCase.downstream_1_1, testCase.origin_1, preimage1))
    register.expectNoMsg(100 millis) // a duplicate fulfill should be ignored

    // This payment has 3 downstream HTLCs, but we should fulfill upstream as soon as we receive the preimage.
    sender.send(relayer, buildForwardFulfill(testCase.downstream_2_1, testCase.origin_2, preimage2))
    register.expectMsg(testCase.origin_2.htlcs.map {
      case (channelId, htlcId) => Register.Forward(ActorRef.noSender, channelId, CMD_FULFILL_HTLC(htlcId, preimage2, commit = true))
    }.head)

    sender.send(relayer, buildForwardFulfill(testCase.downstream_2_2, testCase.origin_2, preimage2))
    sender.send(relayer, buildForwardFulfill(testCase.downstream_2_3, testCase.origin_2, preimage2))
    register.expectNoMsg(100 millis) // the payment has already been fulfilled upstream
    eventListener.expectNoMsg(100 millis)
  }

  test("handle a trampoline relay htlc-fail followed by htlc-fulfill") { f =>
    import f._

    val testCase = setupTrampolinePayments(nodeParams)
    val relayer = f.createRelayer(nodeParams)
    register.expectNoMsg(100 millis)

    // we need a reference to the post-htlc-restart child actor
    sender.send(relayer, Relayer.GetChildActors(sender.ref))
    val postRestartHtlcCleaner = sender.expectMsgType[Relayer.ChildActors].postRestartCleaner

    sender.send(relayer, buildForwardFail(testCase.downstream_2_1, testCase.origin_2))

    sender.send(relayer, buildForwardFulfill(testCase.downstream_2_2, testCase.origin_2, preimage2))
    register.expectMsg(testCase.origin_2.htlcs.map {
      case (channelId, htlcId) => Register.Forward(ActorRef.noSender, channelId, CMD_FULFILL_HTLC(htlcId, preimage2, commit = true))
    }.head)

    sender.send(relayer, buildForwardFail(testCase.downstream_2_3, testCase.origin_2))
    register.expectNoMsg(100 millis) // the payment has already been fulfilled upstream
    eventListener.expectNoMsg(100 millis)
  }

  test("Relayed nonstandard->standard HTLC is retained") { f =>
    import f._

    val relayedPaymentHash = randomBytes32()
    val trampolineRelayedPaymentHash = randomBytes32()
    val trampolineRelayed = Origin.TrampolineRelayedCold((channelId_ab_1, 0L) :: Nil)
    val relayedHtlc1In = buildHtlcIn(0L, channelId_ab_1, trampolineRelayedPaymentHash)
    val relayedHtlc1Out = buildHtlcOut(50L, channelId_ab_2, trampolineRelayedPaymentHash)
    val nonRelayedHtlc2In = buildHtlcIn(1L, channelId_ab_1, relayedPaymentHash)

    // @formatter:off
    val pluginParams = new CustomCommitmentsPlugin {
      override def name = "test with incoming HTLC from remote"
      override def getIncomingHtlcs(np: NodeParams, log: LoggingAdapter): Seq[PostRestartHtlcCleaner.IncomingHtlc] = List(PostRestartHtlcCleaner.IncomingHtlc(relayedHtlc1In.add, None), PostRestartHtlcCleaner.IncomingHtlc(nonRelayedHtlc2In.add, None))
      override def getHtlcsRelayedOut(htlcsIn: Seq[PostRestartHtlcCleaner.IncomingHtlc], np: NodeParams, log: LoggingAdapter): Map[Origin, Set[(ByteVector32, Long)]] = Map.empty
    }
    // @formatter:on

    val nodeParams1 = nodeParams.copy(pluginParams = List(pluginParams))
    val c = ChannelCodecsSpec.makeChannelDataNormal(List(relayedHtlc1Out), Map(50L -> trampolineRelayed))
    nodeParams1.db.channels.addOrUpdateChannel(c)

    val channel = TestProbe()
    f.createRelayer(nodeParams1)
    register.expectNoMsg(100 millis) // nothing should happen while channels are still offline.

    // @formatter:off
    val cs: AbstractCommitments = new AbstractCommitments {
      def getOutgoingHtlcCrossSigned(htlcId: Long): Option[UpdateAddHtlc] = None
      def getIncomingHtlcCrossSigned(htlcId: Long): Option[UpdateAddHtlc] = {
        if (htlcId == 0L) Some(relayedHtlc1In.add)
        else if (htlcId == 1L) Some(nonRelayedHtlc2In.add)
        else None
      }
      def localNodeId: PublicKey = randomExtendedPrivateKey.publicKey
      def remoteNodeId: PublicKey = randomExtendedPrivateKey.publicKey
      def capacity: Satoshi = new Satoshi(Long.MaxValue)
      def availableBalanceForReceive: MilliSatoshi = Long.MaxValue.msat
      def availableBalanceForSend: MilliSatoshi = 0.msat
      def originChannels: Map[Long, Origin] = Map.empty
      def channelId: ByteVector32 = channelId_ab_1
      def announceChannel: Boolean = false
    }
    // @formatter:on

    // Non-standard channel goes to NORMAL state:
    system.eventStream.publish(ChannelStateChanged(channel.ref, channelId_ab_1, system.deadLetters, a, OFFLINE, NORMAL, Some(cs)))
    channel.expectMsg(CMD_FAIL_HTLC(1L, Right(TemporaryNodeFailure), commit = true))
    channel.expectNoMsg(100 millis)
  }

  test("Relayed standard->nonstandard HTLC is retained") { f =>
    import f._

    val relayedPaymentHash = randomBytes32()
    val trampolineRelayedPaymentHash = randomBytes32()
    val trampolineRelayed = Origin.TrampolineRelayedCold((channelId_ab_2, 0L) :: Nil)
    val relayedHtlcIn = buildHtlcIn(0L, channelId_ab_2, trampolineRelayedPaymentHash)
    val nonRelayedHtlcIn = buildHtlcIn(1L, channelId_ab_2, relayedPaymentHash)

    // @formatter:off
    val pluginParams = new CustomCommitmentsPlugin {
      override def name = "test with outgoing HTLC to remote"
      override def getIncomingHtlcs(np: NodeParams, log: LoggingAdapter): Seq[PostRestartHtlcCleaner.IncomingHtlc] = List.empty
      override def getHtlcsRelayedOut(htlcsIn: Seq[PostRestartHtlcCleaner.IncomingHtlc], np: NodeParams, log: LoggingAdapter): Map[Origin, Set[(ByteVector32, Long)]] = Map(trampolineRelayed -> Set((channelId_ab_1, 10L)))
    }
    // @formatter:on

    val nodeParams1 = nodeParams.copy(pluginParams = List(pluginParams))
    val c = ChannelCodecsSpec.makeChannelDataNormal(List(relayedHtlcIn, nonRelayedHtlcIn), Map.empty)
    nodeParams1.db.channels.addOrUpdateChannel(c)

    val channel = TestProbe()
    f.createRelayer(nodeParams1)
    register.expectNoMsg(100 millis) // nothing should happen while channels are still offline.

    // Standard channel goes to NORMAL state:
    system.eventStream.publish(ChannelStateChanged(channel.ref, c.commitments.channelId, system.deadLetters, a, OFFLINE, NORMAL, Some(c.commitments)))
    channel.expectMsg(CMD_FAIL_HTLC(1L, Right(TemporaryNodeFailure), commit = true))
    channel.expectNoMsg(100 millis)
  }

  test("Non-standard HTLC CMD_FAIL in relayDb is retained") { f =>
    import f._

    val trampolineRelayedPaymentHash = randomBytes32()
    val relayedHtlc1In = buildHtlcIn(0L, channelId_ab_1, trampolineRelayedPaymentHash)

    // @formatter:off
    val pluginParams = new CustomCommitmentsPlugin {
      override def name = "test with incoming HTLC from remote"
      override def getIncomingHtlcs(np: NodeParams, log: LoggingAdapter): Seq[PostRestartHtlcCleaner.IncomingHtlc] = List(PostRestartHtlcCleaner.IncomingHtlc(relayedHtlc1In.add, None))
      override def getHtlcsRelayedOut(htlcsIn: Seq[PostRestartHtlcCleaner.IncomingHtlc], np: NodeParams, log: LoggingAdapter): Map[Origin, Set[(ByteVector32, Long)]] = Map.empty
    }
    // @formatter:on

    val cmd1 = CMD_FAIL_HTLC(id = 0L, reason = Left(ByteVector.empty), replyTo_opt = None)
    val cmd2 = CMD_FAIL_HTLC(id = 1L, reason = Left(ByteVector.empty), replyTo_opt = None)
    val nodeParams1 = nodeParams.copy(pluginParams = List(pluginParams))
    nodeParams1.db.pendingRelay.addPendingRelay(channelId_ab_1, cmd1)
    nodeParams1.db.pendingRelay.addPendingRelay(channelId_ab_1, cmd2)
    f.createRelayer(nodeParams1)
    register.expectNoMsg(100 millis)
    awaitCond(Seq(cmd1) == nodeParams1.db.pendingRelay.listPendingRelay(channelId_ab_1))
  }

}

object PostRestartHtlcCleanerSpec {

  val channelId_ab_1 = randomBytes32()
  val channelId_ab_2 = randomBytes32()
  val channelId_bc_1 = randomBytes32()
  val channelId_bc_2 = randomBytes32()
  val channelId_bc_3 = randomBytes32()
  val channelId_bc_4 = randomBytes32()
  val channelId_bc_5 = randomBytes32()

<<<<<<< HEAD
  val (preimage1, preimage2, preimage3) = (randomBytes32, randomBytes32, randomBytes32)
  val (paymentHash1, paymentHash2, paymentHash3) = (preimage1.sha256(), preimage2.sha256(), preimage3.sha256())
=======
  val (preimage1, preimage2, preimage3) = (randomBytes32(), randomBytes32(), randomBytes32())
  val (paymentHash1, paymentHash2, paymentHash3) = (Crypto.sha256(preimage1), Crypto.sha256(preimage2), Crypto.sha256(preimage3))
>>>>>>> 9a20aade

  def buildHtlc(htlcId: Long, channelId: ByteVector32, paymentHash: ByteVector32): UpdateAddHtlc = {
    val (cmd, _) = buildCommand(ActorRef.noSender, Upstream.Local(UUID.randomUUID()), paymentHash, hops, FinalLegacyPayload(finalAmount, finalExpiry))
    UpdateAddHtlc(channelId, htlcId, cmd.amount, cmd.paymentHash, cmd.cltvExpiry, cmd.onion)
  }

  def buildHtlcIn(htlcId: Long, channelId: ByteVector32, paymentHash: ByteVector32): DirectedHtlc = IncomingHtlc(buildHtlc(htlcId, channelId, paymentHash))

  def buildHtlcOut(htlcId: Long, channelId: ByteVector32, paymentHash: ByteVector32): DirectedHtlc = OutgoingHtlc(buildHtlc(htlcId, channelId, paymentHash))

  def buildFinalHtlc(htlcId: Long, channelId: ByteVector32, paymentHash: ByteVector32): DirectedHtlc = {
    val (cmd, _) = buildCommand(ActorRef.noSender, Upstream.Local(UUID.randomUUID()), paymentHash, ChannelHop(a, TestConstants.Bob.nodeParams.nodeId, channelUpdate_ab) :: Nil, FinalLegacyPayload(finalAmount, finalExpiry))
    IncomingHtlc(UpdateAddHtlc(channelId, htlcId, cmd.amount, cmd.paymentHash, cmd.cltvExpiry, cmd.onion))
  }

  def buildForwardFail(add: UpdateAddHtlc, origin: Origin.Cold) =
    RES_ADD_SETTLED(origin, add, HtlcResult.RemoteFail(UpdateFailHtlc(add.channelId, add.id, ByteVector.empty)))

  def buildForwardOnChainFail(add: UpdateAddHtlc, origin: Origin.Cold) =
    RES_ADD_SETTLED(origin, add, HtlcResult.OnChainFail(HtlcsTimedoutDownstream(add.channelId, Set(add))))

  def buildForwardFulfill(add: UpdateAddHtlc, origin: Origin.Cold, preimage: ByteVector32) =
    RES_ADD_SETTLED(origin, add, HtlcResult.RemoteFulfill(UpdateFulfillHtlc(add.channelId, add.id, preimage)))

  case class LocalPaymentTest(parentId: UUID, childIds: Seq[UUID], fails: Seq[RES_ADD_SETTLED[Origin.Cold, HtlcResult.Fail]], fulfills: Seq[RES_ADD_SETTLED[Origin.Cold, HtlcResult.Fulfill]])

  /**
   * We setup two outgoing payments:
   *  - the first one is a single-part payment
   *  - the second one is a multi-part payment split between two child payments
   */
  def setupLocalPayments(nodeParams: NodeParams): LocalPaymentTest = {
    val parentId = UUID.randomUUID()
    val (id1, id2, id3) = (UUID.randomUUID(), UUID.randomUUID(), UUID.randomUUID())

    val add1 = UpdateAddHtlc(channelId_bc_1, 72, 561 msat, paymentHash1, CltvExpiry(4200), onionRoutingPacket = TestConstants.emptyOnionPacket)
    val origin1 = Origin.LocalCold(id1)
    val add2 = UpdateAddHtlc(channelId_bc_1, 75, 1105 msat, paymentHash2, CltvExpiry(4250), onionRoutingPacket = TestConstants.emptyOnionPacket)
    val origin2 = Origin.LocalCold(id2)
    val add3 = UpdateAddHtlc(channelId_bc_1, 78, 1729 msat, paymentHash2, CltvExpiry(4300), onionRoutingPacket = TestConstants.emptyOnionPacket)
    val origin3 = Origin.LocalCold(id3)

    // Prepare channels and payment state before restart.
    nodeParams.db.payments.addOutgoingPayment(OutgoingPayment(id1, id1, None, paymentHash1, PaymentType.Standard, add1.amountMsat, add1.amountMsat, c, 0, None, OutgoingPaymentStatus.Pending))
    nodeParams.db.payments.addOutgoingPayment(OutgoingPayment(id2, parentId, None, paymentHash2, PaymentType.Standard, add2.amountMsat, 2500 msat, c, 0, None, OutgoingPaymentStatus.Pending))
    nodeParams.db.payments.addOutgoingPayment(OutgoingPayment(id3, parentId, None, paymentHash2, PaymentType.Standard, add3.amountMsat, 2500 msat, c, 0, None, OutgoingPaymentStatus.Pending))
    nodeParams.db.channels.addOrUpdateChannel(ChannelCodecsSpec.makeChannelDataNormal(
      Seq(add1, add2, add3).map(add => OutgoingHtlc(add)),
      Map(add1.id -> origin1, add2.id -> origin2, add3.id -> origin3))
    )

    val fails = Seq(buildForwardFail(add1, origin1), buildForwardFail(add2, origin2), buildForwardFail(add3, origin3))
    val fulfills = Seq(buildForwardFulfill(add1, origin1, preimage1), buildForwardFulfill(add2, origin2, preimage2), buildForwardFulfill(add3, origin3, preimage2))
    LocalPaymentTest(parentId, Seq(id1, id2, id3), fails, fulfills)
  }

  case class ChannelRelayedPaymentTest(origin: Origin.ChannelRelayedCold, downstream: UpdateAddHtlc, notRelayed: Set[(Long, ByteVector32)])

  def setupChannelRelayedPayments(nodeParams: NodeParams): ChannelRelayedPaymentTest = {
    // Upstream HTLCs.
    val htlc_ab_1 = Seq(
      buildHtlcIn(0, channelId_ab_1, paymentHash1)
    )

    val origin_1 = Origin.ChannelRelayedCold(htlc_ab_1.head.add.channelId, htlc_ab_1.head.add.id, htlc_ab_1.head.add.amountMsat, htlc_ab_1.head.add.amountMsat - 100.msat)

    val htlc_bc_1 = Seq(
      buildHtlcOut(6, channelId_bc_1, paymentHash1)
    )

    val data_ab_1 = ChannelCodecsSpec.makeChannelDataNormal(htlc_ab_1, Map.empty)
    val data_bc_1 = ChannelCodecsSpec.makeChannelDataNormal(htlc_bc_1, Map(6L -> origin_1))

    // Prepare channels state before restart.
    nodeParams.db.channels.addOrUpdateChannel(data_ab_1)
    nodeParams.db.channels.addOrUpdateChannel(data_bc_1)

    val downstream_1 = htlc_bc_1.head.add

    ChannelRelayedPaymentTest(origin_1, downstream_1, Set.empty)
  }

  case class TrampolinePaymentTest(origin_1: Origin.TrampolineRelayedCold,
                                   downstream_1_1: UpdateAddHtlc,
                                   origin_2: Origin.TrampolineRelayedCold,
                                   downstream_2_1: UpdateAddHtlc,
                                   downstream_2_2: UpdateAddHtlc,
                                   downstream_2_3: UpdateAddHtlc,
                                   notRelayed: Set[(Long, ByteVector32)])

  /**
   * We setup three trampoline relayed payments:
   *  - the first one has 2 upstream HTLCs and 1 downstream HTLC
   *  - the second one has 1 upstream HTLC and 3 downstream HTLCs
   *  - the third one has 2 downstream HTLCs temporarily stuck in closing channels: the upstream HTLCs have been
   *    correctly resolved when the channel went to closing, so we should ignore that payment (downstream will eventually
   *    settle on-chain).
   *
   * We also setup one normal relayed payment:
   *  - the downstream HTLC is stuck in a closing channel: the upstream HTLC has been correctly resolved, so we should
   *    ignore that payment (downstream will eventually settle on-chain).
   */
  def setupTrampolinePayments(nodeParams: NodeParams): TrampolinePaymentTest = {
    // Upstream HTLCs.
    val htlc_ab_1 = Seq(
      buildHtlcIn(0, channelId_ab_1, paymentHash1),
      buildHtlcOut(2, channelId_ab_1, randomBytes32()), // ignored
      buildHtlcOut(3, channelId_ab_1, randomBytes32()), // ignored
      buildHtlcIn(5, channelId_ab_1, paymentHash2)
    )
    val htlc_ab_2 = Seq(
      buildHtlcOut(1, channelId_ab_2, randomBytes32()), // ignored
      buildHtlcIn(7, channelId_ab_2, paymentHash1),
      buildHtlcOut(9, channelId_ab_2, randomBytes32()) // ignored
    )

    val origin_1 = Origin.TrampolineRelayedCold((channelId_ab_1, 0L) :: (channelId_ab_2, 7L) :: Nil)
    val origin_2 = Origin.TrampolineRelayedCold((channelId_ab_1, 5L) :: Nil)
    // The following two origins reference upstream HTLCs that have already been settled.
    // They should be ignored by the post-restart clean-up.
    val origin_3 = Origin.TrampolineRelayedCold((channelId_ab_1, 57L) :: Nil)
    val origin_4 = Origin.ChannelRelayedCold(channelId_ab_2, 57, 150 msat, 100 msat)

    // Downstream HTLCs.
    val htlc_bc_1 = Seq(
      buildHtlcIn(1, channelId_bc_1, randomBytes32()), // not relayed
      buildHtlcOut(6, channelId_bc_1, paymentHash1),
      buildHtlcOut(8, channelId_bc_1, paymentHash2)
    )
    val htlc_bc_2 = Seq(
      buildHtlcIn(0, channelId_bc_2, randomBytes32()), // not relayed
      buildHtlcOut(1, channelId_bc_2, paymentHash2)
    )
    val htlc_bc_3 = Seq(
      buildHtlcIn(3, channelId_bc_3, randomBytes32()), // not relayed
      buildHtlcOut(4, channelId_bc_3, paymentHash2),
      buildHtlcIn(5, channelId_bc_3, randomBytes32()) // not relayed
    )
    val htlc_bc_4 = Seq(
      buildHtlcOut(5, channelId_bc_4, paymentHash3),
      buildHtlcIn(7, channelId_bc_4, paymentHash3) // not relayed
    )
    val htlc_bc_5 = Seq(
      buildHtlcOut(2, channelId_bc_5, paymentHash3),
      buildHtlcOut(4, channelId_bc_5, randomBytes32()) // channel relayed timing out downstream
    )

    val notRelayed = Set((1L, channelId_bc_1), (0L, channelId_bc_2), (3L, channelId_bc_3), (5L, channelId_bc_3), (7L, channelId_bc_4))

    val downstream_1_1 = UpdateAddHtlc(channelId_bc_1, 6L, finalAmount, paymentHash1, finalExpiry, TestConstants.emptyOnionPacket)
    val downstream_2_1 = UpdateAddHtlc(channelId_bc_1, 8L, finalAmount, paymentHash2, finalExpiry, TestConstants.emptyOnionPacket)
    val downstream_2_2 = UpdateAddHtlc(channelId_bc_2, 1L, finalAmount, paymentHash2, finalExpiry, TestConstants.emptyOnionPacket)
    val downstream_2_3 = UpdateAddHtlc(channelId_bc_3, 4L, finalAmount, paymentHash2, finalExpiry, TestConstants.emptyOnionPacket)

    val data_ab_1 = ChannelCodecsSpec.makeChannelDataNormal(htlc_ab_1, Map.empty)
    val data_ab_2 = ChannelCodecsSpec.makeChannelDataNormal(htlc_ab_2, Map.empty)
    val data_bc_1 = ChannelCodecsSpec.makeChannelDataNormal(htlc_bc_1, Map(6L -> origin_1, 8L -> origin_2))
    val data_bc_2 = ChannelCodecsSpec.makeChannelDataNormal(htlc_bc_2, Map(1L -> origin_2))
    val data_bc_3 = ChannelCodecsSpec.makeChannelDataNormal(htlc_bc_3, Map(4L -> origin_2))
    val data_bc_4 = ChannelCodecsSpec.makeChannelDataNormal(htlc_bc_4, Map(5L -> origin_3))
    val data_bc_5 = ChannelCodecsSpec.makeChannelDataNormal(htlc_bc_5, Map(2L -> origin_3, 4L -> origin_4))

    // Prepare channels state before restart.
    nodeParams.db.channels.addOrUpdateChannel(data_ab_1)
    nodeParams.db.channels.addOrUpdateChannel(data_ab_2)
    nodeParams.db.channels.addOrUpdateChannel(data_bc_1)
    nodeParams.db.channels.addOrUpdateChannel(data_bc_2)
    nodeParams.db.channels.addOrUpdateChannel(data_bc_3)
    nodeParams.db.channels.addOrUpdateChannel(data_bc_4)
    nodeParams.db.channels.addOrUpdateChannel(data_bc_5)

    TrampolinePaymentTest(origin_1, downstream_1_1, origin_2, downstream_2_1, downstream_2_2, downstream_2_3, notRelayed)
  }

}<|MERGE_RESOLUTION|>--- conflicted
+++ resolved
@@ -666,13 +666,8 @@
   val channelId_bc_4 = randomBytes32()
   val channelId_bc_5 = randomBytes32()
 
-<<<<<<< HEAD
-  val (preimage1, preimage2, preimage3) = (randomBytes32, randomBytes32, randomBytes32)
+  val (preimage1, preimage2, preimage3) = (randomBytes32(), randomBytes32(), randomBytes32())
   val (paymentHash1, paymentHash2, paymentHash3) = (preimage1.sha256(), preimage2.sha256(), preimage3.sha256())
-=======
-  val (preimage1, preimage2, preimage3) = (randomBytes32(), randomBytes32(), randomBytes32())
-  val (paymentHash1, paymentHash2, paymentHash3) = (Crypto.sha256(preimage1), Crypto.sha256(preimage2), Crypto.sha256(preimage3))
->>>>>>> 9a20aade
 
   def buildHtlc(htlcId: Long, channelId: ByteVector32, paymentHash: ByteVector32): UpdateAddHtlc = {
     val (cmd, _) = buildCommand(ActorRef.noSender, Upstream.Local(UUID.randomUUID()), paymentHash, hops, FinalLegacyPayload(finalAmount, finalExpiry))
