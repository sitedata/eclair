/*
 * Copyright 2019 ACINQ SAS
 *
 * Licensed under the Apache License, Version 2.0 (the "License");
 * you may not use this file except in compliance with the License.
 * You may obtain a copy of the License at
 *
 *     http://www.apache.org/licenses/LICENSE-2.0
 *
 * Unless required by applicable law or agreed to in writing, software
 * distributed under the License is distributed on an "AS IS" BASIS,
 * WITHOUT WARRANTIES OR CONDITIONS OF ANY KIND, either express or implied.
 * See the License for the specific language governing permissions and
 * limitations under the License.
 */

package fr.acinq.eclair.router

import akka.actor.ActorRef
import akka.testkit.TestProbe
import fr.acinq.bitcoin.Crypto.PrivateKey
import fr.acinq.bitcoin.Script.{pay2wsh, write}
import fr.acinq.bitcoin.{Block, ByteVector32, Satoshi, Transaction, TxOut}
import fr.acinq.eclair.TestConstants.Alice
import fr.acinq.eclair.blockchain.{UtxoStatus, ValidateRequest, ValidateResult, WatchSpentBasic}
import fr.acinq.eclair.channel.{CommitmentsSpec, LocalChannelUpdate}
import fr.acinq.eclair.crypto.{LocalKeyManager, TransportHandler}
import fr.acinq.eclair.io.Peer.PeerRoutingMessage
import fr.acinq.eclair.router.Announcements._
import fr.acinq.eclair.router.Router.{ChannelDesc, ChannelMeta, GossipDecision, PrivateChannel}
import fr.acinq.eclair.transactions.Scripts
import fr.acinq.eclair.wire._
import fr.acinq.eclair.{TestKitBaseClass, randomKey, _}
import org.scalatest.Outcome
import org.scalatest.funsuite.FixtureAnyFunSuiteLike
import scodec.bits.{ByteVector, HexStringSyntax}

import scala.concurrent.duration._

/**
 * Base class for router testing.
 * It is re-used in payment FSM tests
 * Created by PM on 29/08/2016.
 */

abstract class BaseRouterSpec extends TestKitBaseClass with FixtureAnyFunSuiteLike {

  case class FixtureParam(nodeParams: NodeParams, router: ActorRef, watcher: TestProbe)

  val remoteNodeId = PrivateKey(ByteVector32(ByteVector.fill(32)(1))).publicKey
  val publicChannelCapacity = 1000000 sat
  val htlcMaximum = 500000000 msat

  val seed = ByteVector32(ByteVector.fill(32)(2))
  val testKeyManager = new LocalKeyManager(seed, Block.RegtestGenesisBlock.hash)

  val (priv_a, priv_b, priv_c, priv_d, priv_e, priv_f, priv_g, priv_h) = (testKeyManager.nodeKey.privateKey, randomKey, randomKey, randomKey, randomKey, randomKey, randomKey, randomKey)
  val (a, b, c, d, e, f, g, h) = (priv_a.publicKey, priv_b.publicKey, priv_c.publicKey, priv_d.publicKey, priv_e.publicKey, priv_f.publicKey, priv_g.publicKey, priv_h.publicKey)

  val (priv_funding_a, priv_funding_b, priv_funding_c, priv_funding_d, priv_funding_e, priv_funding_f, priv_funding_g, priv_funding_h) = (randomKey, randomKey, randomKey, randomKey, randomKey, randomKey, randomKey, randomKey)
  val (funding_a, funding_b, funding_c, funding_d, funding_e, funding_f, funding_g, funding_h) = (priv_funding_a.publicKey, priv_funding_b.publicKey, priv_funding_c.publicKey, priv_funding_d.publicKey, priv_funding_e.publicKey, priv_funding_f.publicKey, priv_funding_g.publicKey, priv_funding_h.publicKey)

  // in the tests we are 'a', we don't define a node_a, it will be generated automatically when the router validates the first channel
  val node_b = makeNodeAnnouncement(priv_b, "node-B", Color(50, 99, -80), Nil, hex"")
  val node_c = makeNodeAnnouncement(priv_c, "node-C", Color(123, 100, -40), Nil, hex"0200")
  val node_d = makeNodeAnnouncement(priv_d, "node-D", Color(-120, -20, 60), Nil, hex"00")
  val node_e = makeNodeAnnouncement(priv_e, "node-E", Color(-50, 0, 10), Nil, hex"00")
  val node_f = makeNodeAnnouncement(priv_f, "node-F", Color(30, 10, -50), Nil, hex"00")
  val node_g = makeNodeAnnouncement(priv_g, "node-G", Color(30, 10, -50), Nil, hex"00")
  val node_h = makeNodeAnnouncement(priv_h, "node-H", Color(30, 10, -50), Nil, hex"00")

  val channelId_ab = ShortChannelId(420000, 1, 0)
  val channelId_bc = ShortChannelId(420000, 2, 0)
  val channelId_cd = ShortChannelId(420000, 3, 0)
  val channelId_ef = ShortChannelId(420000, 4, 0)
  val channelId_ag = ShortChannelId(420000, 5, 0)
  val channelId_gh = ShortChannelId(420000, 6, 0)

  def channelAnnouncement(shortChannelId: ShortChannelId, node1_priv: PrivateKey, node2_priv: PrivateKey, funding1_priv: PrivateKey, funding2_priv: PrivateKey) = {
    val (node1_sig, funding1_sig) = signChannelAnnouncement(Block.RegtestGenesisBlock.hash, shortChannelId, node1_priv, node2_priv.publicKey, funding1_priv, funding2_priv.publicKey, ByteVector.empty)
    val (node2_sig, funding2_sig) = signChannelAnnouncement(Block.RegtestGenesisBlock.hash, shortChannelId, node2_priv, node1_priv.publicKey, funding2_priv, funding1_priv.publicKey, ByteVector.empty)
    makeChannelAnnouncement(Block.RegtestGenesisBlock.hash, shortChannelId, node1_priv.publicKey, node2_priv.publicKey, funding1_priv.publicKey, funding2_priv.publicKey, node1_sig, node2_sig, funding1_sig, funding2_sig)
  }

  val chan_ab = channelAnnouncement(channelId_ab, priv_a, priv_b, priv_funding_a, priv_funding_b)
  val chan_bc = channelAnnouncement(channelId_bc, priv_b, priv_c, priv_funding_b, priv_funding_c)
  val chan_cd = channelAnnouncement(channelId_cd, priv_c, priv_d, priv_funding_c, priv_funding_d)
  val chan_ef = channelAnnouncement(channelId_ef, priv_e, priv_f, priv_funding_e, priv_funding_f)
  val chan_gh = channelAnnouncement(channelId_gh, priv_g, priv_h, priv_funding_g, priv_funding_h)

  val update_ab = makeChannelUpdate(Block.RegtestGenesisBlock.hash, priv_a, b, channelId_ab, CltvExpiryDelta(7), htlcMinimumMsat = 0 msat, feeBaseMsat = 10 msat, feeProportionalMillionths = 10, htlcMaximumMsat = htlcMaximum)
  val update_ba = makeChannelUpdate(Block.RegtestGenesisBlock.hash, priv_b, a, channelId_ab, CltvExpiryDelta(7), htlcMinimumMsat = 0 msat, feeBaseMsat = 10 msat, feeProportionalMillionths = 10, htlcMaximumMsat = htlcMaximum)
  val update_bc = makeChannelUpdate(Block.RegtestGenesisBlock.hash, priv_b, c, channelId_bc, CltvExpiryDelta(5), htlcMinimumMsat = 0 msat, feeBaseMsat = 10 msat, feeProportionalMillionths = 1, htlcMaximumMsat = htlcMaximum)
  val update_cb = makeChannelUpdate(Block.RegtestGenesisBlock.hash, priv_c, b, channelId_bc, CltvExpiryDelta(5), htlcMinimumMsat = 0 msat, feeBaseMsat = 10 msat, feeProportionalMillionths = 1, htlcMaximumMsat = htlcMaximum)
  val update_cd = makeChannelUpdate(Block.RegtestGenesisBlock.hash, priv_c, d, channelId_cd, CltvExpiryDelta(3), htlcMinimumMsat = 0 msat, feeBaseMsat = 10 msat, feeProportionalMillionths = 4, htlcMaximumMsat = htlcMaximum)
  val update_dc = makeChannelUpdate(Block.RegtestGenesisBlock.hash, priv_d, c, channelId_cd, CltvExpiryDelta(3), htlcMinimumMsat = 0 msat, feeBaseMsat = 10 msat, feeProportionalMillionths = 4, htlcMaximumMsat = htlcMaximum)
  val update_ef = makeChannelUpdate(Block.RegtestGenesisBlock.hash, priv_e, f, channelId_ef, CltvExpiryDelta(9), htlcMinimumMsat = 0 msat, feeBaseMsat = 10 msat, feeProportionalMillionths = 8, htlcMaximumMsat = htlcMaximum)
  val update_fe = makeChannelUpdate(Block.RegtestGenesisBlock.hash, priv_f, e, channelId_ef, CltvExpiryDelta(9), htlcMinimumMsat = 0 msat, feeBaseMsat = 10 msat, feeProportionalMillionths = 8, htlcMaximumMsat = htlcMaximum)
  val update_ag = makeChannelUpdate(Block.RegtestGenesisBlock.hash, priv_a, g, channelId_ag, CltvExpiryDelta(7), htlcMinimumMsat = 0 msat, feeBaseMsat = 10 msat, feeProportionalMillionths = 10, htlcMaximumMsat = htlcMaximum)
  val update_ga = makeChannelUpdate(Block.RegtestGenesisBlock.hash, priv_g, a, channelId_ag, CltvExpiryDelta(7), htlcMinimumMsat = 0 msat, feeBaseMsat = 10 msat, feeProportionalMillionths = 10, htlcMaximumMsat = htlcMaximum)
  val update_gh = makeChannelUpdate(Block.RegtestGenesisBlock.hash, priv_g, h, channelId_gh, CltvExpiryDelta(7), htlcMinimumMsat = 0 msat, feeBaseMsat = 10 msat, feeProportionalMillionths = 10, htlcMaximumMsat = htlcMaximum)
  val update_hg = makeChannelUpdate(Block.RegtestGenesisBlock.hash, priv_h, g, channelId_gh, CltvExpiryDelta(7), htlcMinimumMsat = 0 msat, feeBaseMsat = 10 msat, feeProportionalMillionths = 10, htlcMaximumMsat = htlcMaximum)

  override def withFixture(test: OneArgTest): Outcome = {
    // the network will be a --(1)--> b ---(2)--> c --(3)--> d
    //                     |
    //                     +---(5)--> g ---(6)--> h
    // and e --(4)--> f (we are a)
    within(30 seconds) {
      // first we make sure that we correctly resolve channelId+direction to nodeId
      assert(Router.getDesc(update_ab, chan_ab) === ChannelDesc(chan_ab.shortChannelId, a, b))
      assert(Router.getDesc(update_bc, chan_bc) === ChannelDesc(chan_bc.shortChannelId, b, c))
      assert(Router.getDesc(update_cd, chan_cd) === ChannelDesc(chan_cd.shortChannelId, c, d))
      assert(Router.getDesc(update_ef, chan_ef) === ChannelDesc(chan_ef.shortChannelId, e, f))
      assert(Router.getDesc(update_ag, PrivateChannel(a, g, None, None, ChannelMeta(1000 msat, 2000 msat))) === ChannelDesc(channelId_ag, a, g))
      assert(Router.getDesc(update_ag, PrivateChannel(g, a, None, None, ChannelMeta(2000 msat, 1000 msat))) === ChannelDesc(channelId_ag, a, g))
      assert(Router.getDesc(update_gh, chan_gh) === ChannelDesc(chan_gh.shortChannelId, g, h))

      // let's set up the router
      val sender = TestProbe()
      val peerConnection = TestProbe()
      peerConnection.ignoreMsg { case _: TransportHandler.ReadAck => true }
      val watcher = TestProbe()
      import com.softwaremill.quicklens._
      val nodeParams = Alice.nodeParams
        .modify(_.keyManager).setTo(testKeyManager)
        .modify(_.routerConf.routerBroadcastInterval).setTo(1 day) // "disable" auto rebroadcast
      val router = system.actorOf(Router.props(nodeParams, watcher.ref))
      // we announce channels
      peerConnection.send(router, PeerRoutingMessage(peerConnection.ref, remoteNodeId, chan_ab))
      peerConnection.send(router, PeerRoutingMessage(peerConnection.ref, remoteNodeId, chan_bc))
      peerConnection.send(router, PeerRoutingMessage(peerConnection.ref, remoteNodeId, chan_cd))
      peerConnection.send(router, PeerRoutingMessage(peerConnection.ref, remoteNodeId, chan_ef))
      peerConnection.send(router, PeerRoutingMessage(peerConnection.ref, remoteNodeId, chan_gh))
      // then nodes
      peerConnection.send(router, PeerRoutingMessage(peerConnection.ref, remoteNodeId, node_b))
      peerConnection.send(router, PeerRoutingMessage(peerConnection.ref, remoteNodeId, node_c))
      peerConnection.send(router, PeerRoutingMessage(peerConnection.ref, remoteNodeId, node_d))
      peerConnection.send(router, PeerRoutingMessage(peerConnection.ref, remoteNodeId, node_e))
      peerConnection.send(router, PeerRoutingMessage(peerConnection.ref, remoteNodeId, node_f))
      peerConnection.send(router, PeerRoutingMessage(peerConnection.ref, remoteNodeId, node_g))
      peerConnection.send(router, PeerRoutingMessage(peerConnection.ref, remoteNodeId, node_h))
      // then channel updates
      peerConnection.send(router, PeerRoutingMessage(peerConnection.ref, remoteNodeId, update_ab))
      peerConnection.send(router, PeerRoutingMessage(peerConnection.ref, remoteNodeId, update_ba))
      peerConnection.send(router, PeerRoutingMessage(peerConnection.ref, remoteNodeId, update_bc))
      peerConnection.send(router, PeerRoutingMessage(peerConnection.ref, remoteNodeId, update_cb))
      peerConnection.send(router, PeerRoutingMessage(peerConnection.ref, remoteNodeId, update_cd))
      peerConnection.send(router, PeerRoutingMessage(peerConnection.ref, remoteNodeId, update_dc))
      peerConnection.send(router, PeerRoutingMessage(peerConnection.ref, remoteNodeId, update_ef))
      peerConnection.send(router, PeerRoutingMessage(peerConnection.ref, remoteNodeId, update_fe))
      peerConnection.send(router, PeerRoutingMessage(peerConnection.ref, remoteNodeId, update_gh))
      peerConnection.send(router, PeerRoutingMessage(peerConnection.ref, remoteNodeId, update_hg))
      // then private channels
      sender.send(router, LocalChannelUpdate(sender.ref, randomBytes32, channelId_ag, g, None, update_ag, CommitmentsSpec.makeCommitments(30000000 msat, 8000000 msat, a, g, announceChannel = false)))
      // watcher receives the get tx requests
      watcher.expectMsg(ValidateRequest(chan_ab))
      watcher.expectMsg(ValidateRequest(chan_bc))
      watcher.expectMsg(ValidateRequest(chan_cd))
      watcher.expectMsg(ValidateRequest(chan_ef))
      watcher.expectMsg(ValidateRequest(chan_gh))
      // and answers with valid scripts
      watcher.send(router, ValidateResult(chan_ab, Right((Transaction(version = 0, txIn = Nil, txOut = TxOut(publicChannelCapacity, write(pay2wsh(Scripts.multiSig2of2(funding_a, funding_b)))) :: Nil, lockTime = 0), UtxoStatus.Unspent))))
      watcher.send(router, ValidateResult(chan_bc, Right((Transaction(version = 0, txIn = Nil, txOut = TxOut(publicChannelCapacity, write(pay2wsh(Scripts.multiSig2of2(funding_b, funding_c)))) :: Nil, lockTime = 0), UtxoStatus.Unspent))))
      watcher.send(router, ValidateResult(chan_cd, Right((Transaction(version = 0, txIn = Nil, txOut = TxOut(publicChannelCapacity, write(pay2wsh(Scripts.multiSig2of2(funding_c, funding_d)))) :: Nil, lockTime = 0), UtxoStatus.Unspent))))
      watcher.send(router, ValidateResult(chan_ef, Right((Transaction(version = 0, txIn = Nil, txOut = TxOut(publicChannelCapacity, write(pay2wsh(Scripts.multiSig2of2(funding_e, funding_f)))) :: Nil, lockTime = 0), UtxoStatus.Unspent))))
      watcher.send(router, ValidateResult(chan_gh, Right((Transaction(version = 0, txIn = Nil, txOut = TxOut(publicChannelCapacity, write(pay2wsh(Scripts.multiSig2of2(funding_g, funding_h)))) :: Nil, lockTime = 0), UtxoStatus.Unspent))))
      // watcher receives watch-spent request
      watcher.expectMsgType[WatchSpentBasic]
      watcher.expectMsgType[WatchSpentBasic]
      watcher.expectMsgType[WatchSpentBasic]
      watcher.expectMsgType[WatchSpentBasic]
      watcher.expectMsgType[WatchSpentBasic]
      // all messages are acked
      peerConnection.expectMsgAllOf(
        GossipDecision.Accepted(chan_ab),
        GossipDecision.Accepted(chan_bc),
        GossipDecision.Accepted(chan_cd),
        GossipDecision.Accepted(chan_ef),
        GossipDecision.Accepted(chan_gh),
        GossipDecision.Accepted(update_ab),
        GossipDecision.Accepted(update_ba),
        GossipDecision.Accepted(update_bc),
        GossipDecision.Accepted(update_cb),
        GossipDecision.Accepted(update_cd),
        GossipDecision.Accepted(update_dc),
        GossipDecision.Accepted(update_ef),
        GossipDecision.Accepted(update_fe),
        GossipDecision.Accepted(update_gh),
        GossipDecision.Accepted(update_hg),
        GossipDecision.Accepted(node_b),
        GossipDecision.Accepted(node_c),
        GossipDecision.Accepted(node_d),
        GossipDecision.Accepted(node_e),
        GossipDecision.Accepted(node_f),
        GossipDecision.Accepted(node_g),
        GossipDecision.Accepted(node_h))
      peerConnection.expectNoMsg()
      awaitCond({
<<<<<<< HEAD
        //sender.send(router, 'nodes)
        //val nodes = sender.expectMsgType[Iterable[NodeAnnouncement]]
        sender.send(router, 'channels)
=======
        sender.send(router, Symbol("nodes"))
        val nodes = sender.expectMsgType[Iterable[NodeAnnouncement]]
        sender.send(router, Symbol("channels"))
>>>>>>> ff5362e4
        val channels = sender.expectMsgType[Iterable[ChannelAnnouncement]]
        sender.send(router, Symbol("updates"))
        val updates = sender.expectMsgType[Iterable[ChannelUpdate]]
<<<<<<< HEAD
        channels.size === 4 && updates.size === 8
=======
        nodes.size === 8 && channels.size === 5 && updates.size === 11
>>>>>>> ff5362e4
      }, max = 10 seconds, interval = 1 second)

      withFixture(test.toNoArgTest(FixtureParam(nodeParams, router, watcher)))
    }
  }
}

object BaseRouterSpec {
  def channelAnnouncement(channelId: ShortChannelId, node1_priv: PrivateKey, node2_priv: PrivateKey, funding1_priv: PrivateKey, funding2_priv: PrivateKey) = {
    val (node1_sig, funding1_sig) = signChannelAnnouncement(Block.RegtestGenesisBlock.hash, channelId, node1_priv, node2_priv.publicKey, funding1_priv, funding2_priv.publicKey, ByteVector.empty)
    val (node2_sig, funding2_sig) = signChannelAnnouncement(Block.RegtestGenesisBlock.hash, channelId, node2_priv, node1_priv.publicKey, funding2_priv, funding1_priv.publicKey, ByteVector.empty)
    makeChannelAnnouncement(Block.RegtestGenesisBlock.hash, channelId, node1_priv.publicKey, node2_priv.publicKey, funding1_priv.publicKey, funding2_priv.publicKey, node1_sig, node2_sig, funding1_sig, funding2_sig)
  }
}<|MERGE_RESOLUTION|>--- conflicted
+++ resolved
@@ -20,7 +20,7 @@
 import akka.testkit.TestProbe
 import fr.acinq.bitcoin.Crypto.PrivateKey
 import fr.acinq.bitcoin.Script.{pay2wsh, write}
-import fr.acinq.bitcoin.{Block, ByteVector32, Satoshi, Transaction, TxOut}
+import fr.acinq.bitcoin.{Block, ByteVector32, Transaction, TxOut}
 import fr.acinq.eclair.TestConstants.Alice
 import fr.acinq.eclair.blockchain.{UtxoStatus, ValidateRequest, ValidateResult, WatchSpentBasic}
 import fr.acinq.eclair.channel.{CommitmentsSpec, LocalChannelUpdate}
@@ -75,6 +75,8 @@
   val channelId_ef = ShortChannelId(420000, 4, 0)
   val channelId_ag = ShortChannelId(420000, 5, 0)
   val channelId_gh = ShortChannelId(420000, 6, 0)
+
+  def shrink(u: ChannelUpdate) = u.copy(signature = null, chainHash = Block.RegtestGenesisBlock.hash)
 
   def channelAnnouncement(shortChannelId: ShortChannelId, node1_priv: PrivateKey, node2_priv: PrivateKey, funding1_priv: PrivateKey, funding2_priv: PrivateKey) = {
     val (node1_sig, funding1_sig) = signChannelAnnouncement(Block.RegtestGenesisBlock.hash, shortChannelId, node1_priv, node2_priv.publicKey, funding1_priv, funding2_priv.publicKey, ByteVector.empty)
@@ -171,6 +173,7 @@
       watcher.expectMsgType[WatchSpentBasic]
       watcher.expectMsgType[WatchSpentBasic]
       watcher.expectMsgType[WatchSpentBasic]
+
       // all messages are acked
       peerConnection.expectMsgAllOf(
         GossipDecision.Accepted(chan_ab),
@@ -178,16 +181,16 @@
         GossipDecision.Accepted(chan_cd),
         GossipDecision.Accepted(chan_ef),
         GossipDecision.Accepted(chan_gh),
-        GossipDecision.Accepted(update_ab),
-        GossipDecision.Accepted(update_ba),
-        GossipDecision.Accepted(update_bc),
-        GossipDecision.Accepted(update_cb),
-        GossipDecision.Accepted(update_cd),
-        GossipDecision.Accepted(update_dc),
-        GossipDecision.Accepted(update_ef),
-        GossipDecision.Accepted(update_fe),
-        GossipDecision.Accepted(update_gh),
-        GossipDecision.Accepted(update_hg),
+        GossipDecision.Accepted(shrink(update_ab)),
+        GossipDecision.Accepted(shrink(update_ba)),
+        GossipDecision.Accepted(shrink(update_bc)),
+        GossipDecision.Accepted(shrink(update_cb)),
+        GossipDecision.Accepted(shrink(update_cd)),
+        GossipDecision.Accepted(shrink(update_dc)),
+        GossipDecision.Accepted(shrink(update_ef)),
+        GossipDecision.Accepted(shrink(update_fe)),
+        GossipDecision.Accepted(shrink(update_gh)),
+        GossipDecision.Accepted(shrink(update_hg)),
         GossipDecision.Accepted(node_b),
         GossipDecision.Accepted(node_c),
         GossipDecision.Accepted(node_d),
@@ -197,23 +200,13 @@
         GossipDecision.Accepted(node_h))
       peerConnection.expectNoMsg()
       awaitCond({
-<<<<<<< HEAD
-        //sender.send(router, 'nodes)
-        //val nodes = sender.expectMsgType[Iterable[NodeAnnouncement]]
-        sender.send(router, 'channels)
-=======
         sender.send(router, Symbol("nodes"))
         val nodes = sender.expectMsgType[Iterable[NodeAnnouncement]]
         sender.send(router, Symbol("channels"))
->>>>>>> ff5362e4
         val channels = sender.expectMsgType[Iterable[ChannelAnnouncement]]
         sender.send(router, Symbol("updates"))
         val updates = sender.expectMsgType[Iterable[ChannelUpdate]]
-<<<<<<< HEAD
-        channels.size === 4 && updates.size === 8
-=======
         nodes.size === 8 && channels.size === 5 && updates.size === 11
->>>>>>> ff5362e4
       }, max = 10 seconds, interval = 1 second)
 
       withFixture(test.toNoArgTest(FixtureParam(nodeParams, router, watcher)))
