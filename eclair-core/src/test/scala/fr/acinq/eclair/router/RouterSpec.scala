/*
 * Copyright 2019 ACINQ SAS
 *
 * Licensed under the Apache License, Version 2.0 (the "License");
 * you may not use this file except in compliance with the License.
 * You may obtain a copy of the License at
 *
 *     http://www.apache.org/licenses/LICENSE-2.0
 *
 * Unless required by applicable law or agreed to in writing, software
 * distributed under the License is distributed on an "AS IS" BASIS,
 * WITHOUT WARRANTIES OR CONDITIONS OF ANY KIND, either express or implied.
 * See the License for the specific language governing permissions and
 * limitations under the License.
 */

package fr.acinq.eclair.router

import akka.actor.Status
import akka.actor.Status.Failure
import akka.testkit.TestProbe
import fr.acinq.bitcoin.PublicKey
import fr.acinq.bitcoin.Script.{pay2wsh, write}
import fr.acinq.bitcoin.{Block, SatoshiLong, Transaction, TxOut}
import fr.acinq.eclair.blockchain.bitcoind.ZmqWatcher._
import fr.acinq.eclair.channel.{AvailableBalanceChanged, CommitmentsSpec, LocalChannelUpdate}
import fr.acinq.eclair.crypto.TransportHandler
import fr.acinq.eclair.io.Peer.PeerRoutingMessage
import fr.acinq.eclair.payment.PaymentRequest.ExtraHop
import fr.acinq.eclair.router.Announcements.{makeChannelUpdate, makeNodeAnnouncement}
import fr.acinq.eclair.router.BaseRouterSpec.channelAnnouncement
import fr.acinq.eclair.router.RouteCalculationSpec.{DEFAULT_AMOUNT_MSAT, DEFAULT_MAX_FEE}
import fr.acinq.eclair.router.Router._
import fr.acinq.eclair.transactions.Scripts
import fr.acinq.eclair.wire.protocol._
import fr.acinq.eclair.{CltvExpiryDelta, Features, MilliSatoshi, MilliSatoshiLong, ShortChannelId, TestConstants, randomKey}
import fr.acinq.eclair.KotlinUtils._
import scodec.bits._

import scala.collection.JavaConverters.seqAsJavaListConverter
import scala.concurrent.duration._

/**
 * Created by PM on 29/08/2016.
 */

class RouterSpec extends BaseRouterSpec {

  test("properly announce valid new channels and ignore invalid ones") { fixture =>
    import fixture._
    val eventListener = TestProbe()
    system.eventStream.subscribe(eventListener.ref, classOf[NetworkEvent])
    system.eventStream.subscribe(eventListener.ref, classOf[Rebroadcast])
    val peerConnection = TestProbe()

    {
      // valid channel announcement, no stashing
      val chan_ac = channelAnnouncement(ShortChannelId(420000, 5, 0), priv_a, priv_c, priv_funding_a, priv_funding_c)
      val update_ac = makeChannelUpdate(Block.RegtestGenesisBlock.hash, priv_a, c, chan_ac.shortChannelId, CltvExpiryDelta(7), 0 msat, 766000 msat, 10, htlcMaximum)
      val node_c = makeNodeAnnouncement(priv_c, "node-C", Color(123, 100, -40), Nil, TestConstants.Bob.nodeParams.features, timestamp = System.currentTimeMillis.milliseconds.toSeconds + 1)
      peerConnection.send(router, PeerRoutingMessage(peerConnection.ref, remoteNodeId, chan_ac))
      peerConnection.expectNoMsg(100 millis) // we don't immediately acknowledge the announcement (back pressure)
<<<<<<< HEAD
      watcher.expectMsg(ValidateRequest(chan_ac))
      watcher.send(router, ValidateResult(chan_ac, Right((new Transaction(0, Nil, new TxOut(1000000 sat, write(pay2wsh(Scripts.multiSig2of2(funding_a, funding_c).asJava))) :: Nil, 0), UtxoStatus.Unspent))))
=======
      assert(watcher.expectMsgType[ValidateRequest].ann === chan_ac)
      watcher.send(router, ValidateResult(chan_ac, Right(Transaction(version = 0, txIn = Nil, txOut = TxOut(1000000 sat, write(pay2wsh(Scripts.multiSig2of2(funding_a, funding_c)))) :: Nil, lockTime = 0), UtxoStatus.Unspent)))
>>>>>>> 90fbcd32
      peerConnection.expectMsg(TransportHandler.ReadAck(chan_ac))
      peerConnection.expectMsg(GossipDecision.Accepted(chan_ac))
      assert(peerConnection.sender() == router)
      assert(watcher.expectMsgType[WatchExternalChannelSpent].shortChannelId === chan_ac.shortChannelId)
      peerConnection.send(router, PeerRoutingMessage(peerConnection.ref, remoteNodeId, update_ac))
      peerConnection.expectMsg(TransportHandler.ReadAck(update_ac))
      peerConnection.expectMsg(GossipDecision.Accepted(update_ac))
      peerConnection.send(router, PeerRoutingMessage(peerConnection.ref, remoteNodeId, node_c))
      peerConnection.expectMsg(TransportHandler.ReadAck(node_c))
      peerConnection.expectMsg(GossipDecision.Accepted(node_c))
      eventListener.expectMsg(ChannelsDiscovered(SingleChannelDiscovered(chan_ac, 1000000 sat, None, None) :: Nil))
      eventListener.expectMsg(ChannelUpdatesReceived(update_ac :: Nil))
      eventListener.expectMsg(NodeUpdated(node_c))
      peerConnection.expectNoMsg(100 millis)
      eventListener.expectNoMsg(100 millis)
      router ! Router.TickBroadcast
      eventListener.expectMsgType[Rebroadcast]
    }

    {
      // valid channel announcement, stashing while validating channel announcement
      val priv_u = randomKey
      val priv_funding_u = randomKey
      val chan_uc = channelAnnouncement(ShortChannelId(420000, 100, 0), priv_u, priv_c, priv_funding_u, priv_funding_c)
      val update_uc = makeChannelUpdate(Block.RegtestGenesisBlock.hash, priv_u, c, chan_uc.shortChannelId, CltvExpiryDelta(7), 0 msat, 766000 msat, 10, htlcMaximum)
      val node_u = makeNodeAnnouncement(priv_u, "node-U", Color(-120, -20, 60), Nil, Features.empty)
      peerConnection.send(router, PeerRoutingMessage(peerConnection.ref, remoteNodeId, chan_uc))
      peerConnection.expectNoMsg(200 millis) // we don't immediately acknowledge the announcement (back pressure)
      assert(watcher.expectMsgType[ValidateRequest].ann === chan_uc)
      peerConnection.send(router, PeerRoutingMessage(peerConnection.ref, remoteNodeId, update_uc))
      peerConnection.expectMsg(TransportHandler.ReadAck(update_uc))
      peerConnection.send(router, PeerRoutingMessage(peerConnection.ref, remoteNodeId, node_u))
      peerConnection.expectMsg(TransportHandler.ReadAck(node_u))
      watcher.send(router, ValidateResult(chan_uc, Right((new Transaction(0, Nil, new TxOut(2000000 sat, write(pay2wsh(Scripts.multiSig2of2(priv_funding_u.publicKey, funding_c).asJava))) :: Nil, 0), UtxoStatus.Unspent))))
      peerConnection.expectMsg(TransportHandler.ReadAck(chan_uc))
      peerConnection.expectMsg(GossipDecision.Accepted(chan_uc))
      assert(peerConnection.sender() == router)
      assert(watcher.expectMsgType[WatchExternalChannelSpent].shortChannelId === chan_uc.shortChannelId)
      peerConnection.expectMsg(GossipDecision.Accepted(update_uc))
      peerConnection.expectMsg(GossipDecision.Accepted(node_u))
      eventListener.expectMsg(ChannelsDiscovered(SingleChannelDiscovered(chan_uc, 2000000 sat, None, None) :: Nil))
      eventListener.expectMsg(ChannelUpdatesReceived(update_uc :: Nil))
      eventListener.expectMsg(NodesDiscovered(node_u :: Nil))
      peerConnection.expectNoMsg(100 millis)
      eventListener.expectNoMsg(100 millis)
      router ! Router.TickBroadcast
      eventListener.expectMsgType[Rebroadcast]
    }

    {
      // duplicates
      peerConnection.send(router, PeerRoutingMessage(peerConnection.ref, remoteNodeId, node_b))
      peerConnection.expectMsg(TransportHandler.ReadAck(node_b))
      peerConnection.expectMsg(GossipDecision.Duplicate(node_b))
      peerConnection.send(router, PeerRoutingMessage(peerConnection.ref, remoteNodeId, chan_ab))
      peerConnection.expectMsg(TransportHandler.ReadAck(chan_ab))
      peerConnection.expectMsg(GossipDecision.Duplicate(chan_ab))
      peerConnection.send(router, PeerRoutingMessage(peerConnection.ref, remoteNodeId, update_ab))
      peerConnection.expectMsg(TransportHandler.ReadAck(update_ab))
      peerConnection.expectMsg(GossipDecision.Duplicate(update_ab))
      peerConnection.expectNoMsg(100 millis)
      router ! Router.TickBroadcast
      eventListener.expectNoMsg(100 millis)
    }

    {
      // invalid signatures
      val invalid_node_b = node_b.copy(timestamp = node_b.timestamp + 10)
      val invalid_chan_ac = channelAnnouncement(ShortChannelId(420000, 101, 1), priv_a, priv_c, priv_funding_a, priv_funding_c).copy(nodeId1 = randomKey.publicKey)
      val invalid_update_ab = update_ab.copy(cltvExpiryDelta = CltvExpiryDelta(21), timestamp = update_ab.timestamp + 1)
      peerConnection.send(router, PeerRoutingMessage(peerConnection.ref, remoteNodeId, invalid_node_b))
      peerConnection.expectMsg(TransportHandler.ReadAck(invalid_node_b))
      peerConnection.expectMsg(GossipDecision.InvalidSignature(invalid_node_b))
      peerConnection.send(router, PeerRoutingMessage(peerConnection.ref, remoteNodeId, invalid_chan_ac))
      peerConnection.expectMsg(TransportHandler.ReadAck(invalid_chan_ac))
      peerConnection.expectMsg(GossipDecision.InvalidSignature(invalid_chan_ac))
      peerConnection.send(router, PeerRoutingMessage(peerConnection.ref, remoteNodeId, invalid_update_ab))
      peerConnection.expectMsg(TransportHandler.ReadAck(invalid_update_ab))
      peerConnection.expectMsg(GossipDecision.InvalidSignature(invalid_update_ab))
      peerConnection.expectNoMsg(100 millis)
      router ! Router.TickBroadcast
      eventListener.expectNoMsg(100 millis)
    }

    {
      // pruned channel
      val priv_v = randomKey
      val priv_funding_v = randomKey
      val chan_vc = channelAnnouncement(ShortChannelId(420000, 102, 0), priv_v, priv_c, priv_funding_v, priv_funding_c)
      nodeParams.db.network.addToPruned(chan_vc.shortChannelId :: Nil)
      peerConnection.send(router, PeerRoutingMessage(peerConnection.ref, remoteNodeId, chan_vc))
      peerConnection.expectMsg(TransportHandler.ReadAck(chan_vc))
      peerConnection.expectMsg(GossipDecision.ChannelPruned(chan_vc))
      peerConnection.expectNoMsg(100 millis)
      router ! Router.TickBroadcast
      eventListener.expectNoMsg(100 millis)
    }

    {
      // stale channel update
      val update_ab = makeChannelUpdate(Block.RegtestGenesisBlock.hash, priv_a, priv_b.publicKey, chan_ab.shortChannelId, CltvExpiryDelta(7), 0 msat, 766000 msat, 10, htlcMaximum, timestamp = (System.currentTimeMillis.milliseconds - 15.days).toSeconds)
      peerConnection.send(router, PeerRoutingMessage(peerConnection.ref, remoteNodeId, update_ab))
      peerConnection.expectMsg(TransportHandler.ReadAck(update_ab))
      peerConnection.expectMsg(GossipDecision.Stale(update_ab))
      peerConnection.expectNoMsg(100 millis)
      router ! Router.TickBroadcast
      eventListener.expectNoMsg(100 millis)
    }

    {
      // unknown channel
      val priv_y = randomKey
      val update_ay = makeChannelUpdate(Block.RegtestGenesisBlock.hash, priv_a, priv_y.publicKey, ShortChannelId(4646464), CltvExpiryDelta(7), 0 msat, 766000 msat, 10, htlcMaximum)
      val node_y = makeNodeAnnouncement(priv_y, "node-Y", Color(123, 100, -40), Nil, TestConstants.Bob.nodeParams.features)
      peerConnection.send(router, PeerRoutingMessage(peerConnection.ref, remoteNodeId, update_ay))
      peerConnection.expectMsg(TransportHandler.ReadAck(update_ay))
      peerConnection.expectMsg(GossipDecision.NoRelatedChannel(update_ay))
      peerConnection.send(router, PeerRoutingMessage(peerConnection.ref, remoteNodeId, node_y))
      peerConnection.expectMsg(TransportHandler.ReadAck(node_y))
      peerConnection.expectMsg(GossipDecision.NoKnownChannel(node_y))
      peerConnection.expectNoMsg(100 millis)
      router ! Router.TickBroadcast
      eventListener.expectNoMsg(100 millis)
    }

    {
      // invalid announcement + reject stashed
      val priv_y = randomKey
      val priv_funding_y = randomKey // a-y will have an invalid script
      val chan_ay = channelAnnouncement(ShortChannelId(42002), priv_a, priv_y, priv_funding_a, priv_funding_y)
      val update_ay = makeChannelUpdate(Block.RegtestGenesisBlock.hash, priv_a, priv_y.publicKey, chan_ay.shortChannelId, CltvExpiryDelta(7), 0 msat, 766000 msat, 10, htlcMaximum)
      val node_y = makeNodeAnnouncement(priv_y, "node-Y", Color(123, 100, -40), Nil, TestConstants.Bob.nodeParams.features)
      peerConnection.send(router, PeerRoutingMessage(peerConnection.ref, remoteNodeId, chan_ay))
      assert(watcher.expectMsgType[ValidateRequest].ann === chan_ay)
      peerConnection.send(router, PeerRoutingMessage(peerConnection.ref, remoteNodeId, update_ay))
      peerConnection.expectMsg(TransportHandler.ReadAck(update_ay))
      peerConnection.send(router, PeerRoutingMessage(peerConnection.ref, remoteNodeId, node_y))
      peerConnection.expectMsg(TransportHandler.ReadAck(node_y))
      watcher.send(router, ValidateResult(chan_ay, Right((new Transaction(0, Nil, new TxOut(1000000 sat, write(pay2wsh(Scripts.multiSig2of2(funding_a, randomKey.publicKey)))) :: Nil, 0), UtxoStatus.Unspent))))
      peerConnection.expectMsg(TransportHandler.ReadAck(chan_ay))
      peerConnection.expectMsg(GossipDecision.InvalidAnnouncement(chan_ay))
      peerConnection.expectMsg(GossipDecision.NoRelatedChannel(update_ay))
      peerConnection.expectMsg(GossipDecision.NoKnownChannel(node_y))
      peerConnection.expectNoMsg(100 millis)
      router ! Router.TickBroadcast
      eventListener.expectNoMsg(100 millis)
    }

    {
      // validation failure
      val priv_x = randomKey
      val chan_ax = channelAnnouncement(ShortChannelId(42001), priv_a, priv_x, priv_funding_a, randomKey)
      peerConnection.send(router, PeerRoutingMessage(peerConnection.ref, remoteNodeId, chan_ax))
      assert(watcher.expectMsgType[ValidateRequest].ann === chan_ax)
      watcher.send(router, ValidateResult(chan_ax, Left(new RuntimeException("funding tx not found"))))
      peerConnection.expectMsg(TransportHandler.ReadAck(chan_ax))
      peerConnection.expectMsg(GossipDecision.ValidationFailure(chan_ax))
      peerConnection.expectNoMsg(100 millis)
      router ! Router.TickBroadcast
      eventListener.expectNoMsg(100 millis)
    }

    {
      // funding tx spent (funding tx not confirmed)
      val priv_z = randomKey
      val priv_funding_z = randomKey
      val chan_az = channelAnnouncement(ShortChannelId(42003), priv_a, priv_z, priv_funding_a, priv_funding_z)
      peerConnection.send(router, PeerRoutingMessage(peerConnection.ref, remoteNodeId, chan_az))
<<<<<<< HEAD
      watcher.expectMsg(ValidateRequest(chan_az))
      watcher.send(router, ValidateResult(chan_az, Right((new Transaction(0, Nil, new TxOut(1000000 sat, write(pay2wsh(Scripts.multiSig2of2(funding_a, priv_funding_z.publicKey)))) :: Nil, 0), UtxoStatus.Spent(spendingTxConfirmed = false)))))
=======
      assert(watcher.expectMsgType[ValidateRequest].ann === chan_az)
      watcher.send(router, ValidateResult(chan_az, Right(Transaction(version = 0, txIn = Nil, txOut = TxOut(1000000 sat, write(pay2wsh(Scripts.multiSig2of2(funding_a, priv_funding_z.publicKey)))) :: Nil, lockTime = 0), UtxoStatus.Spent(spendingTxConfirmed = false))))
>>>>>>> 90fbcd32
      peerConnection.expectMsg(TransportHandler.ReadAck(chan_az))
      peerConnection.expectMsg(GossipDecision.ChannelClosing(chan_az))
      peerConnection.expectNoMsg(100 millis)
      router ! Router.TickBroadcast
      eventListener.expectNoMsg(100 millis)
    }

    {
      // funding tx spent (funding tx confirmed)
      val priv_z = randomKey
      val priv_funding_z = randomKey
      val chan_az = channelAnnouncement(ShortChannelId(42003), priv_a, priv_z, priv_funding_a, priv_funding_z)
      peerConnection.send(router, PeerRoutingMessage(peerConnection.ref, remoteNodeId, chan_az))
<<<<<<< HEAD
      watcher.expectMsg(ValidateRequest(chan_az))
      watcher.send(router, ValidateResult(chan_az, Right((new Transaction(0, Nil, new TxOut(1000000 sat, write(pay2wsh(Scripts.multiSig2of2(funding_a, priv_funding_z.publicKey)))) :: Nil, 0), UtxoStatus.Spent(spendingTxConfirmed = true)))))
=======
      assert(watcher.expectMsgType[ValidateRequest].ann === chan_az)
      watcher.send(router, ValidateResult(chan_az, Right(Transaction(version = 0, txIn = Nil, txOut = TxOut(1000000 sat, write(pay2wsh(Scripts.multiSig2of2(funding_a, priv_funding_z.publicKey)))) :: Nil, lockTime = 0), UtxoStatus.Spent(spendingTxConfirmed = true))))
>>>>>>> 90fbcd32
      peerConnection.expectMsg(TransportHandler.ReadAck(chan_az))
      peerConnection.expectMsg(GossipDecision.ChannelClosed(chan_az))
      peerConnection.expectNoMsg(100 millis)
      router ! Router.TickBroadcast
      eventListener.expectNoMsg(100 millis)
    }

    watcher.expectNoMsg(100 millis)

  }

  test("properly announce lost channels and nodes") { fixture =>
    import fixture._
    val eventListener = TestProbe()
    system.eventStream.subscribe(eventListener.ref, classOf[NetworkEvent])

    router ! WatchExternalChannelSpentTriggered(channelId_ab)
    eventListener.expectMsg(ChannelLost(channelId_ab))
    // a doesn't have any channels, b still has one with c
    eventListener.expectMsg(NodeLost(a))
    eventListener.expectNoMsg(200 milliseconds)

    router ! WatchExternalChannelSpentTriggered(channelId_cd)
    eventListener.expectMsg(ChannelLost(channelId_cd))
    // d doesn't have any channels, c still has one with b
    eventListener.expectMsg(NodeLost(d))
    eventListener.expectNoMsg(200 milliseconds)

    router ! WatchExternalChannelSpentTriggered(channelId_bc)
    eventListener.expectMsg(ChannelLost(channelId_bc))
    // now b and c do not have any channels
    eventListener.expectMsgAllOf(NodeLost(b), NodeLost(c))
    eventListener.expectNoMsg(200 milliseconds)

  }

  test("handle bad signature for ChannelAnnouncement") { fixture =>
    import fixture._
    val peerConnection = TestProbe()
    val channelId_ac = ShortChannelId(420000, 105, 0)
    val chan_ac = channelAnnouncement(channelId_ac, priv_a, priv_c, priv_funding_a, priv_funding_c)
    val buggy_chan_ac = chan_ac.copy(nodeSignature1 = chan_ac.nodeSignature2)
    peerConnection.send(router, PeerRoutingMessage(peerConnection.ref, remoteNodeId, buggy_chan_ac))
    peerConnection.expectMsg(TransportHandler.ReadAck(buggy_chan_ac))
    peerConnection.expectMsg(GossipDecision.InvalidSignature(buggy_chan_ac))
  }

  test("handle bad signature for NodeAnnouncement") { fixture =>
    import fixture._
    val peerConnection = TestProbe()
    val buggy_ann_b = node_b.copy(signature = node_c.signature, timestamp = node_b.timestamp + 1)
    peerConnection.send(router, PeerRoutingMessage(peerConnection.ref, remoteNodeId, buggy_ann_b))
    peerConnection.expectMsg(TransportHandler.ReadAck(buggy_ann_b))
    peerConnection.expectMsg(GossipDecision.InvalidSignature(buggy_ann_b))
  }

  test("handle bad signature for ChannelUpdate") { fixture =>
    import fixture._
    val peerConnection = TestProbe()
    val buggy_channelUpdate_ab = update_ab.copy(signature = node_b.signature, timestamp = update_ab.timestamp + 1)
    peerConnection.send(router, PeerRoutingMessage(peerConnection.ref, remoteNodeId, buggy_channelUpdate_ab))
    peerConnection.expectMsg(TransportHandler.ReadAck(buggy_channelUpdate_ab))
    peerConnection.expectMsg(GossipDecision.InvalidSignature(buggy_channelUpdate_ab))
  }

  test("route not found (unreachable target)") { fixture =>
    import fixture._
    val sender = TestProbe()
    // no route a->f
    sender.send(router, RouteRequest(a, f, DEFAULT_AMOUNT_MSAT, DEFAULT_MAX_FEE))
    sender.expectMsg(Failure(RouteNotFound))
  }

  test("route not found (non-existing source)") { fixture =>
    import fixture._
    val sender = TestProbe()
    // no route a->f
    sender.send(router, RouteRequest(randomKey.publicKey, f, DEFAULT_AMOUNT_MSAT, DEFAULT_MAX_FEE))
    sender.expectMsg(Failure(RouteNotFound))
  }

  test("route not found (non-existing target)") { fixture =>
    import fixture._
    val sender = TestProbe()
    // no route a->f
    sender.send(router, RouteRequest(a, randomKey.publicKey, DEFAULT_AMOUNT_MSAT, DEFAULT_MAX_FEE))
    sender.expectMsg(Failure(RouteNotFound))
  }

  test("route found") { fixture =>
    import fixture._
    val sender = TestProbe()
    sender.send(router, RouteRequest(a, d, DEFAULT_AMOUNT_MSAT, DEFAULT_MAX_FEE))
    val res = sender.expectMsgType[RouteResponse]
    assert(res.routes.head.hops.map(_.nodeId).toList === a :: b :: c :: Nil)
    assert(res.routes.head.hops.last.nextNodeId === d)

    sender.send(router, RouteRequest(a, h, DEFAULT_AMOUNT_MSAT, DEFAULT_MAX_FEE))
    val res1 = sender.expectMsgType[RouteResponse]
    assert(res1.routes.head.hops.map(_.nodeId).toList === a :: g :: Nil)
    assert(res1.routes.head.hops.last.nextNodeId === h)
  }

  test("route found (with extra routing info)") { fixture =>
    import fixture._
    val sender = TestProbe()
    val x = PublicKey.fromHex("02999fa724ec3c244e4da52b4a91ad421dc96c9a810587849cd4b2469313519c73")
    val y = PublicKey.fromHex("03f1cb1af20fe9ccda3ea128e27d7c39ee27375c8480f11a87c17197e97541ca6a")
    val z = PublicKey.fromHex("0358e32d245ff5f5a3eb14c78c6f69c67cea7846bdf9aeeb7199e8f6fbb0306484")
    val extraHop_cx = ExtraHop(c, ShortChannelId(1), 10 msat, 11, CltvExpiryDelta(12))
    val extraHop_xy = ExtraHop(x, ShortChannelId(2), 10 msat, 11, CltvExpiryDelta(12))
    val extraHop_yz = ExtraHop(y, ShortChannelId(3), 20 msat, 21, CltvExpiryDelta(22))
    sender.send(router, RouteRequest(a, z, DEFAULT_AMOUNT_MSAT, DEFAULT_MAX_FEE, assistedRoutes = Seq(extraHop_cx :: extraHop_xy :: extraHop_yz :: Nil)))
    val res = sender.expectMsgType[RouteResponse]
    assert(res.routes.head.hops.map(_.nodeId).toList === a :: b :: c :: x :: y :: Nil)
    assert(res.routes.head.hops.last.nextNodeId === z)
  }

  test("route not found (channel disabled)") { fixture =>
    import fixture._
    val sender = TestProbe()
    val peerConnection = TestProbe()
    sender.send(router, RouteRequest(a, d, DEFAULT_AMOUNT_MSAT, DEFAULT_MAX_FEE))
    val res = sender.expectMsgType[RouteResponse]
    assert(res.routes.head.hops.map(_.nodeId).toList === a :: b :: c :: Nil)
    assert(res.routes.head.hops.last.nextNodeId === d)

    val channelUpdate_cd1 = makeChannelUpdate(Block.RegtestGenesisBlock.hash, priv_c, d, channelId_cd, CltvExpiryDelta(3), 0 msat, 153000 msat, 4, htlcMaximum, enable = false)
    peerConnection.send(router, PeerRoutingMessage(peerConnection.ref, remoteNodeId, channelUpdate_cd1))
    peerConnection.expectMsg(TransportHandler.ReadAck(channelUpdate_cd1))
    sender.send(router, RouteRequest(a, d, DEFAULT_AMOUNT_MSAT, DEFAULT_MAX_FEE))
    sender.expectMsg(Failure(RouteNotFound))
  }

  test("route not found (private channel disabled)") { fixture =>
    import fixture._
    val sender = TestProbe()
    sender.send(router, RouteRequest(a, h, DEFAULT_AMOUNT_MSAT, DEFAULT_MAX_FEE))
    val res = sender.expectMsgType[RouteResponse]
    assert(res.routes.head.hops.map(_.nodeId).toList === a :: g :: Nil)
    assert(res.routes.head.hops.last.nextNodeId === h)

    val channelUpdate_ag1 = makeChannelUpdate(Block.RegtestGenesisBlock.hash, priv_a, g, channelId_ag, CltvExpiryDelta(7), 0 msat, 10 msat, 10, htlcMaximum, enable = false)
    sender.send(router, LocalChannelUpdate(sender.ref, null, channelId_ag, g, None, channelUpdate_ag1, CommitmentsSpec.makeCommitments(10000 msat, 15000 msat, a, g, announceChannel = false)))
    sender.send(router, RouteRequest(a, h, DEFAULT_AMOUNT_MSAT, DEFAULT_MAX_FEE))
    sender.expectMsg(Failure(RouteNotFound))
  }

  test("route not found (balance too low)") { fixture =>
    import fixture._
    val sender = TestProbe()

    // Via private channels.
    sender.send(router, RouteRequest(a, g, DEFAULT_AMOUNT_MSAT, DEFAULT_MAX_FEE))
    sender.expectMsgType[RouteResponse]
    sender.send(router, RouteRequest(a, g, 50000000 msat, Long.MaxValue.msat))
    sender.expectMsg(Failure(BalanceTooLow))
    sender.send(router, RouteRequest(a, g, 50000000 msat, Long.MaxValue.msat, allowMultiPart = true))
    sender.expectMsg(Failure(BalanceTooLow))

    // Via public channels.
    sender.send(router, RouteRequest(a, b, DEFAULT_AMOUNT_MSAT, DEFAULT_MAX_FEE))
    sender.expectMsgType[RouteResponse]
    val commitments1 = CommitmentsSpec.makeCommitments(10000000 msat, 20000000 msat, a, b, announceChannel = true)
    sender.send(router, LocalChannelUpdate(sender.ref, null, channelId_ab, b, Some(chan_ab), update_ab, commitments1))
    sender.send(router, RouteRequest(a, b, 12000000 msat, Long.MaxValue.msat))
    sender.expectMsg(Failure(BalanceTooLow))
    sender.send(router, RouteRequest(a, b, 12000000 msat, Long.MaxValue.msat, allowMultiPart = true))
    sender.expectMsg(Failure(BalanceTooLow))
    sender.send(router, RouteRequest(a, b, 5000000 msat, Long.MaxValue.msat))
    sender.expectMsgType[RouteResponse]
    sender.send(router, RouteRequest(a, b, 5000000 msat, Long.MaxValue.msat, allowMultiPart = true))
    sender.expectMsgType[RouteResponse]
  }

  test("temporary channel exclusion") { fixture =>
    import fixture._
    val sender = TestProbe()
    sender.send(router, RouteRequest(a, d, DEFAULT_AMOUNT_MSAT, DEFAULT_MAX_FEE))
    sender.expectMsgType[RouteResponse]
    val bc = ChannelDesc(channelId_bc, b, c)
    // let's exclude channel b->c
    sender.send(router, ExcludeChannel(bc))
    sender.send(router, RouteRequest(a, d, DEFAULT_AMOUNT_MSAT, DEFAULT_MAX_FEE))
    sender.expectMsg(Failure(RouteNotFound))
    // note that cb is still available!
    sender.send(router, RouteRequest(d, a, DEFAULT_AMOUNT_MSAT, DEFAULT_MAX_FEE))
    sender.expectMsgType[RouteResponse]
    // let's remove the exclusion
    sender.send(router, LiftChannelExclusion(bc))
    sender.send(router, RouteRequest(a, d, DEFAULT_AMOUNT_MSAT, DEFAULT_MAX_FEE))
    sender.expectMsgType[RouteResponse]
  }

  test("send routing state") { fixture =>
    import fixture._
    val sender = TestProbe()
    sender.send(router, GetRoutingState)
    val state = sender.expectMsgType[RoutingState]
    assert(state.channels.size == 5)
    assert(state.nodes.size == 8)
    assert(state.channels.flatMap(c => c.update_1_opt.toSeq ++ c.update_2_opt.toSeq).size == 10)
    state.channels.foreach(c => assert(c.capacity === publicChannelCapacity))
  }

  test("send local channels") { fixture =>
    import fixture._
    // We need a channel update from our private remote peer, otherwise we can't create invoice routing information.
    val peerConnection = TestProbe()
    peerConnection.send(router, PeerRoutingMessage(peerConnection.ref, g, update_ga))
    val sender = TestProbe()
    sender.send(router, GetLocalChannels)
    val localChannels = sender.expectMsgType[Seq[LocalChannel]]
    assert(localChannels.size === 2)
    assert(localChannels.map(_.remoteNodeId).toSet === Set(b, g))
    assert(localChannels.exists(_.isPrivate)) // a ---> g
    assert(localChannels.exists(!_.isPrivate)) // a ---> b
    assert(localChannels.flatMap(_.toExtraHop).toSet === Set(
      ExtraHop(b, channelId_ab, update_ba.feeBaseMsat, update_ba.feeProportionalMillionths, update_ba.cltvExpiryDelta),
      ExtraHop(g, channelId_ag, update_ga.feeBaseMsat, update_ga.feeProportionalMillionths, update_ga.cltvExpiryDelta)
    ))
  }

  test("send network statistics") { fixture =>
    import fixture._
    val sender = TestProbe()
    sender.send(router, GetNetworkStats)
    sender.expectMsg(GetNetworkStatsResponse(None))

    // Network statistics should be computed after initial sync
    router ! SyncProgress(1.0)
    awaitCond({
      sender.send(router, GetNetworkStats)
      sender.expectMsgType[GetNetworkStatsResponse].stats.isDefined
    })

    sender.send(router, GetNetworkStats)
    val GetNetworkStatsResponse(Some(stats)) = sender.expectMsgType[GetNetworkStatsResponse]
    // if you change this test update test "router returns Network Stats" in EclairImpSpec that mocks this call.
    // else will break the networkstats API call
    assert(stats.channels === 5)
    assert(stats.nodes === 8)
    assert(stats.capacity.median === 1000000.sat)
    assert(stats.cltvExpiryDelta.median === CltvExpiryDelta(7))
  }

  test("given a pre-defined nodes route add the proper channel updates") { fixture =>
    import fixture._

    val sender = TestProbe()
    val preComputedRoute = PredefinedNodeRoute(Seq(a, b, c, d))
    sender.send(router, FinalizeRoute(10000 msat, preComputedRoute))

    val response = sender.expectMsgType[RouteResponse]
    // the route hasn't changed (nodes are the same)
    assert(response.routes.head.hops.map(_.nodeId).toList == preComputedRoute.nodes.dropRight(1).toList)
    assert(response.routes.head.hops.last.nextNodeId == preComputedRoute.targetNodeId)
    assert(response.routes.head.hops.map(_.lastUpdate).toList == List(update_ab, update_bc, update_cd))
  }

  test("given a pre-defined channels route add the proper channel updates") { fixture =>
    import fixture._

    val sender = TestProbe()
    val preComputedRoute = PredefinedChannelRoute(d, Seq(channelId_ab, channelId_bc, channelId_cd))
    sender.send(router, FinalizeRoute(10000 msat, preComputedRoute))

    val response = sender.expectMsgType[RouteResponse]
    // the route hasn't changed (nodes are the same)
    assert(response.routes.head.hops.map(_.nodeId).toList == Seq(a, b, c))
    assert(response.routes.head.hops.last.nextNodeId == preComputedRoute.targetNodeId)
    assert(response.routes.head.hops.map(_.lastUpdate).toList == List(update_ab, update_bc, update_cd))
  }

  test("given an invalid pre-defined channels route return an error") { fixture =>
    import fixture._
    val sender = TestProbe()

    {
      val preComputedRoute = PredefinedChannelRoute(d, Seq(channelId_ab, channelId_cd))
      sender.send(router, FinalizeRoute(10000 msat, preComputedRoute))
      sender.expectMsgType[Status.Failure]
    }
    {
      val preComputedRoute = PredefinedChannelRoute(d, Seq(channelId_ab, channelId_bc))
      sender.send(router, FinalizeRoute(10000 msat, preComputedRoute))
      sender.expectMsgType[Status.Failure]
    }
    {
      val preComputedRoute = PredefinedChannelRoute(d, Seq(channelId_bc, channelId_cd))
      sender.send(router, FinalizeRoute(10000 msat, preComputedRoute))
      sender.expectMsgType[Status.Failure]
    }
    {
      val preComputedRoute = PredefinedChannelRoute(d, Seq(channelId_ab, ShortChannelId(1105), channelId_cd))
      sender.send(router, FinalizeRoute(10000 msat, preComputedRoute))
      sender.expectMsgType[Status.Failure]
    }
  }

  test("ask for channels that we marked as stale for which we receive a new update") { fixture =>
    import fixture._
    val blockHeight = 400000 - 2020
    val channelId = ShortChannelId(blockHeight, 5, 0)
    val announcement = channelAnnouncement(channelId, priv_a, priv_c, priv_funding_a, priv_funding_c)
    val oldTimestamp = (System.currentTimeMillis.milliseconds - 14.days - 1.day).toSeconds
    val staleUpdate = makeChannelUpdate(Block.RegtestGenesisBlock.hash, priv_a, c, channelId, CltvExpiryDelta(7), 0 msat, 766000 msat, 10, 5 msat, timestamp = oldTimestamp)
    val peerConnection = TestProbe()
    peerConnection.ignoreMsg { case _: TransportHandler.ReadAck => true }
    peerConnection.send(router, PeerRoutingMessage(peerConnection.ref, remoteNodeId, announcement))
    watcher.expectMsgType[ValidateRequest]
    peerConnection.send(router, PeerRoutingMessage(peerConnection.ref, remoteNodeId, staleUpdate))
    watcher.send(router, ValidateResult(announcement, Right((new Transaction(0, Nil, new TxOut(1000000 sat, write(pay2wsh(Scripts.multiSig2of2(funding_a, funding_c)))) :: Nil, 0), UtxoStatus.Unspent))))
    peerConnection.expectMsg(GossipDecision.Accepted(announcement))
    peerConnection.expectMsg(GossipDecision.Stale(staleUpdate))

    val probe = TestProbe()
    probe.send(router, TickPruneStaleChannels)
    val sender = TestProbe()
    sender.send(router, GetRoutingState)
    sender.expectMsgType[RoutingState]

    val recentUpdate = makeChannelUpdate(Block.RegtestGenesisBlock.hash, priv_a, c, channelId, CltvExpiryDelta(7), 0 msat, 766000 msat, 10, htlcMaximum, timestamp = System.currentTimeMillis.millisecond.toSeconds)

    // we want to make sure that transport receives the query
    peerConnection.send(router, PeerRoutingMessage(peerConnection.ref, remoteNodeId, recentUpdate))
    peerConnection.expectMsg(GossipDecision.RelatedChannelPruned(recentUpdate))
    val query = peerConnection.expectMsgType[QueryShortChannelIds]
    assert(query.shortChannelIds.array == List(channelId))
  }

  test("update local channels balances") { fixture =>
    import fixture._

    val sender = TestProbe()
    sender.send(router, GetRoutingState)
    val channel_ab = sender.expectMsgType[RoutingState].channels.find(_.ann == chan_ab).get
    assert(channel_ab.meta_opt === None)

    {
      // When the local channel comes back online, it will send a LocalChannelUpdate to the router.
      val balances = Set[Option[MilliSatoshi]](Some(10000 msat), Some(15000 msat))
      val commitments = CommitmentsSpec.makeCommitments(10000 msat, 15000 msat, a, b, announceChannel = true)
      sender.send(router, LocalChannelUpdate(sender.ref, null, channelId_ab, b, Some(chan_ab), update_ab, commitments))
      sender.send(router, GetRoutingState)
      val channel_ab = sender.expectMsgType[RoutingState].channels.find(_.ann == chan_ab).get
      assert(Set(channel_ab.meta_opt.map(_.balance1), channel_ab.meta_opt.map(_.balance2)) === balances)
      // And the graph should be updated too.
      sender.send(router, Router.GetRouterData)
      val g = sender.expectMsgType[Data].graph
      val edge_ab = g.getEdge(ChannelDesc(channelId_ab, a, b)).get
      val edge_ba = g.getEdge(ChannelDesc(channelId_ab, b, a)).get
      assert(edge_ab.capacity == channel_ab.capacity && edge_ba.capacity == channel_ab.capacity)
      assert(balances.contains(edge_ab.balance_opt))
      assert(edge_ba.balance_opt === None)
    }

    {
      // First we make sure we aren't in the "pending rebroadcast" state for this channel update.
      sender.send(router, TickBroadcast)
      sender.send(router, Router.GetRouterData)
      assert(sender.expectMsgType[Data].rebroadcast.updates.isEmpty)

      // Then we update the balance without changing the contents of the channel update; the graph should still be updated.
      val balances = Set[Option[MilliSatoshi]](Some(11000 msat), Some(14000 msat))
      val commitments = CommitmentsSpec.makeCommitments(11000 msat, 14000 msat, a, b, announceChannel = true)
      sender.send(router, LocalChannelUpdate(sender.ref, null, channelId_ab, b, Some(chan_ab), update_ab, commitments))
      sender.send(router, GetRoutingState)
      val channel_ab = sender.expectMsgType[RoutingState].channels.find(_.ann == chan_ab).get
      assert(Set(channel_ab.meta_opt.map(_.balance1), channel_ab.meta_opt.map(_.balance2)) === balances)
      // And the graph should be updated too.
      sender.send(router, Router.GetRouterData)
      val g = sender.expectMsgType[Data].graph
      val edge_ab = g.getEdge(ChannelDesc(channelId_ab, a, b)).get
      val edge_ba = g.getEdge(ChannelDesc(channelId_ab, b, a)).get
      assert(edge_ab.capacity == channel_ab.capacity && edge_ba.capacity == channel_ab.capacity)
      assert(balances.contains(edge_ab.balance_opt))
      assert(edge_ba.balance_opt === None)
    }

    {
      // When HTLCs are relayed through the channel, balance changes are sent to the router.
      val balances = Set[Option[MilliSatoshi]](Some(12000 msat), Some(13000 msat))
      val commitments = CommitmentsSpec.makeCommitments(12000 msat, 13000 msat, a, b, announceChannel = true)
      sender.send(router, AvailableBalanceChanged(sender.ref, null, channelId_ab, commitments))
      sender.send(router, GetRoutingState)
      val channel_ab = sender.expectMsgType[RoutingState].channels.find(_.ann == chan_ab).get
      assert(Set(channel_ab.meta_opt.map(_.balance1), channel_ab.meta_opt.map(_.balance2)) === balances)
      // And the graph should be updated too.
      sender.send(router, Router.GetRouterData)
      val g = sender.expectMsgType[Data].graph
      val edge_ab = g.getEdge(ChannelDesc(channelId_ab, a, b)).get
      val edge_ba = g.getEdge(ChannelDesc(channelId_ab, b, a)).get
      assert(edge_ab.capacity == channel_ab.capacity && edge_ba.capacity == channel_ab.capacity)
      assert(balances.contains(edge_ab.balance_opt))
      assert(edge_ba.balance_opt === None)
    }

    {
      // Private channels should also update the graph when HTLCs are relayed through them.
      val balances = Set(33000000 msat, 5000000 msat)
      val commitments = CommitmentsSpec.makeCommitments(33000000 msat, 5000000 msat, a, g, announceChannel = false)
      sender.send(router, AvailableBalanceChanged(sender.ref, null, channelId_ag, commitments))
      sender.send(router, Router.GetRouterData)
      val data = sender.expectMsgType[Data]
      val channel_ag = data.privateChannels(channelId_ag)
      assert(Set(channel_ag.meta.balance1, channel_ag.meta.balance2) === balances)
      // And the graph should be updated too.
      val edge_ag = data.graph.getEdge(ChannelDesc(channelId_ag, a, g)).get
      assert(edge_ag.capacity == channel_ag.capacity)
      assert(edge_ag.balance_opt === Some(33000000 msat))
    }
  }

  test("stream updates to front") { fixture =>
    import fixture._

    val sender = TestProbe()
    sender.send(router, GetRoutingStateStreaming)

    // initial sync
    var nodes = Set.empty[NodeAnnouncement]
    var channels = Set.empty[ChannelAnnouncement]
    var updates = Set.empty[ChannelUpdate]
    sender.fishForMessage() {
      case nd: NodesDiscovered =>
        nodes = nodes ++ nd.ann
        false
      case cd: ChannelsDiscovered =>
        channels = channels ++ cd.c.map(_.ann)
        updates = updates ++ cd.c.flatMap(sc => sc.u1_opt.toSeq ++ sc.u2_opt.toSeq)
        false
      case RoutingStateStreamingUpToDate => true
    }
    assert(nodes.size === 8 && channels.size === 5 && updates.size === 10) // public channels only

    // new announcements
    val update_ab_2 = makeChannelUpdate(Block.RegtestGenesisBlock.hash, priv_a, b, channelId_ab, CltvExpiryDelta(7), htlcMinimumMsat = 0 msat, feeBaseMsat = 10 msat, feeProportionalMillionths = 10, htlcMaximumMsat = htlcMaximum, timestamp = update_ab.timestamp + 1)
    val peerConnection = TestProbe()
    router ! PeerRoutingMessage(peerConnection.ref, remoteNodeId, update_ab_2)
    sender.expectMsg(ChannelUpdatesReceived(List(update_ab_2)))
  }

}<|MERGE_RESOLUTION|>--- conflicted
+++ resolved
@@ -60,13 +60,8 @@
       val node_c = makeNodeAnnouncement(priv_c, "node-C", Color(123, 100, -40), Nil, TestConstants.Bob.nodeParams.features, timestamp = System.currentTimeMillis.milliseconds.toSeconds + 1)
       peerConnection.send(router, PeerRoutingMessage(peerConnection.ref, remoteNodeId, chan_ac))
       peerConnection.expectNoMsg(100 millis) // we don't immediately acknowledge the announcement (back pressure)
-<<<<<<< HEAD
-      watcher.expectMsg(ValidateRequest(chan_ac))
+      assert(watcher.expectMsgType[ValidateRequest].ann === chan_ac)
       watcher.send(router, ValidateResult(chan_ac, Right((new Transaction(0, Nil, new TxOut(1000000 sat, write(pay2wsh(Scripts.multiSig2of2(funding_a, funding_c).asJava))) :: Nil, 0), UtxoStatus.Unspent))))
-=======
-      assert(watcher.expectMsgType[ValidateRequest].ann === chan_ac)
-      watcher.send(router, ValidateResult(chan_ac, Right(Transaction(version = 0, txIn = Nil, txOut = TxOut(1000000 sat, write(pay2wsh(Scripts.multiSig2of2(funding_a, funding_c)))) :: Nil, lockTime = 0), UtxoStatus.Unspent)))
->>>>>>> 90fbcd32
       peerConnection.expectMsg(TransportHandler.ReadAck(chan_ac))
       peerConnection.expectMsg(GossipDecision.Accepted(chan_ac))
       assert(peerConnection.sender() == router)
@@ -235,13 +230,8 @@
       val priv_funding_z = randomKey
       val chan_az = channelAnnouncement(ShortChannelId(42003), priv_a, priv_z, priv_funding_a, priv_funding_z)
       peerConnection.send(router, PeerRoutingMessage(peerConnection.ref, remoteNodeId, chan_az))
-<<<<<<< HEAD
-      watcher.expectMsg(ValidateRequest(chan_az))
+      assert(watcher.expectMsgType[ValidateRequest].ann === chan_az)
       watcher.send(router, ValidateResult(chan_az, Right((new Transaction(0, Nil, new TxOut(1000000 sat, write(pay2wsh(Scripts.multiSig2of2(funding_a, priv_funding_z.publicKey)))) :: Nil, 0), UtxoStatus.Spent(spendingTxConfirmed = false)))))
-=======
-      assert(watcher.expectMsgType[ValidateRequest].ann === chan_az)
-      watcher.send(router, ValidateResult(chan_az, Right(Transaction(version = 0, txIn = Nil, txOut = TxOut(1000000 sat, write(pay2wsh(Scripts.multiSig2of2(funding_a, priv_funding_z.publicKey)))) :: Nil, lockTime = 0), UtxoStatus.Spent(spendingTxConfirmed = false))))
->>>>>>> 90fbcd32
       peerConnection.expectMsg(TransportHandler.ReadAck(chan_az))
       peerConnection.expectMsg(GossipDecision.ChannelClosing(chan_az))
       peerConnection.expectNoMsg(100 millis)
@@ -255,13 +245,8 @@
       val priv_funding_z = randomKey
       val chan_az = channelAnnouncement(ShortChannelId(42003), priv_a, priv_z, priv_funding_a, priv_funding_z)
       peerConnection.send(router, PeerRoutingMessage(peerConnection.ref, remoteNodeId, chan_az))
-<<<<<<< HEAD
-      watcher.expectMsg(ValidateRequest(chan_az))
+      assert(watcher.expectMsgType[ValidateRequest].ann === chan_az)
       watcher.send(router, ValidateResult(chan_az, Right((new Transaction(0, Nil, new TxOut(1000000 sat, write(pay2wsh(Scripts.multiSig2of2(funding_a, priv_funding_z.publicKey)))) :: Nil, 0), UtxoStatus.Spent(spendingTxConfirmed = true)))))
-=======
-      assert(watcher.expectMsgType[ValidateRequest].ann === chan_az)
-      watcher.send(router, ValidateResult(chan_az, Right(Transaction(version = 0, txIn = Nil, txOut = TxOut(1000000 sat, write(pay2wsh(Scripts.multiSig2of2(funding_a, priv_funding_z.publicKey)))) :: Nil, lockTime = 0), UtxoStatus.Spent(spendingTxConfirmed = true))))
->>>>>>> 90fbcd32
       peerConnection.expectMsg(TransportHandler.ReadAck(chan_az))
       peerConnection.expectMsg(GossipDecision.ChannelClosed(chan_az))
       peerConnection.expectNoMsg(100 millis)
