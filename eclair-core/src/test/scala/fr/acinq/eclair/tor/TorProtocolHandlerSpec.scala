--- conflicted
+++ resolved
@@ -185,11 +185,7 @@
   test("invalid server hash") {
     val promiseOnionAddress = Promise[NodeAddress]()
 
-<<<<<<< HEAD
-    Files.write(CookieFilePath, fr.acinq.eclair.randomBytes32.toByteArray)
-=======
-    Files.write(CookieFilePath, fr.acinq.eclair.randomBytes32().toArray)
->>>>>>> 9a20aade
+    Files.write(CookieFilePath, fr.acinq.eclair.randomBytes32().toByteArray)
 
     val protocolHandler = TestActorRef(props(
       version = OnionServiceVersion("v2"),
