--- conflicted
+++ resolved
@@ -39,26 +39,9 @@
   implicit def long2satoshi(input: Long): Satoshi = new Satoshi(input)
   implicit def bytevector2bytevarray(input: ByteVector) : Array[Byte] = input.toArray
 
-  implicit def bytevarray2bytevector32(input: Array[Byte]) : ByteVector32 = new ByteVector32(input)
-
   // @formatter:off
   def filename: String
   def channelVersion: ChannelVersion
-<<<<<<< HEAD
-  val results = collection.mutable.HashMap.empty[String, Map[String, String]]
-  val current = collection.mutable.HashMap.empty[String, String]
-  var name = ""
-  Source.fromInputStream(classOf[TestVectorsSpec].getResourceAsStream(filename)).getLines().toArray.map(s => s.dropWhile(_.isWhitespace)).map(line => {
-    if (line.startsWith("name: ")) {
-      val Array(_, n) = line.split(": ")
-      if (!name.isEmpty) results.put(name, current.toMap)
-      name = n
-      current.clear()
-    } else {
-      line.split(": ") match {
-        case Array(k, v) => current.put(k, v)
-        case _ => ()
-=======
   def commitmentFormat: CommitmentFormat
   // @formatter:on
 
@@ -77,7 +60,6 @@
           case Array(k, v) => current.put(k, v)
           case _ => ()
         }
->>>>>>> 5a5a0b96
       }
     })
     tests.put(name, current.toMap)
@@ -174,15 +156,15 @@
   )
 
   val htlcs = Seq[DirectedHtlc](
-    IncomingHtlc(UpdateAddHtlc(ByteVector32.Zeroes, 0, 1000000 msat, Crypto.sha256(paymentPreimages(0)), CltvExpiry(500), TestConstants.emptyOnionPacket)),
-    IncomingHtlc(UpdateAddHtlc(ByteVector32.Zeroes, 0, 2000000 msat, Crypto.sha256(paymentPreimages(1)), CltvExpiry(501), TestConstants.emptyOnionPacket)),
-    OutgoingHtlc(UpdateAddHtlc(ByteVector32.Zeroes, 0, 2000000 msat, Crypto.sha256(paymentPreimages(2)), CltvExpiry(502), TestConstants.emptyOnionPacket)),
-    OutgoingHtlc(UpdateAddHtlc(ByteVector32.Zeroes, 0, 3000000 msat, Crypto.sha256(paymentPreimages(3)), CltvExpiry(503), TestConstants.emptyOnionPacket)),
-    IncomingHtlc(UpdateAddHtlc(ByteVector32.Zeroes, 0, 4000000 msat, Crypto.sha256(paymentPreimages(4)), CltvExpiry(504), TestConstants.emptyOnionPacket))
+    IncomingHtlc(UpdateAddHtlc(ByteVector32.Zeroes, 0, 1000000 msat, paymentPreimages(0).sha256(), CltvExpiry(500), TestConstants.emptyOnionPacket)),
+    IncomingHtlc(UpdateAddHtlc(ByteVector32.Zeroes, 0, 2000000 msat, paymentPreimages(1).sha256(), CltvExpiry(501), TestConstants.emptyOnionPacket)),
+    OutgoingHtlc(UpdateAddHtlc(ByteVector32.Zeroes, 0, 2000000 msat, paymentPreimages(2).sha256(), CltvExpiry(502), TestConstants.emptyOnionPacket)),
+    OutgoingHtlc(UpdateAddHtlc(ByteVector32.Zeroes, 0, 3000000 msat, paymentPreimages(3).sha256(), CltvExpiry(503), TestConstants.emptyOnionPacket)),
+    IncomingHtlc(UpdateAddHtlc(ByteVector32.Zeroes, 0, 4000000 msat, paymentPreimages(4).sha256(), CltvExpiry(504), TestConstants.emptyOnionPacket))
   )
   val htlcScripts = htlcs.map {
-    case OutgoingHtlc(add) => Scripts.htlcOffered(Local.htlc_privkey.publicKey, Remote.htlc_privkey.publicKey, Local.revocation_pubkey, Crypto.ripemd160(add.paymentHash), commitmentFormat)
-    case IncomingHtlc(add) => Scripts.htlcReceived(Local.htlc_privkey.publicKey, Remote.htlc_privkey.publicKey, Local.revocation_pubkey, Crypto.ripemd160(add.paymentHash), add.cltvExpiry, commitmentFormat)
+    case OutgoingHtlc(add) => Scripts.htlcOffered(Local.htlc_privkey.publicKey, Remote.htlc_privkey.publicKey, Local.revocation_pubkey, add.paymentHash.ripemd160(), commitmentFormat)
+    case IncomingHtlc(add) => Scripts.htlcReceived(Local.htlc_privkey.publicKey, Remote.htlc_privkey.publicKey, Local.revocation_pubkey, add.paymentHash.ripemd160(), add.cltvExpiry, commitmentFormat)
   }
 
   def dir2string(htlc: DirectedHtlc): String = htlc match {
@@ -278,18 +260,10 @@
 
     val signedTxs = htlcTxs collect {
       case tx: HtlcSuccessTx =>
-<<<<<<< HEAD
-        //val tx = tx0.copy(tx = tx0.tx.copy(txOut = tx0.tx.txOut(0).copy(amount = Satoshi(545)) :: Nil))
-        val localSig = Transactions.sign(tx, Local.htlc_privkey)
-        val remoteSig = Transactions.sign(tx, Remote.htlc_privkey)
-        val preimage = paymentPreimages.find(p => tx.paymentHash.contentEquals(Crypto.sha256(p))).get
-        val tx1 = Transactions.addSigs(tx, localSig, remoteSig, preimage)
-=======
         val localSig = Transactions.sign(tx, Local.htlc_privkey, TxOwner.Local, commitmentFormat)
         val remoteSig = Transactions.sign(tx, Remote.htlc_privkey, TxOwner.Remote, commitmentFormat)
-        val preimage = paymentPreimages.find(p => Crypto.sha256(p) == tx.paymentHash).get
+        val preimage = paymentPreimages.find(p => p.sha256() == tx.paymentHash).get
         val tx1 = Transactions.addSigs(tx, localSig, remoteSig, preimage, commitmentFormat)
->>>>>>> 5a5a0b96
         Transaction.correctlySpends(tx1.tx, Seq(commitTx.tx), ScriptFlags.STANDARD_SCRIPT_VERIFY_FLAGS)
         val htlcIndex = htlcScripts.indexOf(Script.parse(tx.input.redeemScript))
         logger.info(s"# local_signature = ${Scripts.der(localSig).dropRight(1).toHex}")
@@ -424,9 +398,9 @@
     val name = "commitment tx with 3 htlc outputs, 2 offered having the same amount and preimage"
     val preimage = hex"0505050505050505050505050505050505050505050505050505050505050505"
     val someHtlcs = Seq(
-      IncomingHtlc(UpdateAddHtlc(ByteVector32.Zeroes, 0, 1000000.msat, Crypto.sha256(paymentPreimages(0)), CltvExpiry(500), TestConstants.emptyOnionPacket)),
-      OutgoingHtlc(UpdateAddHtlc(ByteVector32.Zeroes, 0, 5000000.msat, Crypto.sha256(preimage), CltvExpiry(505), TestConstants.emptyOnionPacket)),
-      OutgoingHtlc(UpdateAddHtlc(ByteVector32.Zeroes, 0, 5000000.msat, Crypto.sha256(preimage), CltvExpiry(506), TestConstants.emptyOnionPacket))
+      IncomingHtlc(UpdateAddHtlc(ByteVector32.Zeroes, 0, 1000000.msat, paymentPreimages(0).sha256(), CltvExpiry(500), TestConstants.emptyOnionPacket)),
+      OutgoingHtlc(UpdateAddHtlc(ByteVector32.Zeroes, 0, 5000000.msat, preimage.sha256(), CltvExpiry(505), TestConstants.emptyOnionPacket)),
+      OutgoingHtlc(UpdateAddHtlc(ByteVector32.Zeroes, 0, 5000000.msat, preimage.sha256(), CltvExpiry(506), TestConstants.emptyOnionPacket))
     )
 
     val (commitTx, htlcTxs) = run(name, someHtlcs.toSet[DirectedHtlc])
