--- conflicted
+++ resolved
@@ -43,29 +43,16 @@
  */
 
 class TransactionsSpec extends AnyFunSuite with Logging {
-<<<<<<< HEAD
-  val localFundingPriv = new PrivateKey(randomBytes32)
-  val remoteFundingPriv = new PrivateKey(randomBytes32)
-  val localRevocationPriv = new PrivateKey(randomBytes32)
-  val localPaymentPriv = new PrivateKey(randomBytes32)
-  val localDelayedPaymentPriv = new PrivateKey(randomBytes32)
-  val remotePaymentPriv = new PrivateKey(randomBytes32)
-  val localHtlcPriv = new PrivateKey(randomBytes32)
-  val remoteHtlcPriv = new PrivateKey(randomBytes32)
-  val finalPubKeyScript = Script.write(Script.pay2wpkh(new PrivateKey(randomBytes32).publicKey))
-  val commitInput = Funding.makeFundingInputInfo(randomBytes32, 0, Btc(1), localFundingPriv.publicKey, remoteFundingPriv.publicKey)
-=======
-  val localFundingPriv = PrivateKey(randomBytes32())
-  val remoteFundingPriv = PrivateKey(randomBytes32())
-  val localRevocationPriv = PrivateKey(randomBytes32())
-  val localPaymentPriv = PrivateKey(randomBytes32())
-  val localDelayedPaymentPriv = PrivateKey(randomBytes32())
-  val remotePaymentPriv = PrivateKey(randomBytes32())
-  val localHtlcPriv = PrivateKey(randomBytes32())
-  val remoteHtlcPriv = PrivateKey(randomBytes32())
-  val finalPubKeyScript = Script.write(Script.pay2wpkh(PrivateKey(randomBytes32()).publicKey))
+  val localFundingPriv = new PrivateKey(randomBytes32())
+  val remoteFundingPriv = new PrivateKey(randomBytes32())
+  val localRevocationPriv = new PrivateKey(randomBytes32())
+  val localPaymentPriv = new PrivateKey(randomBytes32())
+  val localDelayedPaymentPriv = new PrivateKey(randomBytes32())
+  val remotePaymentPriv = new PrivateKey(randomBytes32())
+  val localHtlcPriv = new PrivateKey(randomBytes32())
+  val remoteHtlcPriv = new PrivateKey(randomBytes32())
+  val finalPubKeyScript = Script.write(Script.pay2wpkh(new PrivateKey(randomBytes32()).publicKey))
   val commitInput = Funding.makeFundingInputInfo(randomBytes32(), 0, Btc(1), localFundingPriv.publicKey, remoteFundingPriv.publicKey)
->>>>>>> 9a20aade
   val toLocalDelay = CltvExpiryDelta(144)
   val localDustLimit = new Satoshi(546)
   val feeratePerKw = FeeratePerKw(22000 sat)
@@ -75,19 +62,11 @@
     val parentTxId2 = randomBytes32()
     val parentTxId3 = randomBytes32()
     val txIn = Seq(
-<<<<<<< HEAD
       new TxIn(new OutPoint(parentTxId1.reversed(), 3), Nil, 3),
       new TxIn(new OutPoint(parentTxId2.reversed(), 1), Nil, 4),
       new TxIn(new OutPoint(parentTxId3.reversed(), 0), Nil, 5),
-      new TxIn(new OutPoint(randomBytes32, 4), Nil, 0),
+      new TxIn(new OutPoint(randomBytes32(), 4), Nil, 0),
       new TxIn(new OutPoint(parentTxId1.reversed(), 2), Nil, 5),
-=======
-      TxIn(OutPoint(parentTxId1.reverse, 3), Nil, 3),
-      TxIn(OutPoint(parentTxId2.reverse, 1), Nil, 4),
-      TxIn(OutPoint(parentTxId3.reverse, 0), Nil, 5),
-      TxIn(OutPoint(randomBytes32(), 4), Nil, 0),
-      TxIn(OutPoint(parentTxId1.reverse, 2), Nil, 5),
->>>>>>> 9a20aade
     )
     val tx = new Transaction(2, txIn, Nil, 10)
     val expected = Map(
@@ -133,11 +112,7 @@
   }
 
   test("check pre-computed transaction weights") {
-<<<<<<< HEAD
-    val finalPubKeyScript = ByteVector.view(Script.write(Script.pay2wpkh(new PrivateKey(randomBytes32).publicKey)))
-=======
-    val finalPubKeyScript = Script.write(Script.pay2wpkh(PrivateKey(randomBytes32()).publicKey))
->>>>>>> 9a20aade
+    val finalPubKeyScript = ByteVector.view(Script.write(Script.pay2wpkh(new PrivateKey(randomBytes32()).publicKey)))
     val localDustLimit = 546 sat
     val toLocalDelay = CltvExpiryDelta(144)
     val feeratePerKw = FeeratePerKw.MinimumFeeratePerKw
@@ -229,19 +204,11 @@
       assert(claimAnchorOutputTx.tx.txOut.isEmpty)
       // we will always add at least one input and one output to be able to set our desired feerate
       // we use dummy signatures to compute the weight
-<<<<<<< HEAD
       val p2wpkhWitness = new ScriptWitness().push(Scripts.der(PlaceHolderSig)).push(PlaceHolderPubKey.value)
       val claimAnchorOutputTxWithFees = claimAnchorOutputTx.copy(tx = claimAnchorOutputTx.tx
-        .updateInputs(claimAnchorOutputTx.tx.txIn :+ new TxIn(new OutPoint(randomBytes32, 3), 0).updateWitness(p2wpkhWitness))
-        .updateOutputs(Seq(new TxOut(1500 sat, Script.pay2wpkh(randomKey.publicKey))))
+        .updateInputs(claimAnchorOutputTx.tx.txIn :+ new TxIn(new OutPoint(randomBytes32(), 3), 0).updateWitness(p2wpkhWitness))
+        .updateOutputs(Seq(new TxOut(1500 sat, Script.pay2wpkh(randomKey().publicKey))))
       )
-=======
-      val p2wpkhWitness = ScriptWitness(Seq(Scripts.der(PlaceHolderSig), PlaceHolderPubKey.value))
-      val claimAnchorOutputTxWithFees = claimAnchorOutputTx.copy(tx = claimAnchorOutputTx.tx.copy(
-        txIn = claimAnchorOutputTx.tx.txIn :+ TxIn(OutPoint(randomBytes32(), 3), ByteVector.empty, 0, p2wpkhWitness),
-        txOut = Seq(TxOut(1500 sat, Script.pay2wpkh(randomKey().publicKey)))
-      ))
->>>>>>> 9a20aade
       val weight = Transaction.weight(addSigs(claimAnchorOutputTxWithFees, PlaceHolderSig).tx)
       assert(weight === 717)
       assert(weight >= claimAnchorOutputMinWeight)
@@ -286,13 +253,8 @@
   }
 
   test("generate valid commitment and htlc transactions (default commitment format)") {
-<<<<<<< HEAD
-    val finalPubKeyScript = ByteVector.view(Script.write(Script.pay2wpkh(new PrivateKey(randomBytes32).publicKey)))
-    val commitInput = Funding.makeFundingInputInfo(randomBytes32, 0, Btc(1), localFundingPriv.publicKey, remoteFundingPriv.publicKey)
-=======
-    val finalPubKeyScript = Script.write(Script.pay2wpkh(PrivateKey(randomBytes32()).publicKey))
+    val finalPubKeyScript = ByteVector.view(Script.write(Script.pay2wpkh(new PrivateKey(randomBytes32()).publicKey)))
     val commitInput = Funding.makeFundingInputInfo(randomBytes32(), 0, Btc(1), localFundingPriv.publicKey, remoteFundingPriv.publicKey)
->>>>>>> 9a20aade
 
     // htlc1 and htlc2 are regular IN/OUT htlcs
     val paymentPreimage1 = randomBytes32()
@@ -300,23 +262,13 @@
     val paymentPreimage2 = randomBytes32()
     val htlc2 = UpdateAddHtlc(ByteVector32.Zeroes, 1, MilliBtc(200).toMilliSatoshi, sha256(paymentPreimage2), CltvExpiry(310), TestConstants.emptyOnionPacket)
     // htlc3 and htlc4 are dust IN/OUT htlcs, with an amount large enough to be included in the commit tx, but too small to be claimed at 2nd stage
-<<<<<<< HEAD
-    val paymentPreimage3 = randomBytes32
+    val paymentPreimage3 = randomBytes32()
     val htlc3 = UpdateAddHtlc(ByteVector32.Zeroes, 2, (localDustLimit plus weight2fee(feeratePerKw, DefaultCommitmentFormat.htlcTimeoutWeight)).toMilliSatoshi, sha256(paymentPreimage3), CltvExpiry(295), TestConstants.emptyOnionPacket)
-    val paymentPreimage4 = randomBytes32
+    val paymentPreimage4 = randomBytes32()
     val htlc4 = UpdateAddHtlc(ByteVector32.Zeroes, 3, (localDustLimit plus weight2fee(feeratePerKw, DefaultCommitmentFormat.htlcSuccessWeight)).toMilliSatoshi, sha256(paymentPreimage4), CltvExpiry(300), TestConstants.emptyOnionPacket)
     // htlc5 and htlc6 are dust IN/OUT htlcs
-    val htlc5 = UpdateAddHtlc(ByteVector32.Zeroes, 4, (localDustLimit times 0.9).toMilliSatoshi, sha256(randomBytes32), CltvExpiry(295), TestConstants.emptyOnionPacket)
-    val htlc6 = UpdateAddHtlc(ByteVector32.Zeroes, 5, (localDustLimit times 0.9).toMilliSatoshi, sha256(randomBytes32), CltvExpiry(305), TestConstants.emptyOnionPacket)
-=======
-    val paymentPreimage3 = randomBytes32()
-    val htlc3 = UpdateAddHtlc(ByteVector32.Zeroes, 2, (localDustLimit + weight2fee(feeratePerKw, DefaultCommitmentFormat.htlcTimeoutWeight)).toMilliSatoshi, sha256(paymentPreimage3), CltvExpiry(295), TestConstants.emptyOnionPacket)
-    val paymentPreimage4 = randomBytes32()
-    val htlc4 = UpdateAddHtlc(ByteVector32.Zeroes, 3, (localDustLimit + weight2fee(feeratePerKw, DefaultCommitmentFormat.htlcSuccessWeight)).toMilliSatoshi, sha256(paymentPreimage4), CltvExpiry(300), TestConstants.emptyOnionPacket)
-    // htlc5 and htlc6 are dust IN/OUT htlcs
-    val htlc5 = UpdateAddHtlc(ByteVector32.Zeroes, 4, (localDustLimit * 0.9).toMilliSatoshi, sha256(randomBytes32()), CltvExpiry(295), TestConstants.emptyOnionPacket)
-    val htlc6 = UpdateAddHtlc(ByteVector32.Zeroes, 5, (localDustLimit * 0.9).toMilliSatoshi, sha256(randomBytes32()), CltvExpiry(305), TestConstants.emptyOnionPacket)
->>>>>>> 9a20aade
+    val htlc5 = UpdateAddHtlc(ByteVector32.Zeroes, 4, (localDustLimit times 0.9).toMilliSatoshi, sha256(randomBytes32()), CltvExpiry(295), TestConstants.emptyOnionPacket)
+    val htlc6 = UpdateAddHtlc(ByteVector32.Zeroes, 5, (localDustLimit times 0.9).toMilliSatoshi, sha256(randomBytes32()), CltvExpiry(305), TestConstants.emptyOnionPacket)
     val spec = CommitmentSpec(
       htlcs = Set(
         OutgoingHtlc(htlc1),
@@ -530,13 +482,8 @@
   }
 
   test("generate valid commitment and htlc transactions (anchor outputs)") {
-<<<<<<< HEAD
-    val finalPubKeyScript = ByteVector.view(Script.write(Script.pay2wpkh(new PrivateKey(randomBytes32).publicKey)))
-    val commitInput = Funding.makeFundingInputInfo(randomBytes32, 0, Btc(1), localFundingPriv.publicKey, remoteFundingPriv.publicKey)
-=======
-    val finalPubKeyScript = Script.write(Script.pay2wpkh(PrivateKey(randomBytes32()).publicKey))
+    val finalPubKeyScript = ByteVector.view(Script.write(Script.pay2wpkh(new PrivateKey(randomBytes32()).publicKey)))
     val commitInput = Funding.makeFundingInputInfo(randomBytes32(), 0, Btc(1), localFundingPriv.publicKey, remoteFundingPriv.publicKey)
->>>>>>> 9a20aade
 
     // htlc1, htlc2a and htlc2b are regular IN/OUT htlcs
     val paymentPreimage1 = randomBytes32()
@@ -545,23 +492,13 @@
     val htlc2a = UpdateAddHtlc(ByteVector32.Zeroes, 1, MilliBtc(50).toMilliSatoshi, sha256(paymentPreimage2), CltvExpiry(310), TestConstants.emptyOnionPacket)
     val htlc2b = UpdateAddHtlc(ByteVector32.Zeroes, 2, MilliBtc(150).toMilliSatoshi, sha256(paymentPreimage2), CltvExpiry(310), TestConstants.emptyOnionPacket)
     // htlc3 and htlc4 are dust IN/OUT htlcs, with an amount large enough to be included in the commit tx, but too small to be claimed at 2nd stage
-<<<<<<< HEAD
-    val paymentPreimage3 = randomBytes32
+    val paymentPreimage3 = randomBytes32()
     val htlc3 = UpdateAddHtlc(ByteVector32.Zeroes, 3, (localDustLimit plus weight2fee(feeratePerKw, AnchorOutputsCommitmentFormat.htlcTimeoutWeight)).toMilliSatoshi, sha256(paymentPreimage3), CltvExpiry(295), TestConstants.emptyOnionPacket)
-    val paymentPreimage4 = randomBytes32
+    val paymentPreimage4 = randomBytes32()
     val htlc4 = UpdateAddHtlc(ByteVector32.Zeroes, 4, (localDustLimit plus weight2fee(feeratePerKw, AnchorOutputsCommitmentFormat.htlcSuccessWeight)).toMilliSatoshi, sha256(paymentPreimage4), CltvExpiry(300), TestConstants.emptyOnionPacket)
     // htlc5 and htlc6 are dust IN/OUT htlcs
     val htlc5 = UpdateAddHtlc(ByteVector32.Zeroes, 5, (localDustLimit times 0.9).toMilliSatoshi, sha256(randomBytes32), CltvExpiry(295), TestConstants.emptyOnionPacket)
     val htlc6 = UpdateAddHtlc(ByteVector32.Zeroes, 6, (localDustLimit times 0.9).toMilliSatoshi, sha256(randomBytes32), CltvExpiry(305), TestConstants.emptyOnionPacket)
-=======
-    val paymentPreimage3 = randomBytes32()
-    val htlc3 = UpdateAddHtlc(ByteVector32.Zeroes, 3, (localDustLimit + weight2fee(feeratePerKw, AnchorOutputsCommitmentFormat.htlcTimeoutWeight)).toMilliSatoshi, sha256(paymentPreimage3), CltvExpiry(295), TestConstants.emptyOnionPacket)
-    val paymentPreimage4 = randomBytes32()
-    val htlc4 = UpdateAddHtlc(ByteVector32.Zeroes, 4, (localDustLimit + weight2fee(feeratePerKw, AnchorOutputsCommitmentFormat.htlcSuccessWeight)).toMilliSatoshi, sha256(paymentPreimage4), CltvExpiry(300), TestConstants.emptyOnionPacket)
-    // htlc5 and htlc6 are dust IN/OUT htlcs
-    val htlc5 = UpdateAddHtlc(ByteVector32.Zeroes, 5, (localDustLimit * 0.9).toMilliSatoshi, sha256(randomBytes32()), CltvExpiry(295), TestConstants.emptyOnionPacket)
-    val htlc6 = UpdateAddHtlc(ByteVector32.Zeroes, 6, (localDustLimit * 0.9).toMilliSatoshi, sha256(randomBytes32()), CltvExpiry(305), TestConstants.emptyOnionPacket)
->>>>>>> 9a20aade
     val spec = CommitmentSpec(
       htlcs = Set(
         OutgoingHtlc(htlc1),
@@ -791,7 +728,6 @@
     // htlc1 and htlc2 are two regular incoming HTLCs with different amounts.
     // htlc2 and htlc3 have the same amounts and should be sorted according to their scriptPubKey
     // htlc4 is identical to htlc3 and htlc5 has same payment_hash/amount but different CLTV
-<<<<<<< HEAD
     val paymentPreimage1 = new ByteVector32("1111111111111111111111111111111111111111111111111111111111111111")
     val paymentPreimage2 = new ByteVector32("2222222222222222222222222222222222222222222222222222222222222222")
     val paymentPreimage3 = new ByteVector32("3333333333333333333333333333333333333333333333333333333333333333")
@@ -800,16 +736,6 @@
     val htlc3 = UpdateAddHtlc(randomBytes32, 3, MilliBtc(200).toMilliSatoshi, sha256(paymentPreimage3), CltvExpiry(300), TestConstants.emptyOnionPacket)
     val htlc4 = UpdateAddHtlc(randomBytes32, 4, MilliBtc(200).toMilliSatoshi, sha256(paymentPreimage3), CltvExpiry(300), TestConstants.emptyOnionPacket)
     val htlc5 = UpdateAddHtlc(randomBytes32, 5, MilliBtc(200).toMilliSatoshi, sha256(paymentPreimage3), CltvExpiry(301), TestConstants.emptyOnionPacket)
-=======
-    val paymentPreimage1 = ByteVector32(hex"1111111111111111111111111111111111111111111111111111111111111111")
-    val paymentPreimage2 = ByteVector32(hex"2222222222222222222222222222222222222222222222222222222222222222")
-    val paymentPreimage3 = ByteVector32(hex"3333333333333333333333333333333333333333333333333333333333333333")
-    val htlc1 = UpdateAddHtlc(randomBytes32(), 1, millibtc2satoshi(MilliBtc(100)).toMilliSatoshi, sha256(paymentPreimage1), CltvExpiry(300), TestConstants.emptyOnionPacket)
-    val htlc2 = UpdateAddHtlc(randomBytes32(), 2, millibtc2satoshi(MilliBtc(200)).toMilliSatoshi, sha256(paymentPreimage2), CltvExpiry(300), TestConstants.emptyOnionPacket)
-    val htlc3 = UpdateAddHtlc(randomBytes32(), 3, millibtc2satoshi(MilliBtc(200)).toMilliSatoshi, sha256(paymentPreimage3), CltvExpiry(300), TestConstants.emptyOnionPacket)
-    val htlc4 = UpdateAddHtlc(randomBytes32(), 4, millibtc2satoshi(MilliBtc(200)).toMilliSatoshi, sha256(paymentPreimage3), CltvExpiry(300), TestConstants.emptyOnionPacket)
-    val htlc5 = UpdateAddHtlc(randomBytes32(), 5, millibtc2satoshi(MilliBtc(200)).toMilliSatoshi, sha256(paymentPreimage3), CltvExpiry(301), TestConstants.emptyOnionPacket)
->>>>>>> 9a20aade
 
     val spec = CommitmentSpec(
       htlcs = Set(
@@ -857,15 +783,9 @@
   }
 
   test("find our output in closing tx") {
-<<<<<<< HEAD
-    val commitInput = Funding.makeFundingInputInfo(randomBytes32, 0, Btc(1), localFundingPriv.publicKey, remoteFundingPriv.publicKey)
-    val localPubKeyScript = ByteVector.view(Script.write(Script.pay2wpkh(new PrivateKey(randomBytes32).publicKey)))
-    val remotePubKeyScript = ByteVector.view(Script.write(Script.pay2wpkh(new PrivateKey(randomBytes32).publicKey)))
-=======
     val commitInput = Funding.makeFundingInputInfo(randomBytes32(), 0, Btc(1), localFundingPriv.publicKey, remoteFundingPriv.publicKey)
-    val localPubKeyScript = Script.write(Script.pay2wpkh(PrivateKey(randomBytes32()).publicKey))
-    val remotePubKeyScript = Script.write(Script.pay2wpkh(PrivateKey(randomBytes32()).publicKey))
->>>>>>> 9a20aade
+    val localPubKeyScript = ByteVector.view(Script.write(Script.pay2wpkh(new PrivateKey(randomBytes32()).publicKey)))
+    val remotePubKeyScript = ByteVector.view(Script.write(Script.pay2wpkh(new PrivateKey(randomBytes32()).publicKey)))
 
     {
       // Different amounts, both outputs untrimmed, local is funder:
