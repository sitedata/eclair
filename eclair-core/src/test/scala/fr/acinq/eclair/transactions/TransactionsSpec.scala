--- conflicted
+++ resolved
@@ -18,12 +18,8 @@
 
 import fr.acinq.bitcoin.Crypto.{ripemd160, sha256}
 import fr.acinq.bitcoin.Script.{pay2wpkh, pay2wsh, write}
-<<<<<<< HEAD
-import fr.acinq.bitcoin.{Btc, ByteVector32, Crypto, MilliBtc, MilliBtcDouble, OutPoint, PimpSatoshi, PrivateKey, Protocol, Satoshi, SatoshiLong, Script, Transaction, TxIn, TxOut}
+import fr.acinq.bitcoin.{Btc, ByteVector32, Crypto, MilliBtc, MilliBtcDouble, OutPoint, PimpSatoshi, PrivateKey, Protocol, Satoshi, SatoshiLong, Script, ScriptWitness, Transaction, TxIn, TxOut}
 import fr.acinq.bitcoin.SigHash._
-=======
-import fr.acinq.bitcoin.{Btc, ByteVector32, Crypto, MilliBtc, MilliBtcDouble, OutPoint, Protocol, SIGHASH_ALL, SIGHASH_ANYONECANPAY, SIGHASH_NONE, SIGHASH_SINGLE, Satoshi, SatoshiLong, Script, ScriptWitness, Transaction, TxIn, TxOut, millibtc2satoshi}
->>>>>>> 5d662fc3
 import fr.acinq.eclair.blockchain.fee.FeeratePerKw
 import fr.acinq.eclair.channel.Helpers.Funding
 import fr.acinq.eclair.transactions.CommitmentOutput.{InHtlc, OutHtlc}
@@ -207,11 +203,11 @@
       assert(claimAnchorOutputTx.tx.txOut.isEmpty)
       // we will always add at least one input and one output to be able to set our desired feerate
       // we use dummy signatures to compute the weight
-      val p2wpkhWitness = ScriptWitness(Seq(Scripts.der(PlaceHolderSig), PlaceHolderPubKey.value))
-      val claimAnchorOutputTxWithFees = claimAnchorOutputTx.copy(tx = claimAnchorOutputTx.tx.copy(
-        txIn = claimAnchorOutputTx.tx.txIn :+ TxIn(OutPoint(randomBytes32, 3), ByteVector.empty, 0, p2wpkhWitness),
-        txOut = Seq(TxOut(1500 sat, Script.pay2wpkh(randomKey.publicKey)))
-      ))
+      val p2wpkhWitness = new ScriptWitness().push(Scripts.der(PlaceHolderSig)).push(PlaceHolderPubKey.value)
+      val claimAnchorOutputTxWithFees = claimAnchorOutputTx.copy(tx = claimAnchorOutputTx.tx
+        .updateInputs(claimAnchorOutputTx.tx.txIn :+ new TxIn(new OutPoint(randomBytes32, 3), 0).updateWitness(p2wpkhWitness))
+        .updateOutputs(Seq(new TxOut(1500 sat, Script.pay2wpkh(randomKey.publicKey))))
+      )
       val weight = Transaction.weight(addSigs(claimAnchorOutputTxWithFees, PlaceHolderSig).tx)
       assert(weight === 717)
       assert(weight >= claimAnchorOutputMinWeight)
