--- conflicted
+++ resolved
@@ -133,13 +133,8 @@
       // HtlcDelayedTx
       // first we create a fake htlcSuccessOrTimeoutTx tx, containing only the output that will be spent by the 3rd-stage tx
       val pubKeyScript = write(pay2wsh(toLocalDelayed(localRevocationPriv.publicKey, toLocalDelay, localPaymentPriv.publicKey)))
-<<<<<<< HEAD
       val htlcSuccessOrTimeoutTx = new Transaction(0, Nil, new TxOut(20000 sat, pubKeyScript) :: Nil, 0)
-      val Right(claimHtlcDelayedTx) = makeClaimLocalDelayedOutputTx(htlcSuccessOrTimeoutTx, localDustLimit, localRevocationPriv.publicKey, toLocalDelay, localPaymentPriv.publicKey, finalPubKeyScript, feeratePerKw)
-=======
-      val htlcSuccessOrTimeoutTx = Transaction(version = 0, txIn = Nil, txOut = TxOut(20000 sat, pubKeyScript) :: Nil, lockTime = 0)
       val Right(htlcDelayedTx) = makeHtlcDelayedTx(htlcSuccessOrTimeoutTx, localDustLimit, localRevocationPriv.publicKey, toLocalDelay, localPaymentPriv.publicKey, finalPubKeyScript, feeratePerKw)
->>>>>>> ccae92d7
       // we use dummy signatures to compute the weight
       val weight = Transaction.weight(addSigs(htlcDelayedTx, PlaceHolderSig).tx)
       assert(htlcDelayedWeight == weight)
