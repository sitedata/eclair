--- conflicted
+++ resolved
@@ -71,13 +71,8 @@
       defaultFinalScriptPubKey = Script.write(Script.pay2wpkh(new PrivateKey(randomBytes32()).publicKey)),
       walletStaticPaymentBasepoint = None,
       isFunder = Random.nextBoolean(),
-<<<<<<< HEAD
-      features = Features(randomBytes(256)))
-    val o1 = o.copy(walletStaticPaymentBasepoint = Some(new PrivateKey(randomBytes32()).publicKey))
-=======
       initFeatures = Features(randomBytes(256)))
     val o1 = o.copy(walletStaticPaymentBasepoint = Some(PrivateKey(randomBytes32()).publicKey))
->>>>>>> ca51a2d1
 
     roundtrip(o, localParamsCodec(ChannelVersion.ZEROES))
     roundtrip(o1, localParamsCodec(ChannelVersion.STATIC_REMOTEKEY))
