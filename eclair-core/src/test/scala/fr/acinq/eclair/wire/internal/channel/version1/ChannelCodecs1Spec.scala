package fr.acinq.eclair.wire.internal.channel.version1

import akka.actor.ActorSystem
import akka.testkit.TestProbe
import fr.acinq.bitcoin.PrivateKey
import fr.acinq.bitcoin.KeyPath
import fr.acinq.bitcoin.{DeterministicWallet, OutPoint, Satoshi, SatoshiLong, Script}
import fr.acinq.eclair.blockchain.fee.FeeratePerKw
import fr.acinq.eclair.channel.{ChannelVersion, LocalParams, Origin, RemoteParams}
import fr.acinq.eclair.transactions.{CommitmentSpec, DirectedHtlc, IncomingHtlc, OutgoingHtlc}
import fr.acinq.eclair.wire.internal.channel.ChannelCodecsSpec.normal
import fr.acinq.eclair.wire.internal.channel.version1.ChannelCodecs1.Codecs._
import fr.acinq.eclair.wire.protocol.UpdateAddHtlc
import fr.acinq.eclair.{CltvExpiry, CltvExpiryDelta, Features, MilliSatoshi, MilliSatoshiLong, TestConstants, UInt64, randomBytes, randomBytes32, randomKey}
import org.scalatest.funsuite.AnyFunSuite
import scodec.bits._
import scodec.{Attempt, Codec, DecodeResult}

import java.util.UUID
import scala.collection.JavaConverters.seqAsJavaListConverter
import scala.util.Random

class ChannelCodecs1Spec extends AnyFunSuite {

  test("encode/decode key paths (all 0s)") {
    val keyPath = new KeyPath(List(0L, 0L, 0L, 0L).map(long2Long).asJava)
    val encoded = keyPathCodec.encode(keyPath).require
    val decoded = keyPathCodec.decode(encoded).require
    assert(keyPath === decoded.value)
  }

  test("encode/decode key paths (all 1s)") {
    val keyPath = new KeyPath(List(0xffffffffL, 0xffffffffL, 0xffffffffL, 0xffffffffL).map(long2Long).asJava)
    val encoded = keyPathCodec.encode(keyPath).require
    val decoded = keyPathCodec.decode(encoded).require
    assert(keyPath === decoded.value)
  }

  test("encode/decode channel version") {
    val current02 = hex"0000000102a06ea3081f0f7a8ce31eb4f0822d10d2da120d5a1b1451f0727f51c7372f0f9b"
    val current03 = hex"0000000103d5c030835d6a6248b2d1d4cac60813838011b995a66b6f78dcc9fb8b5c40c3f3"
    val current04 = hex"0000000303d5c030835d6a6248b2d1d4cac60813838011b995a66b6f78dcc9fb8b5c40c3f3"
    val current05 = hex"0000000703d5c030835d6a6248b2d1d4cac60813838011b995a66b6f78dcc9fb8b5c40c3f3"

    assert(channelVersionCodec.decode(current02.bits) === Attempt.successful(DecodeResult(ChannelVersion.STANDARD, current02.drop(4).bits)))
    assert(channelVersionCodec.decode(current03.bits) === Attempt.successful(DecodeResult(ChannelVersion.STANDARD, current03.drop(4).bits)))
    assert(channelVersionCodec.decode(current04.bits) === Attempt.successful(DecodeResult(ChannelVersion.STATIC_REMOTEKEY, current04.drop(4).bits)))
    assert(channelVersionCodec.decode(current05.bits) === Attempt.successful(DecodeResult(ChannelVersion.ANCHOR_OUTPUTS, current05.drop(4).bits)))

    assert(channelVersionCodec.encode(ChannelVersion.STANDARD) === Attempt.successful(hex"00000001".bits))
    assert(channelVersionCodec.encode(ChannelVersion.STATIC_REMOTEKEY) === Attempt.successful(hex"00000003".bits))
    assert(channelVersionCodec.encode(ChannelVersion.ANCHOR_OUTPUTS) === Attempt.successful(hex"00000007".bits))
  }

  test("encode/decode localparams") {
    def roundtrip(localParams: LocalParams, codec: Codec[LocalParams]) = {
      val encoded = codec.encode(localParams).require
      val decoded = codec.decode(encoded).require
      assert(localParams === decoded.value)
    }

    val o = LocalParams(
<<<<<<< HEAD
      nodeId = randomKey.publicKey,
      fundingKeyPath = new KeyPath(Seq(42L).map(long2Long).asJava),
      dustLimit = new Satoshi(Random.nextInt(Int.MaxValue)),
=======
      nodeId = randomKey().publicKey,
      fundingKeyPath = DeterministicWallet.KeyPath(Seq(42L)),
      dustLimit = Satoshi(Random.nextInt(Int.MaxValue)),
>>>>>>> 9a20aade
      maxHtlcValueInFlightMsat = UInt64(Random.nextInt(Int.MaxValue)),
      channelReserve = new Satoshi(Random.nextInt(Int.MaxValue)),
      htlcMinimum = MilliSatoshi(Random.nextInt(Int.MaxValue)),
      toSelfDelay = CltvExpiryDelta(Random.nextInt(Short.MaxValue)),
      maxAcceptedHtlcs = Random.nextInt(Short.MaxValue),
<<<<<<< HEAD
      defaultFinalScriptPubKey = Script.write(Script.pay2wpkh(new PrivateKey(randomBytes32).publicKey)),
      walletStaticPaymentBasepoint = None,
      isFunder = Random.nextBoolean(),
      features = Features(randomBytes(256)))
    val o1 = o.copy(walletStaticPaymentBasepoint = Some(new PrivateKey(randomBytes32).publicKey))
=======
      defaultFinalScriptPubKey = Script.write(Script.pay2wpkh(PrivateKey(randomBytes32()).publicKey)),
      walletStaticPaymentBasepoint = None,
      isFunder = Random.nextBoolean(),
      features = Features(randomBytes(256)))
    val o1 = o.copy(walletStaticPaymentBasepoint = Some(PrivateKey(randomBytes32()).publicKey))
>>>>>>> 9a20aade

    roundtrip(o, localParamsCodec(ChannelVersion.ZEROES))
    roundtrip(o1, localParamsCodec(ChannelVersion.STATIC_REMOTEKEY))
    roundtrip(o, localParamsCodec(ChannelVersion.ANCHOR_OUTPUTS))
  }


  test("encode/decode remoteparams") {
    val o = RemoteParams(
<<<<<<< HEAD
      nodeId = randomKey.publicKey,
      dustLimit = new Satoshi(Random.nextInt(Int.MaxValue)),
=======
      nodeId = randomKey().publicKey,
      dustLimit = Satoshi(Random.nextInt(Int.MaxValue)),
>>>>>>> 9a20aade
      maxHtlcValueInFlightMsat = UInt64(Random.nextInt(Int.MaxValue)),
      channelReserve = new Satoshi(Random.nextInt(Int.MaxValue)),
      htlcMinimum = MilliSatoshi(Random.nextInt(Int.MaxValue)),
      toSelfDelay = CltvExpiryDelta(Random.nextInt(Short.MaxValue)),
      maxAcceptedHtlcs = Random.nextInt(Short.MaxValue),
      fundingPubKey = randomKey().publicKey,
      revocationBasepoint = randomKey().publicKey,
      paymentBasepoint = randomKey().publicKey,
      delayedPaymentBasepoint = randomKey().publicKey,
      htlcBasepoint = randomKey().publicKey,
      features = TestConstants.Alice.nodeParams.features)
    val encoded = remoteParamsCodec.encode(o).require
    val decoded = remoteParamsCodec.decodeValue(encoded).require
    assert(o === decoded)

    // Backwards-compatibility: decode remoteparams with global features.
    val withGlobalFeatures = hex"03c70c3b813815a8b79f41622b6f2c343fa24d94fb35fa7110bbb3d4d59cd9612e0000000059844cbc000000001b1524ea000000001503cbac000000006b75d3272e38777e029fa4e94066163024177311de7ba1befec2e48b473c387bbcee1484bf276a54460215e3dfb8e6f262222c5f343f5e38c5c9a43d2594c7f06dd7ac1a4326c665dd050347aba4d56d7007a7dcf03594423dccba9ed700d11e665d261594e1154203df31020d457ee336ba6eeb328d00f1b8bd8bfefb8a4dcd5af6db4c438b7ec5106c7edc0380df17e1beb0f238e51a39122ac4c6fb57f3c4f5b7bc9432f991b1ef4a8af3570002020000018a"
    val withGlobalFeaturesDecoded = remoteParamsCodec.decode(withGlobalFeatures.bits).require.value
    assert(withGlobalFeaturesDecoded.features.toByteVector === hex"028a")
  }

  test("encode/decode htlc") {
    val add = UpdateAddHtlc(
      channelId = randomBytes32(),
      id = Random.nextInt(Int.MaxValue),
      amountMsat = MilliSatoshi(Random.nextInt(Int.MaxValue)),
      cltvExpiry = CltvExpiry(Random.nextInt(Int.MaxValue)),
      paymentHash = randomBytes32(),
      onionRoutingPacket = TestConstants.emptyOnionPacket)
    val htlc1 = IncomingHtlc(add)
    val htlc2 = OutgoingHtlc(add)
    assert(htlcCodec.decodeValue(htlcCodec.encode(htlc1).require).require === htlc1)
    assert(htlcCodec.decodeValue(htlcCodec.encode(htlc2).require).require === htlc2)
  }

  test("encode/decode commitment spec") {
    val add1 = UpdateAddHtlc(
      channelId = randomBytes32(),
      id = Random.nextInt(Int.MaxValue),
      amountMsat = MilliSatoshi(Random.nextInt(Int.MaxValue)),
      cltvExpiry = CltvExpiry(Random.nextInt(Int.MaxValue)),
      paymentHash = randomBytes32(),
      onionRoutingPacket = TestConstants.emptyOnionPacket)
    val add2 = UpdateAddHtlc(
      channelId = randomBytes32(),
      id = Random.nextInt(Int.MaxValue),
      amountMsat = MilliSatoshi(Random.nextInt(Int.MaxValue)),
      cltvExpiry = CltvExpiry(Random.nextInt(Int.MaxValue)),
      paymentHash = randomBytes32(),
      onionRoutingPacket = TestConstants.emptyOnionPacket)
    val htlc1 = IncomingHtlc(add1)
    val htlc2 = OutgoingHtlc(add2)
    val htlcs = Set[DirectedHtlc](htlc1, htlc2)
    assert(setCodec(htlcCodec).decodeValue(setCodec(htlcCodec).encode(htlcs).require).require === htlcs)
    val o = CommitmentSpec(
      htlcs = Set(htlc1, htlc2),
      feeratePerKw = FeeratePerKw(Random.nextInt(Int.MaxValue).sat),
      toLocal = MilliSatoshi(Random.nextInt(Int.MaxValue)),
      toRemote = MilliSatoshi(Random.nextInt(Int.MaxValue))
    )
    val encoded = commitmentSpecCodec.encode(o).require
    val decoded = commitmentSpecCodec.decode(encoded).require
    assert(o === decoded.value)
  }

  test("encode/decode origin") {
    val replyTo = TestProbe("replyTo")(ActorSystem("system")).ref

    val localHot = Origin.LocalHot(replyTo, UUID.randomUUID())
    val localCold = Origin.LocalCold(localHot.id)
    assert(originCodec.decodeValue(originCodec.encode(localHot).require).require === localCold)
    assert(originCodec.decodeValue(originCodec.encode(localCold).require).require === localCold)

    val add = UpdateAddHtlc(randomBytes32(), 4324, 11000000 msat, randomBytes32(), CltvExpiry(400000), TestConstants.emptyOnionPacket)
    val relayedHot = Origin.ChannelRelayedHot(replyTo, add, 11000000 msat)
    val relayedCold = Origin.ChannelRelayedCold(add.channelId, add.id, add.amountMsat, relayedHot.amountOut)
    assert(originCodec.decodeValue(originCodec.encode(relayedHot).require).require === relayedCold)
    assert(originCodec.decodeValue(originCodec.encode(relayedCold).require).require === relayedCold)

    val adds = Seq(
      UpdateAddHtlc(randomBytes32(), 1L, 1000 msat, randomBytes32(), CltvExpiry(400000), TestConstants.emptyOnionPacket),
      UpdateAddHtlc(randomBytes32(), 1L, 2000 msat, randomBytes32(), CltvExpiry(400000), TestConstants.emptyOnionPacket),
      UpdateAddHtlc(randomBytes32(), 2L, 3000 msat, randomBytes32(), CltvExpiry(400000), TestConstants.emptyOnionPacket),
    )
    val trampolineRelayedHot = Origin.TrampolineRelayedHot(replyTo, adds)
    val trampolineRelayedCold = Origin.TrampolineRelayedCold(trampolineRelayedHot.htlcs)
    assert(originCodec.decodeValue(originCodec.encode(trampolineRelayedHot).require).require === trampolineRelayedCold)
    assert(originCodec.decodeValue(originCodec.encode(trampolineRelayedCold).require).require === trampolineRelayedCold)
  }

  test("encode/decode map of origins") {
    val map = Map(
      1L -> Origin.LocalCold(UUID.randomUUID()),
      42L -> Origin.ChannelRelayedCold(randomBytes32(), 4324, 12000000 msat, 11000000 msat),
      43L -> Origin.TrampolineRelayedCold((randomBytes32(), 17L) :: (randomBytes32(), 21L) :: (randomBytes32(), 21L) :: Nil),
      130L -> Origin.ChannelRelayedCold(randomBytes32(), -45, 13000000 msat, 12000000 msat),
      140L -> Origin.TrampolineRelayedCold((randomBytes32(), 0L) :: Nil),
      1000L -> Origin.ChannelRelayedCold(randomBytes32(), 10, 14000000 msat, 13000000 msat),
      -32L -> Origin.ChannelRelayedCold(randomBytes32(), 54, 15000000 msat, 14000000 msat),
      -54L -> Origin.TrampolineRelayedCold((randomBytes32(), 1L) :: (randomBytes32(), 2L) :: Nil),
      -4L -> Origin.LocalCold(UUID.randomUUID()))
    assert(originsMapCodec.decodeValue(originsMapCodec.encode(map).require).require === map)
  }

  test("encode/decode map of spending txes") {
    val map = Map(
<<<<<<< HEAD
      new OutPoint(randomBytes32, 42) -> randomBytes32,
      new OutPoint(randomBytes32, 14502) -> randomBytes32,
      new OutPoint(randomBytes32, 0) -> randomBytes32,
      new OutPoint(randomBytes32, 454513) -> randomBytes32
=======
      OutPoint(randomBytes32(), 42) -> randomBytes32(),
      OutPoint(randomBytes32(), 14502) -> randomBytes32(),
      OutPoint(randomBytes32(), 0) -> randomBytes32(),
      OutPoint(randomBytes32(), 454513) -> randomBytes32()
>>>>>>> 9a20aade
    )
    assert(spentMapCodec.decodeValue(spentMapCodec.encode(map).require).require === map)
  }

  test("basic serialization test (NORMAL)") {
    val data = normal
    val bin = DATA_NORMAL_Codec.encode(data).require
    val check = DATA_NORMAL_Codec.decodeValue(bin).require
    assert(data.commitments.localCommit.spec === check.commitments.localCommit.spec)
    assert(data === check)
  }

}<|MERGE_RESOLUTION|>--- conflicted
+++ resolved
@@ -60,33 +60,19 @@
     }
 
     val o = LocalParams(
-<<<<<<< HEAD
-      nodeId = randomKey.publicKey,
+      nodeId = randomKey().publicKey,
       fundingKeyPath = new KeyPath(Seq(42L).map(long2Long).asJava),
       dustLimit = new Satoshi(Random.nextInt(Int.MaxValue)),
-=======
-      nodeId = randomKey().publicKey,
-      fundingKeyPath = DeterministicWallet.KeyPath(Seq(42L)),
-      dustLimit = Satoshi(Random.nextInt(Int.MaxValue)),
->>>>>>> 9a20aade
       maxHtlcValueInFlightMsat = UInt64(Random.nextInt(Int.MaxValue)),
       channelReserve = new Satoshi(Random.nextInt(Int.MaxValue)),
       htlcMinimum = MilliSatoshi(Random.nextInt(Int.MaxValue)),
       toSelfDelay = CltvExpiryDelta(Random.nextInt(Short.MaxValue)),
       maxAcceptedHtlcs = Random.nextInt(Short.MaxValue),
-<<<<<<< HEAD
-      defaultFinalScriptPubKey = Script.write(Script.pay2wpkh(new PrivateKey(randomBytes32).publicKey)),
+      defaultFinalScriptPubKey = Script.write(Script.pay2wpkh(new PrivateKey(randomBytes32()).publicKey)),
       walletStaticPaymentBasepoint = None,
       isFunder = Random.nextBoolean(),
       features = Features(randomBytes(256)))
-    val o1 = o.copy(walletStaticPaymentBasepoint = Some(new PrivateKey(randomBytes32).publicKey))
-=======
-      defaultFinalScriptPubKey = Script.write(Script.pay2wpkh(PrivateKey(randomBytes32()).publicKey)),
-      walletStaticPaymentBasepoint = None,
-      isFunder = Random.nextBoolean(),
-      features = Features(randomBytes(256)))
-    val o1 = o.copy(walletStaticPaymentBasepoint = Some(PrivateKey(randomBytes32()).publicKey))
->>>>>>> 9a20aade
+    val o1 = o.copy(walletStaticPaymentBasepoint = Some(new PrivateKey(randomBytes32()).publicKey))
 
     roundtrip(o, localParamsCodec(ChannelVersion.ZEROES))
     roundtrip(o1, localParamsCodec(ChannelVersion.STATIC_REMOTEKEY))
@@ -96,13 +82,8 @@
 
   test("encode/decode remoteparams") {
     val o = RemoteParams(
-<<<<<<< HEAD
-      nodeId = randomKey.publicKey,
+      nodeId = randomKey().publicKey,
       dustLimit = new Satoshi(Random.nextInt(Int.MaxValue)),
-=======
-      nodeId = randomKey().publicKey,
-      dustLimit = Satoshi(Random.nextInt(Int.MaxValue)),
->>>>>>> 9a20aade
       maxHtlcValueInFlightMsat = UInt64(Random.nextInt(Int.MaxValue)),
       channelReserve = new Satoshi(Random.nextInt(Int.MaxValue)),
       htlcMinimum = MilliSatoshi(Random.nextInt(Int.MaxValue)),
@@ -209,17 +190,10 @@
 
   test("encode/decode map of spending txes") {
     val map = Map(
-<<<<<<< HEAD
-      new OutPoint(randomBytes32, 42) -> randomBytes32,
-      new OutPoint(randomBytes32, 14502) -> randomBytes32,
-      new OutPoint(randomBytes32, 0) -> randomBytes32,
-      new OutPoint(randomBytes32, 454513) -> randomBytes32
-=======
-      OutPoint(randomBytes32(), 42) -> randomBytes32(),
-      OutPoint(randomBytes32(), 14502) -> randomBytes32(),
-      OutPoint(randomBytes32(), 0) -> randomBytes32(),
-      OutPoint(randomBytes32(), 454513) -> randomBytes32()
->>>>>>> 9a20aade
+      new OutPoint(randomBytes32(), 42) -> randomBytes32(),
+      new OutPoint(randomBytes32(), 14502) -> randomBytes32(),
+      new OutPoint(randomBytes32(), 0) -> randomBytes32(),
+      new OutPoint(randomBytes32(), 454513) -> randomBytes32()
     )
     assert(spentMapCodec.decodeValue(spentMapCodec.encode(map).require).require === map)
   }
