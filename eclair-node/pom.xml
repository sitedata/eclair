<?xml version="1.0" encoding="UTF-8"?>
<!--
  ~ Copyright 2019 ACINQ SAS
  ~
  ~ Licensed under the Apache License, Version 2.0 (the "License");
  ~ you may not use this file except in compliance with the License.
  ~ You may obtain a copy of the License at
  ~
  ~     http://www.apache.org/licenses/LICENSE-2.0
  ~
  ~ Unless required by applicable law or agreed to in writing, software
  ~ distributed under the License is distributed on an "AS IS" BASIS,
  ~ WITHOUT WARRANTIES OR CONDITIONS OF ANY KIND, either express or implied.
  ~ See the License for the specific language governing permissions and
  ~ limitations under the License.
  -->

<project xmlns="http://maven.apache.org/POM/4.0.0" xmlns:xsi="http://www.w3.org/2001/XMLSchema-instance"
         xsi:schemaLocation="http://maven.apache.org/POM/4.0.0 http://maven.apache.org/maven-v4_0_0.xsd">
    <modelVersion>4.0.0</modelVersion>
    <parent>
        <groupId>fr.acinq.eclair</groupId>
        <artifactId>eclair_2.13</artifactId>
<<<<<<< HEAD
        <version>0.5.2-bitcoin-kmp-SNAPSHOT</version>
=======
        <version>0.6.1-SNAPSHOT</version>
>>>>>>> 9a20aade
    </parent>

    <artifactId>eclair-node_2.13</artifactId>
    <packaging>jar</packaging>

    <name>eclair-node</name>

    <build>
        <plugins>
            <plugin>
                <groupId>org.apache.maven.plugins</groupId>
                <artifactId>maven-jar-plugin</artifactId>
                <configuration>
                    <archive>
                        <manifest>
                            <addClasspath>true</addClasspath>
                            <addDefaultImplementationEntries>true</addDefaultImplementationEntries>
                        </manifest>
                        <manifestEntries>
                            <!-- we hide the git commit in the Specification-Version standard field-->
                            <Specification-Version>${git.commit.id}</Specification-Version>
                            <Url>${project.parent.url}</Url>
                        </manifestEntries>
                    </archive>
                </configuration>
            </plugin>
            <plugin>
                <artifactId>maven-assembly-plugin</artifactId>
                <version>3.2.0</version>
                <configuration>
                    <finalName>${project.name}-${project.version}-${git.commit.id.abbrev}</finalName>
                    <descriptors>
                        <descriptor>modules/assembly.xml</descriptor>
                    </descriptors>
                </configuration>
                <executions>
                    <execution>
                        <phase>package</phase>
                        <goals>
                            <goal>single</goal>
                        </goals>
                    </execution>
                </executions>
            </plugin>
        </plugins>
    </build>

    <dependencies>
        <dependency>
            <groupId>fr.acinq.eclair</groupId>
            <artifactId>eclair-core_${scala.version.short}</artifactId>
            <version>${project.version}</version>
        </dependency>
        <!-- logging -->
        <dependency>
            <groupId>ch.qos.logback</groupId>
            <artifactId>logback-classic</artifactId>
            <version>1.2.3</version>
        </dependency>
        <dependency>
            <!--conditional logging -->
            <groupId>org.codehaus.janino</groupId>
            <artifactId>janino</artifactId>
            <version>3.0.7</version>
        </dependency>
        <!-- http server -->
        <dependency>
            <groupId>com.typesafe.akka</groupId>
            <artifactId>akka-http-core_${scala.version.short}</artifactId>
            <version>${akka.http.version}</version>
        </dependency>
        <dependency>
            <groupId>com.typesafe.akka</groupId>
            <artifactId>akka-stream_${scala.version.short}</artifactId>
            <version>${akka.version}</version>
        </dependency>
        <dependency>
            <groupId>de.heikoseeberger</groupId>
            <artifactId>akka-http-json4s_${scala.version.short}</artifactId>
            <version>1.34.0</version>
        </dependency>
        <!-- metrics -->
        <dependency>
            <groupId>io.kamon</groupId>
            <artifactId>kamon-apm-reporter_${scala.version.short}</artifactId>
            <version>${kamon.version}</version>
        </dependency>
        <dependency>
            <groupId>io.kamon</groupId>
            <artifactId>kamon-system-metrics_${scala.version.short}</artifactId>
            <version>${kamon.version}</version>
        </dependency>
        <dependency>
            <groupId>io.kamon</groupId>
            <artifactId>kamon-jdbc_${scala.version.short}</artifactId>
            <version>${kamon.version}</version>
        </dependency>
        <!-- test dependencies -->
        <dependency>
            <groupId>com.typesafe.akka</groupId>
            <artifactId>akka-http-testkit_${scala.version.short}</artifactId>
            <version>${akka.http.version}</version>
            <scope>test</scope>
        </dependency>
        <dependency>
            <groupId>com.typesafe.akka</groupId>
            <artifactId>akka-stream-testkit_${scala.version.short}</artifactId>
            <version>${akka.version}</version>
            <scope>test</scope>
        </dependency>
        <dependency>
            <groupId>org.mockito</groupId>
            <artifactId>mockito-scala-scalatest_${scala.version.short}</artifactId>
            <version>1.5.9</version>
            <scope>test</scope>
        </dependency>
        <!-- agents -->
        <dependency>
            <groupId>io.kamon</groupId>
            <artifactId>kanela-agent</artifactId>
            <version>1.0.5</version>
        </dependency>
    </dependencies>
</project><|MERGE_RESOLUTION|>--- conflicted
+++ resolved
@@ -21,11 +21,7 @@
     <parent>
         <groupId>fr.acinq.eclair</groupId>
         <artifactId>eclair_2.13</artifactId>
-<<<<<<< HEAD
-        <version>0.5.2-bitcoin-kmp-SNAPSHOT</version>
-=======
-        <version>0.6.1-SNAPSHOT</version>
->>>>>>> 9a20aade
+        <version>0.6.1-bitcoin-kmp-SNAPSHOT</version>
     </parent>
 
     <artifactId>eclair-node_2.13</artifactId>
