<!--
  ~ Copyright 2019 ACINQ SAS
  ~
  ~ Licensed under the Apache License, Version 2.0 (the "License");
  ~ you may not use this file except in compliance with the License.
  ~ You may obtain a copy of the License at
  ~
  ~     http://www.apache.org/licenses/LICENSE-2.0
  ~
  ~ Unless required by applicable law or agreed to in writing, software
  ~ distributed under the License is distributed on an "AS IS" BASIS,
  ~ WITHOUT WARRANTIES OR CONDITIONS OF ANY KIND, either express or implied.
  ~ See the License for the specific language governing permissions and
  ~ limitations under the License.
  -->

<project xmlns="http://maven.apache.org/POM/4.0.0" xmlns:xsi="http://www.w3.org/2001/XMLSchema-instance"
         xsi:schemaLocation="http://maven.apache.org/POM/4.0.0 http://maven.apache.org/xsd/maven-4.0.0.xsd">
    <modelVersion>4.0.0</modelVersion>

    <groupId>fr.acinq.eclair</groupId>
    <artifactId>eclair_2.11</artifactId>
<<<<<<< HEAD
    <version>0.3.9-android-phoenix</version>
=======
    <version>0.4.0-android-SNAPSHOT</version>
>>>>>>> 7489251f
    <packaging>pom</packaging>

    <modules>
        <module>eclair-core</module>
        <module>eclair-node</module>
    </modules>

    <description>A scala implementation of the Lightning Network</description>
    <url>https://github.com/ACINQ/eclair</url>
    <name>${project.artifactId}</name>

    <licenses>
        <license>
            <url>https://raw.githubusercontent.com/ACINQ/eclair/master/LICENSE</url>
            <name>Apache License</name>
            <distribution>repo</distribution>
        </license>
    </licenses>

    <scm>
        <connection>scm:git:git@github.com:ACINQ/eclair.git</connection>
        <developerConnection>scm:git:git@github.com:ACINQ/eclair.git</developerConnection>
        <url>git@github.com:ACINQ/eclair.git</url>
    </scm>

    <developers>
        <developer>
            <id>dpad85</id>
        </developer>
        <developer>
            <id>pm47</id>
        </developer>
        <developer>
            <id>sstone</id>
        </developer>
    </developers>

    <properties>
        <project.build.outputTimestamp>2020-01-01T00:00:00Z</project.build.outputTimestamp>
        <project.build.sourceEncoding>UTF-8</project.build.sourceEncoding>
        <maven.compiler.source>1.7</maven.compiler.source>
        <maven.compiler.target>1.7</maven.compiler.target>
        <scala.version>2.11.12</scala.version>
        <scala.version.short>2.11</scala.version.short>
	    <akka.version>2.3.14</akka.version>
	    <akka.http.version>10.0.11</akka.http.version>
        <sttp.version>1.3.9</sttp.version>
        <bitcoinlib.version>0.17</bitcoinlib.version>
        <guava.version>24.0-android</guava.version>
        <kamon.version>2.1.0</kamon.version>
    </properties>

    <build>
        <pluginManagement>
            <plugins>
                <plugin>
                    <groupId>org.apache.maven.plugins</groupId>
                    <artifactId>maven-dependency-plugin</artifactId>
                    <version>3.0.2</version>
                    <executions>
                        <execution>
                            <phase>package</phase>
                            <goals>
                                <goal>copy-dependencies</goal>
                            </goals>
                            <configuration>
                                <outputDirectory>${project.build.directory}/lib</outputDirectory>
                            </configuration>
                        </execution>
                    </executions>
                </plugin>
                <plugin>
                    <groupId>org.apache.maven.plugins</groupId>
                    <artifactId>maven-jar-plugin</artifactId>
                    <version>3.2.0</version>
                </plugin>
            </plugins>
        </pluginManagement>
        <plugins>
            <plugin>
                <artifactId>maven-assembly-plugin</artifactId>
                <version>3.2.0</version>
                <inherited>true</inherited>
            </plugin>
            <plugin>
                <groupId>org.codehaus.mojo</groupId>
                <artifactId>versions-maven-plugin</artifactId>
                <version>2.3</version>
            </plugin>
            <plugin>
                <groupId>pl.project13.maven</groupId>
                <artifactId>git-commit-id-plugin</artifactId>
                <version>2.2.3</version>
                <executions>
                    <execution>
                        <goals>
                            <goal>revision</goal>
                        </goals>
                        <configuration>
                            <failOnNoGitDirectory>false</failOnNoGitDirectory>
                        </configuration>
                    </execution>
                </executions>
            </plugin>
            <plugin>
                <groupId>net.alchim31.maven</groupId>
                <artifactId>scala-maven-plugin</artifactId>
                <version>3.4.2</version>
                <configuration>
                    <args combine.children="append">
                        <arg>-deprecation</arg>
                        <arg>-feature</arg>
                        <arg>-language:postfixOps</arg>
                        <arg>-language:implicitConversions</arg>
                        <arg>-Xfatal-warnings</arg>
                        <arg>-unchecked</arg>
                        <arg>-Xmax-classfile-name</arg>
                        <arg>140</arg>
			<!-- needed to compile Scala code on JDK9+ -->
                        <arg>-nobootcp</arg>
                    </args>
                    <jvmArgs>
                        <jvmArg>-Xmx1024m</jvmArg>
                        <jvmArg>-Xms1024m</jvmArg>
                        <jvmArg>-Xss32m</jvmArg>
                    </jvmArgs>
                    <scalaCompatVersion>${scala.version.short}</scalaCompatVersion>
                </configuration>
                <executions>
                    <execution>
                        <id>scalac</id>
                        <goals>
                            <goal>compile</goal>
                            <goal>testCompile</goal>
                        </goals>
                    </execution>
                    <execution>
                        <id>scaladoc</id>
                        <goals>
                            <goal>doc-jar</goal>
                        </goals>
                        <configuration>
                            <skip>${maven.test.skip}</skip>
                            <args>
                                <arg>-no-link-warnings</arg>
                            </args>
                        </configuration>
                    </execution>
                </executions>
            </plugin>
            <plugin>
                <groupId>org.apache.maven.plugins</groupId>
                <artifactId>maven-source-plugin</artifactId>
                <version>3.2.0</version>
                <executions>
                    <execution>
                        <id>attach-sources</id>
                        <goals>
                            <goal>jar</goal>
                        </goals>
                    </execution>
                </executions>
            </plugin>
            <plugin>
                <groupId>org.codehaus.mojo</groupId>
                <artifactId>build-helper-maven-plugin</artifactId>
                <version>3.0.0</version>
                <executions>
                    <execution>
                        <id>add-source</id>
                        <phase>generate-sources</phase>
                        <goals>
                            <goal>add-source</goal>
                        </goals>
                        <configuration>
                            <sources>
                                <source>src/main/scala</source>
                            </sources>
                        </configuration>
                    </execution>
                    <execution>
                        <id>add-test-source</id>
                        <phase>generate-test-sources</phase>
                        <goals>
                            <goal>add-test-source</goal>
                        </goals>
                        <configuration>
                            <sources>
                                <source>src/test/scala</source>
                            </sources>
                        </configuration>
                    </execution>
                </executions>
            </plugin>
            <!-- disable surefire -->
            <plugin>
                <groupId>org.apache.maven.plugins</groupId>
                <artifactId>maven-surefire-plugin</artifactId>
                <version>2.20</version>
                <configuration>
                    <skipTests>true</skipTests>
                </configuration>
            </plugin>
            <!-- enable scalatest -->
            <plugin>
                <groupId>org.scalatest</groupId>
                <artifactId>scalatest-maven-plugin</artifactId>
                <version>2.0.0</version>
                <configuration>
                    <parallel>true</parallel>
                    <systemProperties>
                        <buildDirectory>${project.build.directory}</buildDirectory>
                    </systemProperties>
                    <argLine>-Xmx1024m -Dfile.encoding=UTF-8</argLine>
                </configuration>
                <executions>
                    <execution>
                        <id>test</id>
                        <goals>
                            <goal>test</goal>
                        </goals>
                    </execution>
                </executions>
            </plugin>
            <plugin>
                <groupId>org.scoverage</groupId>
                <artifactId>scoverage-maven-plugin</artifactId>
                <version>1.4.0-RC1</version>
                <configuration>
                    <skip>${maven.test.skip}</skip>
                    <scalaVersion>${scala.version}</scalaVersion>
                </configuration>
            </plugin>
        </plugins>
    </build>

    <repositories>
        <repository>
            <id>sonatype snapshots</id>
            <url>https://oss.sonatype.org/content/repositories/snapshots/</url>
        </repository>
    </repositories>

    <dependencies>
        <dependency>
            <groupId>org.scala-lang</groupId>
            <artifactId>scala-library</artifactId>
            <version>${scala.version}</version>
        </dependency>
        <dependency>
            <groupId>org.scalatest</groupId>
            <artifactId>scalatest_${scala.version.short}</artifactId>
            <version>3.1.1</version>
            <scope>test</scope>
        </dependency>
    </dependencies>
</project><|MERGE_RESOLUTION|>--- conflicted
+++ resolved
@@ -20,11 +20,7 @@
 
     <groupId>fr.acinq.eclair</groupId>
     <artifactId>eclair_2.11</artifactId>
-<<<<<<< HEAD
-    <version>0.3.9-android-phoenix</version>
-=======
-    <version>0.4.0-android-SNAPSHOT</version>
->>>>>>> 7489251f
+    <version>0.4.0-android-phoenix-SNAPSHOT</version>
     <packaging>pom</packaging>
 
     <modules>
